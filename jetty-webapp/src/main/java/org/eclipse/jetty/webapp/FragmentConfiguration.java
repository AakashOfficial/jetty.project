//
//  ========================================================================
//  Copyright (c) 1995-2017 Mort Bay Consulting Pty. Ltd.
//  ------------------------------------------------------------------------
//  All rights reserved. This program and the accompanying materials
//  are made available under the terms of the Eclipse Public License v1.0
//  and Apache License v2.0 which accompanies this distribution.
//
//      The Eclipse Public License is available at
//      http://www.eclipse.org/legal/epl-v10.html
//
//      The Apache License v2.0 is available at
//      http://www.opensource.org/licenses/apache2.0.php
//
//  You may elect to redistribute this code under either of these licenses.
//  ========================================================================
//


package org.eclipse.jetty.webapp;

import java.util.Map;

import org.eclipse.jetty.util.resource.Resource;

/**
 * FragmentConfiguration
 * <p>
 * Process web-fragments in jars
 */
public class FragmentConfiguration extends AbstractConfiguration
{
    public final static String FRAGMENT_RESOURCES="org.eclipse.jetty.webFragments";

<<<<<<< HEAD
    public FragmentConfiguration()
    {
        beforeThis(MetaInfConfiguration.class,WebXmlConfiguration.class);
    }

   
    
    @Override
    public void preConfigure(WebAppContext context) throws Exception
    {
        if (!context.isConfigurationDiscovered())
            return;

        //find all web-fragment.xmls
        findWebFragments(context, context.getMetaData());
=======
    @Override
    public void preConfigure(WebAppContext context) throws Exception
    {
        //add all discovered web-fragment.xmls
        addWebFragments(context, context.getMetaData());
>>>>>>> 90a90d6c
    }


    @Override
    public void postConfigure(WebAppContext context) throws Exception
    {
        context.setAttribute(FRAGMENT_RESOURCES, null);
    }
    
    /* ------------------------------------------------------------------------------- */
    /**
     * Add in fragment descriptors that have already been discovered by MetaInfConfiguration
     * 
     * @param context the web app context to look in
     * @param metaData the metadata to populate with fragments
     * 
     * @throws Exception if unable to find web fragments
     * @deprecated
     */
    public void findWebFragments (final WebAppContext context, final MetaData metaData)
    throws Exception
    {
        addWebFragments(context, metaData);
    }
    
    /* ------------------------------------------------------------------------------- */
    /**
     * Add in fragment descriptors that have already been discovered by MetaInfConfiguration
     * 
     * @param context the web app context to look in
     * @param metaData the metadata to populate with fragments
     * 
     * @throws Exception if unable to find web fragments
     */
    public void addWebFragments (final WebAppContext context, final MetaData metaData) throws Exception
    {
        @SuppressWarnings("unchecked")
        Map<Resource, Resource> frags = (Map<Resource,Resource>)context.getAttribute(FRAGMENT_RESOURCES);
        if (frags!=null)
        {
            for (Resource key : frags.keySet())
            {
                if (key.isDirectory()) //tolerate the case where the library is a directory, not a jar. useful for OSGi for example
                {
                    metaData.addFragment(key, frags.get(key));                          
                }
                else //the standard case: a jar most likely inside WEB-INF/lib
                {
                    metaData.addFragment(key, frags.get(key));
                }
            }
        }
    }
}<|MERGE_RESOLUTION|>--- conflicted
+++ resolved
@@ -32,7 +32,6 @@
 {
     public final static String FRAGMENT_RESOURCES="org.eclipse.jetty.webFragments";
 
-<<<<<<< HEAD
     public FragmentConfiguration()
     {
         beforeThis(MetaInfConfiguration.class,WebXmlConfiguration.class);
@@ -43,18 +42,8 @@
     @Override
     public void preConfigure(WebAppContext context) throws Exception
     {
-        if (!context.isConfigurationDiscovered())
-            return;
-
-        //find all web-fragment.xmls
-        findWebFragments(context, context.getMetaData());
-=======
-    @Override
-    public void preConfigure(WebAppContext context) throws Exception
-    {
         //add all discovered web-fragment.xmls
         addWebFragments(context, context.getMetaData());
->>>>>>> 90a90d6c
     }
 
 
