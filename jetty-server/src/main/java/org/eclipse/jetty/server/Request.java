//
//  ========================================================================
//  Copyright (c) 1995-2016 Mort Bay Consulting Pty. Ltd.
//  ------------------------------------------------------------------------
//  All rights reserved. This program and the accompanying materials
//  are made available under the terms of the Eclipse Public License v1.0
//  and Apache License v2.0 which accompanies this distribution.
//
//      The Eclipse Public License is available at
//      http://www.eclipse.org/legal/epl-v10.html
//
//      The Apache License v2.0 is available at
//      http://www.opensource.org/licenses/apache2.0.php
//
//  You may elect to redistribute this code under either of these licenses.
//  ========================================================================
//

package org.eclipse.jetty.server;

import java.io.BufferedReader;
import java.io.ByteArrayOutputStream;
import java.io.File;
import java.io.IOException;
import java.io.InputStream;
import java.io.InputStreamReader;
import java.io.UnsupportedEncodingException;
import java.net.InetAddress;
import java.net.InetSocketAddress;
import java.nio.charset.Charset;
import java.nio.charset.StandardCharsets;
import java.nio.charset.UnsupportedCharsetException;
import java.security.Principal;
import java.util.ArrayList;
import java.util.Collection;
import java.util.Collections;
import java.util.Enumeration;
import java.util.EventListener;
import java.util.List;
import java.util.Locale;
import java.util.Map;
import java.util.stream.Collectors;

import javax.servlet.AsyncContext;
import javax.servlet.AsyncListener;
import javax.servlet.DispatcherType;
import javax.servlet.MultipartConfigElement;
import javax.servlet.RequestDispatcher;
import javax.servlet.ServletContext;
import javax.servlet.ServletException;
import javax.servlet.ServletInputStream;
import javax.servlet.ServletRequest;
import javax.servlet.ServletRequestAttributeEvent;
import javax.servlet.ServletRequestAttributeListener;
import javax.servlet.ServletRequestWrapper;
import javax.servlet.ServletResponse;
import javax.servlet.http.Cookie;
import javax.servlet.http.HttpServletRequest;
import javax.servlet.http.HttpServletResponse;
import javax.servlet.http.HttpSession;
import javax.servlet.http.HttpUpgradeHandler;
import javax.servlet.http.Part;

import org.eclipse.jetty.http.BadMessageException;
import org.eclipse.jetty.http.HostPortHttpField;
import org.eclipse.jetty.http.HttpCookie;
import org.eclipse.jetty.http.HttpField;
import org.eclipse.jetty.http.HttpFields;
import org.eclipse.jetty.http.HttpHeader;
import org.eclipse.jetty.http.HttpMethod;
import org.eclipse.jetty.http.HttpScheme;
import org.eclipse.jetty.http.HttpStatus;
import org.eclipse.jetty.http.HttpURI;
import org.eclipse.jetty.http.HttpVersion;
import org.eclipse.jetty.http.MetaData;
import org.eclipse.jetty.http.MimeTypes;
import org.eclipse.jetty.server.handler.ContextHandler;
import org.eclipse.jetty.server.handler.ContextHandler.Context;
import org.eclipse.jetty.server.session.Session;
import org.eclipse.jetty.server.session.SessionHandler;
import org.eclipse.jetty.util.Attributes;
import org.eclipse.jetty.util.AttributesMap;
import org.eclipse.jetty.util.HostPort;
import org.eclipse.jetty.util.IO;
import org.eclipse.jetty.util.MultiMap;
import org.eclipse.jetty.util.MultiPartInputStreamParser;
import org.eclipse.jetty.util.StringUtil;
import org.eclipse.jetty.util.URIUtil;
import org.eclipse.jetty.util.UrlEncoded;
import org.eclipse.jetty.util.log.Log;
import org.eclipse.jetty.util.log.Logger;

/**
 * Jetty Request.
 * <p>
 * Implements {@link javax.servlet.http.HttpServletRequest} from the <code>javax.servlet.http</code> package.
 * </p>
 * <p>
 * The standard interface of mostly getters, is extended with setters so that the request is mutable by the handlers that it is passed to. This allows the
 * request object to be as lightweight as possible and not actually implement any significant behavior. For example
 * <ul>
 *
 * <li>The {@link Request#getContextPath()} method will return null, until the request has been passed to a {@link ContextHandler} which matches the
 * {@link Request#getPathInfo()} with a context path and calls {@link Request#setContextPath(String)} as a result.</li>
 *
 * <li>the HTTP session methods will all return null sessions until such time as a request has been passed to a
 * {@link org.eclipse.jetty.server.session.SessionHandler} which checks for session cookies and enables the ability to create new sessions.</li>
 *
 * <li>The {@link Request#getServletPath()} method will return null until the request has been passed to a <code>org.eclipse.jetty.servlet.ServletHandler</code>
 * and the pathInfo matched against the servlet URL patterns and {@link Request#setServletPath(String)} called as a result.</li>
 * </ul>
 *
 * <p>
 * A request instance is created for each connection accepted by the server and recycled for each HTTP request received via that connection.
 * An effort is made to avoid reparsing headers and cookies that are likely to be the same for requests from the same connection. 
 * </p>
 * <p>
 * Request instances are recycled, which combined with badly written asynchronous applications can result in calls on requests that have been reset.
 * The code is written in a style to avoid NPE and ISE when such calls are made, as this has often proved generate exceptions that distraction 
 * from debugging such bad asynchronous applications.  Instead, request methods attempt to not fail when called in an illegal state, so that hopefully
 * the bad application will proceed to a major state event (eg calling AsyncContext.onComplete) which has better asynchronous guards, true atomic state
 * and better failure behaviour that will assist in debugging.
 * </p>
 * <p>
 * The form content that a request can process is limited to protect from Denial of Service attacks. The size in bytes is limited by
 * {@link ContextHandler#getMaxFormContentSize()} or if there is no context then the "org.eclipse.jetty.server.Request.maxFormContentSize" {@link Server}
 * attribute. The number of parameters keys is limited by {@link ContextHandler#getMaxFormKeys()} or if there is no context then the
 * "org.eclipse.jetty.server.Request.maxFormKeys" {@link Server} attribute.
 */
public class Request implements HttpServletRequest
{
    public static final String __MULTIPART_CONFIG_ELEMENT = "org.eclipse.jetty.multipartConfig";
    public static final String __MULTIPART_INPUT_STREAM = "org.eclipse.jetty.multiPartInputStream";
    public static final String __MULTIPART_CONTEXT = "org.eclipse.jetty.multiPartContext";

    private static final Logger LOG = Log.getLogger(Request.class);
    private static final Collection<Locale> __defaultLocale = Collections.singleton(Locale.getDefault());
    private static final int __NONE = 0, _STREAM = 1, __READER = 2;

    private static final MultiMap<String> NO_PARAMS = new MultiMap<>();

    /* ------------------------------------------------------------ */
    /**
     * Obtain the base {@link Request} instance of a {@link ServletRequest}, by
     * coercion, unwrapping or special attribute.
     * @param request The request
     * @return the base {@link Request} instance of a {@link ServletRequest}.
     */
    public static Request getBaseRequest(ServletRequest request)
    {
        if (request instanceof Request)
            return (Request)request;

        Object channel = request.getAttribute(HttpChannel.class.getName());
        if (channel instanceof HttpChannel)
            return ((HttpChannel)channel).getRequest();

        while (request instanceof ServletRequestWrapper)
            request=((ServletRequestWrapper)request).getRequest();

        if (request instanceof Request)
            return (Request)request;

        return null;
    }
    
    private final HttpChannel _channel;
    private final List<ServletRequestAttributeListener>  _requestAttributeListeners=new ArrayList<>();
    private final HttpInput _input;

    private MetaData.Request _metaData;
    private String _originalURI;

    private String _contextPath;
    private String _servletPath;
    private String _pathInfo;

    private boolean _secure;
    private String _asyncNotSupportedSource = null;
    private boolean _newContext;
    private boolean _cookiesExtracted = false;
    private boolean _handled = false;
    private boolean _contentParamsExtracted;
    private boolean _requestedSessionIdFromCookie = false;
    private Attributes _attributes;
    private Authentication _authentication;
    private String _characterEncoding;
    private ContextHandler.Context _context;
    private CookieCutter _cookies;
    private DispatcherType _dispatcherType;
    private int _inputState = __NONE;
    private MultiMap<String> _queryParameters;
    private MultiMap<String> _contentParameters;
    private MultiMap<String> _parameters;
    private String _queryEncoding;
    private BufferedReader _reader;
    private String _readerEncoding;
    private InetSocketAddress _remote;
    private String _requestedSessionId;
    private UserIdentity.Scope _scope;
    private HttpSession _session;
    private SessionHandler _sessionHandler;
    private long _timeStamp;
    private MultiPartInputStreamParser _multiPartInputStream; //if the request is a multi-part mime
    private AsyncContextState _async;

    /* ------------------------------------------------------------ */
    public Request(HttpChannel channel, HttpInput input)
    {
        _channel = channel;
        _input = input;
    }

    /* ------------------------------------------------------------ */
    public HttpFields getHttpFields()
    {
        MetaData.Request metadata=_metaData;
        return metadata==null?null:metadata.getFields();
    }

    /* ------------------------------------------------------------ */
    public HttpInput getHttpInput()
    {
        return _input;
    }

    /* ------------------------------------------------------------ */
    public boolean isPush()
    {
        return Boolean.TRUE.equals(getAttribute("org.eclipse.jetty.pushed"));
    }

    /* ------------------------------------------------------------ */
    public boolean isPushSupported()
    {
        return !isPush() && getHttpChannel().getHttpTransport().isPushSupported();
    }

    /* ------------------------------------------------------------ */
    /** Get a PushBuilder associated with this request initialized as follows:<ul>
     * <li>The method is initialized to "GET"</li>
     * <li>The headers from this request are copied to the Builder, except for:<ul>
     *   <li>Conditional headers (eg. If-Modified-Since)
     *   <li>Range headers
     *   <li>Expect headers
     *   <li>Authorization headers
     *   <li>Referrer headers
     * </ul></li>
     * <li>If the request was Authenticated, an Authorization header will
     * be set with a container generated token that will result in equivalent
     * Authorization</li>
     * <li>The query string from {@link #getQueryString()}
     * <li>The {@link #getRequestedSessionId()} value, unless at the time
     * of the call {@link #getSession(boolean)}
     * has previously been called to create a new {@link HttpSession}, in
     * which case the new session ID will be used as the PushBuilders
     * requested session ID.</li>
     * <li>The source of the requested session id will be the same as for
     * this request</li>
     * <li>The builders Referer header will be set to {@link #getRequestURL()}
     * plus any {@link #getQueryString()} </li>
     * <li>If {@link HttpServletResponse#addCookie(Cookie)} has been called
     * on the associated response, then a corresponding Cookie header will be added
     * to the PushBuilder, unless the {@link Cookie#getMaxAge()} is &lt;=0, in which
     * case the Cookie will be removed from the builder.</li>
     * <li>If this request has has the conditional headers If-Modified-Since or
     * If-None-Match then the {@link PushBuilderImpl#isConditional()} header is set
     * to true.
     * </ul>
     *
     * <p>Each call to getPushBuilder() will return a new instance
     * of a PushBuilder based off this Request.  Any mutations to the
     * returned PushBuilder are not reflected on future returns.
     * @return A new PushBuilder or null if push is not supported
     */
    public PushBuilder getPushBuilder()
    {
        if (!isPushSupported())
            throw new IllegalStateException();

        HttpFields fields = new HttpFields(getHttpFields().size()+5);
        boolean conditional=false;

        for (HttpField field : getHttpFields())
        {
            HttpHeader header = field.getHeader();
            if (header==null)
                fields.add(field);
            else
            {
                switch(header)
                {
                    case IF_MATCH:
                    case IF_RANGE:
                    case IF_UNMODIFIED_SINCE:
                    case RANGE:
                    case EXPECT:
                    case REFERER:
                    case COOKIE:
                        continue;

                    case AUTHORIZATION:
                        continue;

                    case IF_NONE_MATCH:
                    case IF_MODIFIED_SINCE:
                        conditional=true;
                        continue;

                    default:
                        fields.add(field);
                }
            }
        }

        String id=null;
        try
        {
            HttpSession session = getSession();
            if (session!=null)
            {
                session.getLastAccessedTime(); // checks if session is valid
                id=session.getId();
            }
            else
                id=getRequestedSessionId();
        }
        catch(IllegalStateException e)
        {
            id=getRequestedSessionId();
        }

        PushBuilder builder = new PushBuilderImpl(this,fields,getMethod(),getQueryString(),id,conditional);
        builder.addHeader("referer",getRequestURL().toString());

        // TODO process any set cookies
        // TODO process any user_identity

        return builder;
    }

    /* ------------------------------------------------------------ */
    public void addEventListener(final EventListener listener)
    {
        if (listener instanceof ServletRequestAttributeListener)
            _requestAttributeListeners.add((ServletRequestAttributeListener)listener);
        if (listener instanceof AsyncListener)
            throw new IllegalArgumentException(listener.getClass().toString());
    }

    /* ------------------------------------------------------------ */
    private MultiMap<String> getParameters()
    {
        if (!_contentParamsExtracted) 
        {
            // content parameters need boolean protection as they can only be read
            // once, but may be reset to null by a reset
            _contentParamsExtracted = true;

            // Extract content parameters; these cannot be replaced by a forward()
            // once extracted and may have already been extracted by getParts() or
            // by a processing happening after a form-based authentication.
            if (_contentParameters == null)
                extractContentParameters();
        }
        
        // Extract query string parameters; these may be replaced by a forward()
        // and may have already been extracted by mergeQueryParameters().
        if (_queryParameters == null)
            extractQueryParameters();

        // Do parameters need to be combined?
        if (_queryParameters==NO_PARAMS || _queryParameters.size()==0)
            _parameters=_contentParameters;
        else if (_contentParameters==NO_PARAMS || _contentParameters.size()==0)
            _parameters=_queryParameters;
        else
        {
            _parameters = new MultiMap<>();
            _parameters.addAllValues(_queryParameters);
            _parameters.addAllValues(_contentParameters);
        }
        
        // protect against calls to recycled requests (which is illegal, but
        // this gives better failures 
        MultiMap<String> parameters=_parameters;
        return parameters==null?NO_PARAMS:parameters;
    }

    /* ------------------------------------------------------------ */
    private void extractQueryParameters()
    {
        MetaData.Request metadata = _metaData;
        if (metadata==null || metadata.getURI() == null || !metadata.getURI().hasQuery())
            _queryParameters=NO_PARAMS;
        else
        {
            _queryParameters = new MultiMap<>();
            if (_queryEncoding == null)
                metadata.getURI().decodeQueryTo(_queryParameters);
            else
            {
                try
                {
                    metadata.getURI().decodeQueryTo(_queryParameters, _queryEncoding);
                }
                catch (UnsupportedEncodingException e)
                {
                    if (LOG.isDebugEnabled())
                        LOG.warn(e);
                    else
                        LOG.warn(e.toString());
                }
            }
        }
    }

    /* ------------------------------------------------------------ */
    private void extractContentParameters()
    {
        String contentType = getContentType();
        if (contentType == null || contentType.isEmpty())
            _contentParameters=NO_PARAMS;
        else
        {
            _contentParameters=new MultiMap<>();
            contentType = HttpFields.valueParameters(contentType, null);
            int contentLength = getContentLength();
            if (contentLength != 0)
            {
                if (MimeTypes.Type.FORM_ENCODED.is(contentType) && _inputState == __NONE &&
                    _channel.getHttpConfiguration().isFormEncodedMethod(getMethod()))
                {
                    extractFormParameters(_contentParameters);
                }
                else if (contentType.startsWith("multipart/form-data") &&
                        getAttribute(__MULTIPART_CONFIG_ELEMENT) != null &&
                        _multiPartInputStream == null)
                {
                    extractMultipartParameters(_contentParameters);
                }
            }
        }

    }

    /* ------------------------------------------------------------ */
    public void extractFormParameters(MultiMap<String> params)
    {
        try
        {
            int maxFormContentSize = -1;
            int maxFormKeys = -1;

            if (_context != null)
            {
                maxFormContentSize = _context.getContextHandler().getMaxFormContentSize();
                maxFormKeys = _context.getContextHandler().getMaxFormKeys();
            }

            if (maxFormContentSize < 0)
            {
                Object obj = _channel.getServer().getAttribute("org.eclipse.jetty.server.Request.maxFormContentSize");
                if (obj == null)
                    maxFormContentSize = 200000;
                else if (obj instanceof Number)
                {
                    Number size = (Number)obj;
                    maxFormContentSize = size.intValue();
                }
                else if (obj instanceof String)
                {
                    maxFormContentSize = Integer.valueOf((String)obj);
                }
            }

            if (maxFormKeys < 0)
            {
                Object obj = _channel.getServer().getAttribute("org.eclipse.jetty.server.Request.maxFormKeys");
                if (obj == null)
                    maxFormKeys = 1000;
                else if (obj instanceof Number)
                {
                    Number keys = (Number)obj;
                    maxFormKeys = keys.intValue();
                }
                else if (obj instanceof String)
                {
                    maxFormKeys = Integer.valueOf((String)obj);
                }
            }

            int contentLength = getContentLength();
            if (contentLength > maxFormContentSize && maxFormContentSize > 0)
            {
                throw new IllegalStateException("Form too large: " + contentLength + " > " + maxFormContentSize);
            }
            InputStream in = getInputStream();
            if (_input.isAsync())
                throw new IllegalStateException("Cannot extract parameters with async IO");

            UrlEncoded.decodeTo(in,params,getCharacterEncoding(),contentLength<0?maxFormContentSize:-1,maxFormKeys);
        }
        catch (IOException e)
        {
            if (LOG.isDebugEnabled())
                LOG.warn(e);
            else
                LOG.warn(e.toString());
        }
    }

    /* ------------------------------------------------------------ */
    private void extractMultipartParameters(MultiMap<String> result)
    {
        try
        {
            getParts(result);
        }
        catch (IOException | ServletException e)
        {
            LOG.warn(e);
            throw new RuntimeException(e);
        }
    }

    /* ------------------------------------------------------------ */
    @Override
    public AsyncContext getAsyncContext()
    {
        HttpChannelState state = getHttpChannelState();
        if (_async==null || !state.isAsyncStarted())
            throw new IllegalStateException(state.getStatusString());

        return _async;
    }

    /* ------------------------------------------------------------ */
    public HttpChannelState getHttpChannelState()
    {
        return _channel.getState();
    }

    /* ------------------------------------------------------------ */
    /**
     * Get Request Attribute.
     * <p>
     * Also supports jetty specific attributes to gain access to Jetty APIs:
     * <dl>
     * <dt>org.eclipse.jetty.server.Server</dt><dd>The Jetty Server instance</dd>
     * <dt>org.eclipse.jetty.server.HttpChannel</dt><dd>The HttpChannel for this request</dd>
     * <dt>org.eclipse.jetty.server.HttpConnection</dt><dd>The HttpConnection or null if another transport is used</dd>
     * </dl>
     * While these attributes may look like security problems, they are exposing nothing that is not already
     * available via reflection from a Request instance.
     * @see javax.servlet.ServletRequest#getAttribute(java.lang.String)
     */
    @Override
    public Object getAttribute(String name)
    {
        if (name.startsWith("org.eclipse.jetty"))
        {
            if (Server.class.getName().equals(name))
                return _channel.getServer();
            if (HttpChannel.class.getName().equals(name))
                return _channel;
            if (HttpConnection.class.getName().equals(name) &&
                _channel.getHttpTransport() instanceof HttpConnection)
                return _channel.getHttpTransport();
        }
        return (_attributes == null)?null:_attributes.getAttribute(name);
    }

    /* ------------------------------------------------------------ */
    /*
     * @see javax.servlet.ServletRequest#getAttributeNames()
     */
    @Override
    public Enumeration<String> getAttributeNames()
    {
        if (_attributes == null)
            return Collections.enumeration(Collections.<String>emptyList());

        return AttributesMap.getAttributeNamesCopy(_attributes);
    }

    /* ------------------------------------------------------------ */
    /*
     */
    public Attributes getAttributes()
    {
        if (_attributes == null)
            _attributes = new AttributesMap();
        return _attributes;
    }

    /* ------------------------------------------------------------ */
    /**
     * Get the authentication.
     *
     * @return the authentication
     */
    public Authentication getAuthentication()
    {
        return _authentication;
    }

    /* ------------------------------------------------------------ */
    /*
     * @see javax.servlet.http.HttpServletRequest#getAuthType()
     */
    @Override
    public String getAuthType()
    {
        if (_authentication instanceof Authentication.Deferred)
            setAuthentication(((Authentication.Deferred)_authentication).authenticate(this));

        if (_authentication instanceof Authentication.User)
            return ((Authentication.User)_authentication).getAuthMethod();
        return null;
    }

    /* ------------------------------------------------------------ */
    /*
     * @see javax.servlet.ServletRequest#getCharacterEncoding()
     */
    @Override
    public String getCharacterEncoding()
    {
        if (_characterEncoding==null)
            getContentType();
        return _characterEncoding;
    }

    /* ------------------------------------------------------------ */
    /**
     * @return Returns the connection.
     */
    public HttpChannel getHttpChannel()
    {
        return _channel;
    }

    /* ------------------------------------------------------------ */
    /*
     * @see javax.servlet.ServletRequest#getContentLength()
     */
    @Override
    public int getContentLength()
    {
        MetaData.Request metadata = _metaData;
        if(metadata==null)
            return -1;
        if (metadata.getContentLength()!=Long.MIN_VALUE)
            return (int)metadata.getContentLength();
        return (int)metadata.getFields().getLongField(HttpHeader.CONTENT_LENGTH.toString());
    }

    /* ------------------------------------------------------------ */
    /*
     * @see javax.servlet.ServletRequest.getContentLengthLong()
     */
    @Override
    public long getContentLengthLong()
    {
        MetaData.Request metadata = _metaData;
        if(metadata==null)
            return -1L;
        if (metadata.getContentLength()!=Long.MIN_VALUE)
            return metadata.getContentLength();
        return metadata.getFields().getLongField(HttpHeader.CONTENT_LENGTH.toString());
    }

    /* ------------------------------------------------------------ */
    public long getContentRead()
    {
        return _input.getContentConsumed();
    }

    /* ------------------------------------------------------------ */
    /*
     * @see javax.servlet.ServletRequest#getContentType()
     */
    @Override
    public String getContentType()
    {
        MetaData.Request metadata = _metaData;
        String content_type = metadata==null?null:metadata.getFields().get(HttpHeader.CONTENT_TYPE);
        if (_characterEncoding==null && content_type!=null)
        {
            MimeTypes.Type mime = MimeTypes.CACHE.get(content_type);
            String charset = (mime == null || mime.getCharset() == null) ? MimeTypes.getCharsetFromContentType(content_type) : mime.getCharset().toString();
            if (charset != null)
                _characterEncoding=charset;
        }
        return content_type;
    }

    /* ------------------------------------------------------------ */
    /**
     * @return The current {@link Context context} used for this request, or <code>null</code> if {@link #setContext} has not yet been called.
     */
    public Context getContext()
    {
        return _context;
    }

    /* ------------------------------------------------------------ */
    /*
     * @see javax.servlet.http.HttpServletRequest#getContextPath()
     */
    @Override
    public String getContextPath()
    {
        return _contextPath;
    }

    /* ------------------------------------------------------------ */
    /*
     * @see javax.servlet.http.HttpServletRequest#getCookies()
     */
    @Override
    public Cookie[] getCookies()
    {
        MetaData.Request metadata = _metaData;
        if (metadata==null || _cookiesExtracted)
        {
            if (_cookies == null || _cookies.getCookies().length == 0)
                return null;

            return _cookies.getCookies();
        }

        _cookiesExtracted = true;
        
        for (String c : metadata.getFields().getValuesList(HttpHeader.COOKIE))
        {
            if (_cookies == null)
                _cookies = new CookieCutter();
            _cookies.addCookieField(c);
        }

        //Javadoc for Request.getCookies() stipulates null for no cookies
        if (_cookies == null || _cookies.getCookies().length == 0)
            return null;

        return _cookies.getCookies();
    }

    /* ------------------------------------------------------------ */
    /*
     * @see javax.servlet.http.HttpServletRequest#getDateHeader(java.lang.String)
     */
    @Override
    public long getDateHeader(String name)
    {
        MetaData.Request metadata = _metaData;
        return metadata==null?-1:metadata.getFields().getDateField(name);
    }

    /* ------------------------------------------------------------ */
    @Override
    public DispatcherType getDispatcherType()
    {
        return _dispatcherType;
    }

    /* ------------------------------------------------------------ */
    /*
     * @see javax.servlet.http.HttpServletRequest#getHeader(java.lang.String)
     */
    @Override
    public String getHeader(String name)
    {
        MetaData.Request metadata = _metaData;
        return metadata==null?null:metadata.getFields().get(name);
    }

    /* ------------------------------------------------------------ */
    /*
     * @see javax.servlet.http.HttpServletRequest#getHeaderNames()
     */
    @Override
    public Enumeration<String> getHeaderNames()
    {
        MetaData.Request metadata=_metaData;
        return metadata==null?Collections.emptyEnumeration():metadata.getFields().getFieldNames();
    }

    /* ------------------------------------------------------------ */
    /*
     * @see javax.servlet.http.HttpServletRequest#getHeaders(java.lang.String)
     */
    @Override
    public Enumeration<String> getHeaders(String name)
    {
        MetaData.Request metadata = _metaData;
        if (metadata==null)
            return Collections.emptyEnumeration();
        Enumeration<String> e = metadata.getFields().getValues(name);
        if (e == null)
            return Collections.enumeration(Collections.<String>emptyList());
        return e;
    }

    /* ------------------------------------------------------------ */
    /**
     * @return Returns the inputState.
     */
    public int getInputState()
    {
        return _inputState;
    }

    /* ------------------------------------------------------------ */
    /*
     * @see javax.servlet.ServletRequest#getInputStream()
     */
    @Override
    public ServletInputStream getInputStream() throws IOException
    {
        if (_inputState != __NONE && _inputState != _STREAM)
            throw new IllegalStateException("READER");
        _inputState = _STREAM;

        if (_channel.isExpecting100Continue())
            _channel.continue100(_input.available());

        return _input;
    }

    /* ------------------------------------------------------------ */
    /*
     * @see javax.servlet.http.HttpServletRequest#getIntHeader(java.lang.String)
     */
    @Override
    public int getIntHeader(String name)
    {
        MetaData.Request metadata = _metaData;
        return metadata==null?-1:(int)metadata.getFields().getLongField(name);
    }


    /* ------------------------------------------------------------ */
    /*
     * @see javax.servlet.ServletRequest#getLocale()
     */
    @Override
    public Locale getLocale()
    {
        MetaData.Request metadata = _metaData;
        if (metadata==null)
            return Locale.getDefault();

        List<String> acceptable = metadata.getFields().getQualityCSV(HttpHeader.ACCEPT_LANGUAGE);

        // handle no locale
        if (acceptable.isEmpty())
            return Locale.getDefault();

        String language = acceptable.get(0);
        language = HttpFields.stripParameters(language);
        String country = "";
        int dash = language.indexOf('-');
        if (dash > -1)
        {
            country = language.substring(dash + 1).trim();
            language = language.substring(0,dash).trim();
        }
        return new Locale(language,country);        
    }

    /* ------------------------------------------------------------ */
    /*
     * @see javax.servlet.ServletRequest#getLocales()
     */
    @Override
    public Enumeration<Locale> getLocales()
    {
        MetaData.Request metadata = _metaData;
        if (metadata==null)
            return Collections.enumeration(__defaultLocale);

        List<String> acceptable = metadata.getFields().getQualityCSV(HttpHeader.ACCEPT_LANGUAGE);

        // handle no locale
        if (acceptable.isEmpty())
            return Collections.enumeration(__defaultLocale);

        List<Locale> locales = acceptable.stream().map(language->
        {
            language = HttpFields.stripParameters(language);
            String country = "";
            int dash = language.indexOf('-');
            if (dash > -1)
            {
                country = language.substring(dash + 1).trim();
                language = language.substring(0,dash).trim();
            }
            return new Locale(language,country);
        }).collect(Collectors.toList());
        
        return Collections.enumeration(locales);
    }

    /* ------------------------------------------------------------ */
    /*
     * @see javax.servlet.ServletRequest#getLocalAddr()
     */
    @Override
    public String getLocalAddr()
    {
        if (_channel==null)
        {
            try
            {
                String name =InetAddress.getLocalHost().getHostAddress();
                if (StringUtil.ALL_INTERFACES.equals(name))
                    return null;
                return name;
            }
            catch (java.net.UnknownHostException e)
            {
                LOG.ignore(e);
            }
        }

        InetSocketAddress local=_channel.getLocalAddress();
        if (local==null)
            return "";
        InetAddress address = local.getAddress();
        if (address==null)
            return local.getHostString();
        return address.getHostAddress();
    }

    /* ------------------------------------------------------------ */
    /*
     * @see javax.servlet.ServletRequest#getLocalName()
     */
    @Override
    public String getLocalName()
    {
        if (_channel!=null)
        {
            InetSocketAddress local=_channel.getLocalAddress();
            if (local!=null)
                return local.getHostString();
        }

        try
        {
            String name =InetAddress.getLocalHost().getHostName();
            if (StringUtil.ALL_INTERFACES.equals(name))
                return null;
            return name;
        }
        catch (java.net.UnknownHostException e)
        {
            LOG.ignore(e);
        }
        return null;
    }

    /* ------------------------------------------------------------ */
    /*
     * @see javax.servlet.ServletRequest#getLocalPort()
     */
    @Override
    public int getLocalPort()
    {
        if (_channel==null)
            return 0;
        InetSocketAddress local=_channel.getLocalAddress();
        return local==null?0:local.getPort();
    }

    /* ------------------------------------------------------------ */
    /*
     * @see javax.servlet.http.HttpServletRequest#getMethod()
     */
    @Override
    public String getMethod()
    {
        MetaData.Request metadata = _metaData;
        return metadata==null?null:metadata.getMethod();
    }

    /* ------------------------------------------------------------ */
    /*
     * @see javax.servlet.ServletRequest#getParameter(java.lang.String)
     */
    @Override
    public String getParameter(String name)
    {
        return getParameters().getValue(name,0);
    }

    /* ------------------------------------------------------------ */
    /*
     * @see javax.servlet.ServletRequest#getParameterMap()
     */
    @Override
    public Map<String, String[]> getParameterMap()
    {
        return Collections.unmodifiableMap(getParameters().toStringArrayMap());
    }

    /* ------------------------------------------------------------ */
    /*
     * @see javax.servlet.ServletRequest#getParameterNames()
     */
    @Override
    public Enumeration<String> getParameterNames()
    {
        return Collections.enumeration(getParameters().keySet());
    }

    /* ------------------------------------------------------------ */
    /*
     * @see javax.servlet.ServletRequest#getParameterValues(java.lang.String)
     */
    @Override
    public String[] getParameterValues(String name)
    {
        List<String> vals = getParameters().getValues(name);
        if (vals == null)
            return null;
        return vals.toArray(new String[vals.size()]);
    }

    /* ------------------------------------------------------------ */
    public MultiMap<String> getQueryParameters()
    {
        return _queryParameters;
    }

    /* ------------------------------------------------------------ */
    public void setQueryParameters(MultiMap<String> queryParameters)
    {
        _queryParameters = queryParameters;
    }

    /* ------------------------------------------------------------ */
    public void setContentParameters(MultiMap<String> contentParameters)
    {
        _contentParameters = contentParameters;
    }

    /* ------------------------------------------------------------ */
    public void resetParameters()
    {
        _parameters = null;
    }

    /* ------------------------------------------------------------ */
    /*
     * @see javax.servlet.http.HttpServletRequest#getPathInfo()
     */
    @Override
    public String getPathInfo()
    {
        return _pathInfo;
    }

    /* ------------------------------------------------------------ */
    /*
     * @see javax.servlet.http.HttpServletRequest#getPathTranslated()
     */
    @Override
    public String getPathTranslated()
    {
        if (_pathInfo == null || _context == null)
            return null;
        return _context.getRealPath(_pathInfo);
    }

    /* ------------------------------------------------------------ */
    /*
     * @see javax.servlet.ServletRequest#getProtocol()
     */
    @Override
    public String getProtocol()
    {
        MetaData.Request metadata = _metaData;
        if (metadata==null)
            return null;
        HttpVersion version = metadata.getVersion();
        if (version==null)
            return null;
        return version.toString();
    }

    /* ------------------------------------------------------------ */
    /*
     * @see javax.servlet.ServletRequest#getProtocol()
     */
    public HttpVersion getHttpVersion()
    {
        MetaData.Request metadata = _metaData;
        return metadata==null?null:metadata.getVersion();
    }

    /* ------------------------------------------------------------ */
    public String getQueryEncoding()
    {
        return _queryEncoding;
    }

    /* ------------------------------------------------------------ */
    /*
     * @see javax.servlet.http.HttpServletRequest#getQueryString()
     */
    @Override
    public String getQueryString()
    {
        MetaData.Request metadata = _metaData;
        return metadata==null?null:metadata.getURI().getQuery();
    }

    /* ------------------------------------------------------------ */
    /*
     * @see javax.servlet.ServletRequest#getReader()
     */
    @Override
    public BufferedReader getReader() throws IOException
    {
        if (_inputState != __NONE && _inputState != __READER)
            throw new IllegalStateException("STREAMED");

        if (_inputState == __READER)
            return _reader;

        String encoding = getCharacterEncoding();
        if (encoding == null)
            encoding = StringUtil.__ISO_8859_1;

        if (_reader == null || !encoding.equalsIgnoreCase(_readerEncoding))
        {
            final ServletInputStream in = getInputStream();
            _readerEncoding = encoding;
            _reader = new BufferedReader(new InputStreamReader(in,encoding))
            {
                @Override
                public void close() throws IOException
                {
                    in.close();
                }
            };
        }
        _inputState = __READER;
        return _reader;
    }

    /* ------------------------------------------------------------ */
    /*
     * @see javax.servlet.ServletRequest#getRealPath(java.lang.String)
     */
    @Override
    public String getRealPath(String path)
    {
        if (_context == null)
            return null;
        return _context.getRealPath(path);
    }

    /* ------------------------------------------------------------ */
    /**
     * Access the underlying Remote {@link InetSocketAddress} for this request.
     *
     * @return the remote {@link InetSocketAddress} for this request, or null if the request has no remote (see {@link ServletRequest#getRemoteAddr()} for
     *         conditions that result in no remote address)
     */
    public InetSocketAddress getRemoteInetSocketAddress()
    {
        InetSocketAddress remote = _remote;
        if (remote == null)
            remote = _channel.getRemoteAddress();

        return remote;
    }

    /* ------------------------------------------------------------ */
    /*
     * @see javax.servlet.ServletRequest#getRemoteAddr()
     */
    @Override
    public String getRemoteAddr()
    {
        InetSocketAddress remote=_remote;
        if (remote==null)
            remote=_channel.getRemoteAddress();

        if (remote==null)
            return "";

        InetAddress address = remote.getAddress();
        if (address==null)
            return remote.getHostString();

        return address.getHostAddress();
    }

    /* ------------------------------------------------------------ */
    /*
     * @see javax.servlet.ServletRequest#getRemoteHost()
     */
    @Override
    public String getRemoteHost()
    {
        InetSocketAddress remote=_remote;
        if (remote==null)
            remote=_channel.getRemoteAddress();
        return remote==null?"":remote.getHostString();
    }

    /* ------------------------------------------------------------ */
    /*
     * @see javax.servlet.ServletRequest#getRemotePort()
     */
    @Override
    public int getRemotePort()
    {
        InetSocketAddress remote=_remote;
        if (remote==null)
            remote=_channel.getRemoteAddress();
        return remote==null?0:remote.getPort();
    }

    /* ------------------------------------------------------------ */
    /*
     * @see javax.servlet.http.HttpServletRequest#getRemoteUser()
     */
    @Override
    public String getRemoteUser()
    {
        Principal p = getUserPrincipal();
        if (p == null)
            return null;
        return p.getName();
    }

    /* ------------------------------------------------------------ */
    /*
     * @see javax.servlet.ServletRequest#getRequestDispatcher(java.lang.String)
     */
    @Override
    public RequestDispatcher getRequestDispatcher(String path)
    {
<<<<<<< HEAD
        path = URIUtil.compactPath(path);

=======
        // path is encoded, potentially with query
        
>>>>>>> 68340a94
        if (path == null || _context == null)
            return null;

        // handle relative path
        if (!path.startsWith("/"))
        {
            String relTo = URIUtil.addPaths(_servletPath,_pathInfo);
            int slash = relTo.lastIndexOf("/");
            if (slash > 1)
                relTo = relTo.substring(0,slash + 1);
            else
                relTo = "/";
            path = URIUtil.addPaths(URIUtil.encodePath(relTo),path);
        }

        return _context.getRequestDispatcher(path);
    }

    /* ------------------------------------------------------------ */
    /*
     * @see javax.servlet.http.HttpServletRequest#getRequestedSessionId()
     */
    @Override
    public String getRequestedSessionId()
    {
        return _requestedSessionId;
    }

    /* ------------------------------------------------------------ */
    /*
     * @see javax.servlet.http.HttpServletRequest#getRequestURI()
     */
    @Override
    public String getRequestURI()
    {
        MetaData.Request metadata = _metaData;
        return (metadata==null)?null:metadata.getURI().getPath();
    }

    /* ------------------------------------------------------------ */
    /*
     * @see javax.servlet.http.HttpServletRequest#getRequestURL()
     */
    @Override
    public StringBuffer getRequestURL()
    {
        final StringBuffer url = new StringBuffer(128);
        URIUtil.appendSchemeHostPort(url,getScheme(),getServerName(),getServerPort());
        url.append(getRequestURI());
        return url;
    }

    /* ------------------------------------------------------------ */
    public Response getResponse()
    {
        return _channel.getResponse();
    }

    /* ------------------------------------------------------------ */
    /**
     * Reconstructs the URL the client used to make the request. The returned URL contains a protocol, server name, port number, and, but it does not include a
     * path.
     * <p>
     * Because this method returns a <code>StringBuffer</code>, not a string, you can modify the URL easily, for example, to append path and query parameters.
     *
     * This method is useful for creating redirect messages and for reporting errors.
     *
     * @return "scheme://host:port"
     */
    public StringBuilder getRootURL()
    {
        StringBuilder url = new StringBuilder(128);
        URIUtil.appendSchemeHostPort(url,getScheme(),getServerName(),getServerPort());
        return url;
    }

    /* ------------------------------------------------------------ */
    /*
     * @see javax.servlet.ServletRequest#getScheme()
     */
    @Override
    public String getScheme()
    {
        MetaData.Request metadata = _metaData;
        String scheme=metadata==null?null:metadata.getURI().getScheme();
        return scheme==null?HttpScheme.HTTP.asString():scheme;
    }

    /* ------------------------------------------------------------ */
    /*
     * @see javax.servlet.ServletRequest#getServerName()
     */
    @Override
    public String getServerName()
    {
        MetaData.Request metadata = _metaData;
        String name = metadata==null?null:metadata.getURI().getHost();

        // Return already determined host
        if (name != null)
            return name;

        return findServerName();
    }

    /* ------------------------------------------------------------ */
    private String findServerName()
    {
        MetaData.Request metadata = _metaData;
        // Return host from header field
        HttpField host = metadata==null?null:metadata.getFields().getField(HttpHeader.HOST);
        if (host!=null)
        {
            if (!(host instanceof HostPortHttpField) && host.getValue()!=null && !host.getValue().isEmpty())
                host=new HostPortHttpField(host.getValue());    
            if (host instanceof HostPortHttpField)
            {
                HostPortHttpField authority = (HostPortHttpField)host;
                metadata.getURI().setAuthority(authority.getHost(),authority.getPort());
                return authority.getHost();
            }
        }

        // Return host from connection
        String name=getLocalName();
        if (name != null)
            return name;

        // Return the local host
        try
        {
            return InetAddress.getLocalHost().getHostAddress();
        }
        catch (java.net.UnknownHostException e)
        {
            LOG.ignore(e);
        }
        return null;
    }

    /* ------------------------------------------------------------ */
    /*
     * @see javax.servlet.ServletRequest#getServerPort()
     */
    @Override
    public int getServerPort()
    {
        MetaData.Request metadata = _metaData;
        HttpURI uri = metadata==null?null:metadata.getURI();
        int port = (uri==null||uri.getHost()==null)?findServerPort():uri.getPort();

        // If no port specified, return the default port for the scheme
        if (port <= 0)
        {
            if (getScheme().equalsIgnoreCase(URIUtil.HTTPS))
                return 443;
            return 80;
        }

        // return a specific port
        return port;
    }

    /* ------------------------------------------------------------ */
    private int findServerPort()
    {
        MetaData.Request metadata = _metaData;
        // Return host from header field
        HttpField host = metadata==null?null:metadata.getFields().getField(HttpHeader.HOST);
        if (host!=null)
        {
            // TODO is this needed now?
            HostPortHttpField authority = (host instanceof HostPortHttpField)
                ?((HostPortHttpField)host)
                :new HostPortHttpField(host.getValue());
            metadata.getURI().setAuthority(authority.getHost(),authority.getPort());
            return authority.getPort();
        }

        // Return host from connection
        if (_channel != null)
            return getLocalPort();

        return -1;
    }

    /* ------------------------------------------------------------ */
    @Override
    public ServletContext getServletContext()
    {
        return _context;
    }

    /* ------------------------------------------------------------ */
    /*
     */
    public String getServletName()
    {
        if (_scope != null)
            return _scope.getName();
        return null;
    }

    /* ------------------------------------------------------------ */
    /*
     * @see javax.servlet.http.HttpServletRequest#getServletPath()
     */
    @Override
    public String getServletPath()
    {
        if (_servletPath == null)
            _servletPath = "";
        return _servletPath;
    }

    /* ------------------------------------------------------------ */
    public ServletResponse getServletResponse()
    {
        return _channel.getResponse();
    }

    /* ------------------------------------------------------------ */
    @Override
    public String changeSessionId()
    {
        HttpSession session = getSession(false);
        if (session == null)
            throw new IllegalStateException("No session");

        if (session instanceof Session)
        {
            Session s =  ((Session)session);
            s.renewId(this);
            if (getRemoteUser() != null)
                s.setAttribute(Session.SESSION_CREATED_SECURE, Boolean.TRUE);
            if (s.isIdChanged())
                _channel.getResponse().addCookie(_sessionHandler.getSessionCookie(s, getContextPath(), isSecure()));
        }

        return session.getId();
    }

    /* ------------------------------------------------------------ */
    /*
     * @see javax.servlet.http.HttpServletRequest#getSession()
     */
    @Override
    public HttpSession getSession()
    {
        return getSession(true);
    }

    /* ------------------------------------------------------------ */
    /*
     * @see javax.servlet.http.HttpServletRequest#getSession(boolean)
     */
    @Override
    public HttpSession getSession(boolean create)
    {
        if (_session != null)
        {
            if (_sessionHandler != null && !_sessionHandler.isValid(_session))
                _session = null;
            else
                return _session;
        }

        if (!create)
            return null;

        if (getResponse().isCommitted())
            throw new IllegalStateException("Response is committed");

        if (_sessionHandler == null)
            throw new IllegalStateException("No SessionManager");

        _session = _sessionHandler.newHttpSession(this);
        HttpCookie cookie = _sessionHandler.getSessionCookie(_session,getContextPath(),isSecure());
        if (cookie != null)
            _channel.getResponse().addCookie(cookie);

        return _session;
    }

    /* ------------------------------------------------------------ */
    /**
     * @return Returns the sessionManager.
     */
    public SessionHandler getSessionHandler()
    {
        return _sessionHandler;
    }

    /* ------------------------------------------------------------ */
    /**
     * Get Request TimeStamp
     *
     * @return The time that the request was received.
     */
    public long getTimeStamp()
    {
        return _timeStamp;
    }

    /* ------------------------------------------------------------ */
    /**
     * @return Returns the uri.
     */
    public HttpURI getHttpURI()
    {
        MetaData.Request metadata = _metaData;
        return metadata==null?null:metadata.getURI();
    }

    /* ------------------------------------------------------------ */
    /**
     * @return Returns the original uri passed in metadata before customization/rewrite
     */
    public String getOriginalURI()
    {
        return _originalURI;
    }
    /* ------------------------------------------------------------ */
    /**
     * @param uri the URI to set
     */
    public void setHttpURI(HttpURI uri)
    {
        MetaData.Request metadata = _metaData;
        metadata.setURI(uri);
    }

    /* ------------------------------------------------------------ */
    public UserIdentity getUserIdentity()
    {
        if (_authentication instanceof Authentication.Deferred)
            setAuthentication(((Authentication.Deferred)_authentication).authenticate(this));

        if (_authentication instanceof Authentication.User)
            return ((Authentication.User)_authentication).getUserIdentity();
        return null;
    }

    /* ------------------------------------------------------------ */
    /**
     * @return The resolved user Identity, which may be null if the {@link Authentication} is not {@link Authentication.User} (eg.
     *         {@link Authentication.Deferred}).
     */
    public UserIdentity getResolvedUserIdentity()
    {
        if (_authentication instanceof Authentication.User)
            return ((Authentication.User)_authentication).getUserIdentity();
        return null;
    }

    /* ------------------------------------------------------------ */
    public UserIdentity.Scope getUserIdentityScope()
    {
        return _scope;
    }

    /* ------------------------------------------------------------ */
    /*
     * @see javax.servlet.http.HttpServletRequest#getUserPrincipal()
     */
    @Override
    public Principal getUserPrincipal()
    {
        if (_authentication instanceof Authentication.Deferred)
            setAuthentication(((Authentication.Deferred)_authentication).authenticate(this));

        if (_authentication instanceof Authentication.User)
        {
            UserIdentity user = ((Authentication.User)_authentication).getUserIdentity();
            return user.getUserPrincipal();
        }

        return null;
    }


    /* ------------------------------------------------------------ */
    public boolean isHandled()
    {
        return _handled;
    }

    @Override
    public boolean isAsyncStarted()
    {
       return getHttpChannelState().isAsyncStarted();
    }


    /* ------------------------------------------------------------ */
    @Override
    public boolean isAsyncSupported()
    {
        return _asyncNotSupportedSource==null;
    }

    /* ------------------------------------------------------------ */
    /*
     * @see javax.servlet.http.HttpServletRequest#isRequestedSessionIdFromCookie()
     */
    @Override
    public boolean isRequestedSessionIdFromCookie()
    {
        return _requestedSessionId != null && _requestedSessionIdFromCookie;
    }

    /* ------------------------------------------------------------ */
    /*
     * @see javax.servlet.http.HttpServletRequest#isRequestedSessionIdFromUrl()
     */
    @Override
    public boolean isRequestedSessionIdFromUrl()
    {
        return _requestedSessionId != null && !_requestedSessionIdFromCookie;
    }

    /* ------------------------------------------------------------ */
    /*
     * @see javax.servlet.http.HttpServletRequest#isRequestedSessionIdFromURL()
     */
    @Override
    public boolean isRequestedSessionIdFromURL()
    {
        return _requestedSessionId != null && !_requestedSessionIdFromCookie;
    }

    /* ------------------------------------------------------------ */
    /*
     * @see javax.servlet.http.HttpServletRequest#isRequestedSessionIdValid()
     */
    @Override
    public boolean isRequestedSessionIdValid()
    {
        if (_requestedSessionId == null)
            return false;

        HttpSession session = getSession(false);
        return (session != null && _sessionHandler.getSessionIdManager().getId(_requestedSessionId).equals(_sessionHandler.getId(session)));
    }

    /* ------------------------------------------------------------ */
    /*
     * @see javax.servlet.ServletRequest#isSecure()
     */
    @Override
    public boolean isSecure()
    {
        return _secure;
    }

    /* ------------------------------------------------------------ */
    public void setSecure(boolean secure)
    {
        _secure=secure;
    }

    /* ------------------------------------------------------------ */
    /*
     * @see javax.servlet.http.HttpServletRequest#isUserInRole(java.lang.String)
     */
    @Override
    public boolean isUserInRole(String role)
    {
        if (_authentication instanceof Authentication.Deferred)
            setAuthentication(((Authentication.Deferred)_authentication).authenticate(this));

        if (_authentication instanceof Authentication.User)
            return ((Authentication.User)_authentication).isUserInRole(_scope,role);
        return false;
    }


    /* ------------------------------------------------------------ */
    /**
     * @param request the Request metadata
     */
    public void setMetaData(org.eclipse.jetty.http.MetaData.Request request)
    {
        _metaData=request;
        _originalURI=_metaData.getURIString();
        setMethod(request.getMethod());
        HttpURI uri = request.getURI();

        String path = uri.getDecodedPath();
        String info;
        if (path==null || path.length()==0)
        {
            if (uri.isAbsolute())
            {
                path="/";
                uri.setPath(path);
            }
            else
            {
                setPathInfo("");
                throw new BadMessageException(400,"Bad URI");
            }
            info=path;
        }
        else if (!path.startsWith("/"))
        {
            if (!"*".equals(path) && !HttpMethod.CONNECT.is(getMethod()))
            {
                setPathInfo(path);
                throw new BadMessageException(400,"Bad URI");
            }
            info=path;
        }
        else
            info = URIUtil.canonicalPath(path);// TODO should this be done prior to decoding???

        if (info == null)
        {
            setPathInfo(path);
            throw new BadMessageException(400,"Bad URI");
        }

        setPathInfo(info);
    }

    /* ------------------------------------------------------------ */
    public org.eclipse.jetty.http.MetaData.Request getMetaData()
    {
        return _metaData;
    }

    /* ------------------------------------------------------------ */
    public boolean hasMetaData()
    {
        return _metaData!=null;
    }

    /* ------------------------------------------------------------ */
    protected void recycle()
    {
        _metaData=null;
        _originalURI=null;

        if (_context != null)
            throw new IllegalStateException("Request in context!");

        if (_inputState == __READER)
        {
            try
            {
                int r = _reader.read();
                while (r != -1)
                    r = _reader.read();
            }
            catch (Exception e)
            {
                LOG.ignore(e);
                _reader = null;
            }
        }

        _dispatcherType=null;
        setAuthentication(Authentication.NOT_CHECKED);
        getHttpChannelState().recycle();
        if (_async!=null)
            _async.reset();
        _async=null;
        _asyncNotSupportedSource = null;
        _handled = false;
        if (_attributes != null)
            _attributes.clearAttributes();
        _characterEncoding = null;
        _contextPath = null;
        if (_cookies != null)
            _cookies.reset();
        _cookiesExtracted = false;
        _context = null;
        _newContext=false;
        _pathInfo = null;
        _queryEncoding = null;
        _requestedSessionId = null;
        _requestedSessionIdFromCookie = false;
        _secure=false;
        _session = null;
        _sessionHandler = null;
        _scope = null;
        _servletPath = null;
        _timeStamp = 0;
        _queryParameters = null;
        _contentParameters = null;
        _parameters = null;
        _contentParamsExtracted = false;
        _inputState = __NONE;
        _multiPartInputStream = null;
        _remote=null;
        _input.recycle();
    }

    /* ------------------------------------------------------------ */
    /*
     * @see javax.servlet.ServletRequest#removeAttribute(java.lang.String)
     */
    @Override
    public void removeAttribute(String name)
    {
        Object old_value = _attributes == null?null:_attributes.getAttribute(name);

        if (_attributes != null)
            _attributes.removeAttribute(name);

        if (old_value != null && !_requestAttributeListeners.isEmpty())
        {
            final ServletRequestAttributeEvent event = new ServletRequestAttributeEvent(_context,this,name,old_value);
            for (ServletRequestAttributeListener listener : _requestAttributeListeners)
                listener.attributeRemoved(event);
        }
    }

    /* ------------------------------------------------------------ */
    public void removeEventListener(final EventListener listener)
    {
        _requestAttributeListeners.remove(listener);
    }


    /* ------------------------------------------------------------ */
    public void setAsyncSupported(boolean supported,String source)
    {
        _asyncNotSupportedSource = supported?null:(source==null?"unknown":source);
    }

    /* ------------------------------------------------------------ */
    /*
     * Set a request attribute. if the attribute name is "org.eclipse.jetty.server.server.Request.queryEncoding" then the value is also passed in a call to
     * {@link #setQueryEncoding}.
     *
     * @see javax.servlet.ServletRequest#setAttribute(java.lang.String, java.lang.Object)
     */
    @Override
    public void setAttribute(String name, Object value)
    {
        Object old_value = _attributes == null?null:_attributes.getAttribute(name);

        if ("org.eclipse.jetty.server.Request.queryEncoding".equals(name))
            setQueryEncoding(value == null?null:value.toString());
        else if ("org.eclipse.jetty.server.sendContent".equals(name))
            LOG.warn("Deprecated: org.eclipse.jetty.server.sendContent");

        if (_attributes == null)
            _attributes = new AttributesMap();
        _attributes.setAttribute(name,value);

        if (!_requestAttributeListeners.isEmpty())
        {
            final ServletRequestAttributeEvent event = new ServletRequestAttributeEvent(_context,this,name,old_value == null?value:old_value);
            for (ServletRequestAttributeListener l : _requestAttributeListeners)
            {
                if (old_value == null)
                    l.attributeAdded(event);
                else if (value == null)
                    l.attributeRemoved(event);
                else
                    l.attributeReplaced(event);
            }
        }
    }

    /* ------------------------------------------------------------ */
    /*
     */
    public void setAttributes(Attributes attributes)
    {
        _attributes = attributes;
    }

    /* ------------------------------------------------------------ */

    /* ------------------------------------------------------------ */
    /**
     * Set the authentication.
     *
     * @param authentication
     *            the authentication to set
     */
    public void setAuthentication(Authentication authentication)
    {
        _authentication = authentication;
    }

    /* ------------------------------------------------------------ */
    /*
     * @see javax.servlet.ServletRequest#setCharacterEncoding(java.lang.String)
     */
    @Override
    public void setCharacterEncoding(String encoding) throws UnsupportedEncodingException
    {
        if (_inputState != __NONE)
            return;

        _characterEncoding = encoding;

        // check encoding is supported
        if (!StringUtil.isUTF8(encoding))
        {
            try
            {
                Charset.forName(encoding);
            }
            catch (UnsupportedCharsetException e)
            {
                throw new UnsupportedEncodingException(e.getMessage());
            }
        }
    }

    /* ------------------------------------------------------------ */
    /*
     * @see javax.servlet.ServletRequest#setCharacterEncoding(java.lang.String)
     */
    public void setCharacterEncodingUnchecked(String encoding)
    {
        _characterEncoding = encoding;
    }

    /* ------------------------------------------------------------ */
    /*
     * @see javax.servlet.ServletRequest#getContentType()
     */
    public void setContentType(String contentType)
    {        
        MetaData.Request metadata = _metaData;
        if (metadata!=null)
            metadata.getFields().put(HttpHeader.CONTENT_TYPE,contentType);
    }

    /* ------------------------------------------------------------ */
    /**
     * Set request context
     *
     * @param context
     *            context object
     */
    public void setContext(Context context)
    {
        _newContext = _context != context;
        _context = context;
    }

    /* ------------------------------------------------------------ */
    /**
     * @return True if this is the first call of <code>takeNewContext()</code> since the last
     *         {@link #setContext(org.eclipse.jetty.server.handler.ContextHandler.Context)} call.
     */
    public boolean takeNewContext()
    {
        boolean nc = _newContext;
        _newContext = false;
        return nc;
    }

    /* ------------------------------------------------------------ */
    /**
     * Sets the "context path" for this request
     * @param contextPath the context path for this request
     * @see HttpServletRequest#getContextPath()
     */
    public void setContextPath(String contextPath)
    {
        _contextPath = contextPath;
    }

    /* ------------------------------------------------------------ */
    /**
     * @param cookies
     *            The cookies to set.
     */
    public void setCookies(Cookie[] cookies)
    {
        if (_cookies == null)
            _cookies = new CookieCutter();
        _cookies.setCookies(cookies);
    }

    /* ------------------------------------------------------------ */
    public void setDispatcherType(DispatcherType type)
    {
        _dispatcherType = type;
    }

    /* ------------------------------------------------------------ */
    public void setHandled(boolean h)
    {
        _handled = h;
    }

    /* ------------------------------------------------------------ */
    /**
     * @param method
     *            The method to set.
     */
    public void setMethod(String method)
    {
        MetaData.Request metadata = _metaData;
        if (metadata!=null)
            metadata.setMethod(method);
    }

    /* ------------------------------------------------------------ */
    public boolean isHead()
    {
        MetaData.Request metadata = _metaData;
        return metadata!=null && HttpMethod.HEAD.is(metadata.getMethod());
    }

    /* ------------------------------------------------------------ */
    /**
     * @param pathInfo
     *            The pathInfo to set.
     */
    public void setPathInfo(String pathInfo)
    {
        _pathInfo = pathInfo;
    }

    /* ------------------------------------------------------------ */
    /**
     * Set the character encoding used for the query string. This call will effect the return of getQueryString and getParamaters. It must be called before any
     * getParameter methods.
     *
     * The request attribute "org.eclipse.jetty.server.server.Request.queryEncoding" may be set as an alternate method of calling setQueryEncoding.
     *
     * @param queryEncoding the URI query character encoding
     */
    public void setQueryEncoding(String queryEncoding)
    {
        _queryEncoding = queryEncoding;
    }

    /* ------------------------------------------------------------ */
    /**
     * @param queryString
     *            The queryString to set.
     */
    public void setQueryString(String queryString)
    {
        MetaData.Request metadata = _metaData;
        if (metadata!=null)
            metadata.getURI().setQuery(queryString);
        _queryEncoding = null; //assume utf-8
    }

    /* ------------------------------------------------------------ */
    /**
     * @param addr
     *            The address to set.
     */
    public void setRemoteAddr(InetSocketAddress addr)
    {
        _remote = addr;
    }

    /* ------------------------------------------------------------ */
    /**
     * @param requestedSessionId
     *            The requestedSessionId to set.
     */
    public void setRequestedSessionId(String requestedSessionId)
    {
        _requestedSessionId = requestedSessionId;
    }

    /* ------------------------------------------------------------ */
    /**
     * @param requestedSessionIdCookie
     *            The requestedSessionIdCookie to set.
     */
    public void setRequestedSessionIdFromCookie(boolean requestedSessionIdCookie)
    {
        _requestedSessionIdFromCookie = requestedSessionIdCookie;
    }

    /* ------------------------------------------------------------ */
    public void setURIPathQuery(String requestURI)
    {
        MetaData.Request metadata = _metaData;
        if (metadata!=null)
            metadata.getURI().setPathQuery(requestURI);
    }

    /* ------------------------------------------------------------ */
    /**
     * @param scheme
     *            The scheme to set.
     */
    public void setScheme(String scheme)
    {
        MetaData.Request metadata = _metaData;
        if (metadata!=null)
            metadata.getURI().setScheme(scheme);
    }

    /* ------------------------------------------------------------ */
    /**
     * @param host
     *            The host to set.
     * @param port
     *            the port to set
     */
    public void setAuthority(String host,int port)
    {
        MetaData.Request metadata = _metaData;
        if (metadata!=null)
            metadata.getURI().setAuthority(host,port);
    }

    /* ------------------------------------------------------------ */
    /**
     * @param servletPath
     *            The servletPath to set.
     */
    public void setServletPath(String servletPath)
    {
        _servletPath = servletPath;
    }

    /* ------------------------------------------------------------ */
    /**
     * @param session
     *            The session to set.
     */
    public void setSession(HttpSession session)
    {
        _session = session;
    }

    /* ------------------------------------------------------------ */
    /**
     * @param sessionHandler
     *            The SessionHandler to set.
     */
    public void setSessionHandler(SessionHandler sessionHandler)
    {
        _sessionHandler = sessionHandler;
    }

    /* ------------------------------------------------------------ */
    public void setTimeStamp(long ts)
    {
        _timeStamp = ts;
    }

    /* ------------------------------------------------------------ */
    public void setUserIdentityScope(UserIdentity.Scope scope)
    {
        _scope = scope;
    }

    /* ------------------------------------------------------------ */
    @Override
    public AsyncContext startAsync() throws IllegalStateException
    {
        if (_asyncNotSupportedSource!=null)
            throw new IllegalStateException("!asyncSupported: "+_asyncNotSupportedSource);
        HttpChannelState state = getHttpChannelState();
        if (_async==null)
            _async=new AsyncContextState(state);
        AsyncContextEvent event = new AsyncContextEvent(_context,_async,state,this,this,getResponse());
        state.startAsync(event);
        return _async;
    }

    /* ------------------------------------------------------------ */
    @Override
    public AsyncContext startAsync(ServletRequest servletRequest, ServletResponse servletResponse) throws IllegalStateException
    {
        if (_asyncNotSupportedSource!=null)
            throw new IllegalStateException("!asyncSupported: "+_asyncNotSupportedSource);
        HttpChannelState state = getHttpChannelState();
        if (_async==null)
            _async=new AsyncContextState(state);
        AsyncContextEvent event = new AsyncContextEvent(_context,_async,state,this,servletRequest,servletResponse);
        event.setDispatchContext(getServletContext());
        event.setDispatchPath(URIUtil.encodePath(URIUtil.addPaths(getServletPath(),getPathInfo())));
        state.startAsync(event);
        return _async;
    }

    /* ------------------------------------------------------------ */
    @Override
    public String toString()
    {
        return String.format("%s%s%s %s%s@%x",
                getClass().getSimpleName(),
                _handled ? "[" : "(",
                getMethod(),
                getHttpURI(),
                _handled ? "]" : ")",
                hashCode());
    }

    /* ------------------------------------------------------------ */
    @Override
    public boolean authenticate(HttpServletResponse response) throws IOException, ServletException
    {
        if (_authentication instanceof Authentication.Deferred)
        {
            setAuthentication(((Authentication.Deferred)_authentication).authenticate(this,response));
            return !(_authentication instanceof Authentication.ResponseSent);
        }
        response.sendError(HttpStatus.UNAUTHORIZED_401);
        return false;
    }

    /* ------------------------------------------------------------ */
    @Override
    public Part getPart(String name) throws IOException, ServletException
    {
        getParts();

        return _multiPartInputStream.getPart(name);
    }

    /* ------------------------------------------------------------ */
    @Override
    public Collection<Part> getParts() throws IOException, ServletException
    {
        if (getContentType() == null || !getContentType().startsWith("multipart/form-data"))
            throw new ServletException("Content-Type != multipart/form-data");
        return getParts(null);
    }

    private Collection<Part> getParts(MultiMap<String> params) throws IOException, ServletException
    {
        if (_multiPartInputStream == null)
            _multiPartInputStream = (MultiPartInputStreamParser)getAttribute(__MULTIPART_INPUT_STREAM);

        if (_multiPartInputStream == null)
        {
            MultipartConfigElement config = (MultipartConfigElement)getAttribute(__MULTIPART_CONFIG_ELEMENT);

            if (config == null)
                throw new IllegalStateException("No multipart config for servlet");

            _multiPartInputStream = new MultiPartInputStreamParser(getInputStream(),
                                                             getContentType(), config,
                                                             (_context != null?(File)_context.getAttribute("javax.servlet.context.tempdir"):null));

            setAttribute(__MULTIPART_INPUT_STREAM, _multiPartInputStream);
            setAttribute(__MULTIPART_CONTEXT, _context);
            Collection<Part> parts = _multiPartInputStream.getParts(); //causes parsing
            ByteArrayOutputStream os = null;
            for (Part p:parts)
            {
                MultiPartInputStreamParser.MultiPart mp = (MultiPartInputStreamParser.MultiPart)p;
                if (mp.getContentDispositionFilename() == null)
                {
                    // Servlet Spec 3.0 pg 23, parts without filename must be put into params.
                    String charset = null;
                    if (mp.getContentType() != null)
                        charset = MimeTypes.getCharsetFromContentType(mp.getContentType());

                    try (InputStream is = mp.getInputStream())
                    {
                        if (os == null)
                            os = new ByteArrayOutputStream();
                        IO.copy(is, os);
                        String content=new String(os.toByteArray(),charset==null?StandardCharsets.UTF_8:Charset.forName(charset));
                        if (_contentParameters == null)
                            _contentParameters = params == null ? new MultiMap<>() : params;
                        _contentParameters.add(mp.getName(), content);
                    }
                    os.reset();
                }
            }
        }

        return _multiPartInputStream.getParts();
    }

    /* ------------------------------------------------------------ */
    @Override
    public void login(String username, String password) throws ServletException
    {
        if (_authentication instanceof Authentication.Deferred)
        {
            _authentication=((Authentication.Deferred)_authentication).login(username,password,this);
            if (_authentication == null)
                throw new Authentication.Failed("Authentication failed for username '"+username+"'");
        }
        else
        {
            throw new Authentication.Failed("Authenticated failed for username '"+username+"'. Already authenticated as "+_authentication);
        }
    }

    /* ------------------------------------------------------------ */
    @Override
    public void logout() throws ServletException
    {
        if (_authentication instanceof Authentication.User)
            ((Authentication.User)_authentication).logout();
        _authentication=Authentication.UNAUTHENTICATED;
    }

    /* ------------------------------------------------------------ */
    public void mergeQueryParameters(String oldQuery,String newQuery, boolean updateQueryString)
    {
        // TODO  This is seriously ugly

        MultiMap<String> newQueryParams = null;
        // Have to assume ENCODING because we can't know otherwise.
        if (newQuery!=null)
        {
            newQueryParams = new MultiMap<>();
            UrlEncoded.decodeTo(newQuery, newQueryParams, UrlEncoded.ENCODING);
        }

        MultiMap<String> oldQueryParams = _queryParameters;
        if (oldQueryParams == null && oldQuery != null)
        {
            oldQueryParams = new MultiMap<>();
            UrlEncoded.decodeTo(oldQuery, oldQueryParams, getQueryEncoding());
        }

        MultiMap<String> mergedQueryParams;
        if (newQueryParams==null || newQueryParams.size()==0)
            mergedQueryParams=oldQueryParams==null?NO_PARAMS:oldQueryParams;
        else if (oldQueryParams==null || oldQueryParams.size()==0)
            mergedQueryParams=newQueryParams==null?NO_PARAMS:newQueryParams;
        else
        {
            // Parameters values are accumulated.
            mergedQueryParams=new MultiMap<>(newQueryParams);
            mergedQueryParams.addAllValues(oldQueryParams);
        }

        setQueryParameters(mergedQueryParams);
        resetParameters();

        if (updateQueryString)
        {
            if (newQuery==null)
                setQueryString(oldQuery);
            else if (oldQuery==null)
                setQueryString(newQuery);
            else
            {
                // Build the new merged query string, parameters in the
                // new query string hide parameters in the old query string.
                StringBuilder mergedQuery = new StringBuilder();
                if (newQuery!=null)
                    mergedQuery.append(newQuery);
                for (Map.Entry<String, List<String>> entry : mergedQueryParams.entrySet())
                {
                    if (newQueryParams!=null && newQueryParams.containsKey(entry.getKey()))
                        continue;
                    for (String value : entry.getValue())
                    {
                        if (mergedQuery.length()>0)
                            mergedQuery.append("&");
                        URIUtil.encodePath(mergedQuery,entry.getKey());
                        mergedQuery.append('=');
                        URIUtil.encodePath(mergedQuery,value);
                    }
                }
                setQueryString(mergedQuery.toString());
            }
        }
    }

    /**
     * @see javax.servlet.http.HttpServletRequest#upgrade(java.lang.Class)
     */
    @Override
    public <T extends HttpUpgradeHandler> T upgrade(Class<T> handlerClass) throws IOException, ServletException
    {
        throw new ServletException("HttpServletRequest.upgrade() not supported in Jetty");
    }
}<|MERGE_RESOLUTION|>--- conflicted
+++ resolved
@@ -1247,13 +1247,10 @@
     @Override
     public RequestDispatcher getRequestDispatcher(String path)
     {
-<<<<<<< HEAD
-        path = URIUtil.compactPath(path);
-
-=======
         // path is encoded, potentially with query
         
->>>>>>> 68340a94
+        path = URIUtil.compactPath(path);
+
         if (path == null || _context == null)
             return null;
 
