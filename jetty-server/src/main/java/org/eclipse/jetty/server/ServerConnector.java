//
//  ========================================================================
//  Copyright (c) 1995-2013 Mort Bay Consulting Pty. Ltd.
//  ------------------------------------------------------------------------
//  All rights reserved. This program and the accompanying materials
//  are made available under the terms of the Eclipse Public License v1.0
//  and Apache License v2.0 which accompanies this distribution.
//
//      The Eclipse Public License is available at
//      http://www.eclipse.org/legal/epl-v10.html
//
//      The Apache License v2.0 is available at
//      http://www.opensource.org/licenses/apache2.0.php
//
//  You may elect to redistribute this code under either of these licenses.
//  ========================================================================
//

package org.eclipse.jetty.server;

import java.io.IOException;
import java.net.InetSocketAddress;
import java.net.ServerSocket;
import java.net.Socket;
import java.net.SocketException;
import java.nio.channels.Channel;
import java.nio.channels.SelectionKey;
import java.nio.channels.Selector;
import java.nio.channels.ServerSocketChannel;
import java.nio.channels.SocketChannel;
import java.util.concurrent.Executor;
import java.util.concurrent.Future;

import org.eclipse.jetty.io.ByteBufferPool;
import org.eclipse.jetty.io.Connection;
import org.eclipse.jetty.io.EndPoint;
import org.eclipse.jetty.io.SelectChannelEndPoint;
import org.eclipse.jetty.io.SelectorManager;
import org.eclipse.jetty.io.SelectorManager.ManagedSelector;
import org.eclipse.jetty.util.Callback;
import org.eclipse.jetty.util.annotation.ManagedAttribute;
import org.eclipse.jetty.util.annotation.ManagedObject;
import org.eclipse.jetty.util.annotation.Name;
import org.eclipse.jetty.util.ssl.SslContextFactory;
import org.eclipse.jetty.util.thread.Scheduler;

/**
 * This {@link Connector} implementation is the primary connector for the
 * Jetty server over TCP/IP.  By the use of various {@link ConnectionFactory} instances it is able
 * to accept connections for HTTP, SPDY and WebSocket, either directly or over SSL.
 * <p>
 * The connector is a fully asynchronous NIO based implementation that by default will
 * use all the commons services (eg {@link Executor}, {@link Scheduler})  of the
 * passed {@link Server} instance, but all services may also be constructor injected
 * into the connector so that it may operate with dedicated or otherwise shared services.
 * <p>
 * <h2>Connection Factories</h2>
 * Various convenience constructors are provided to assist with common configurations of
 * ConnectionFactories, whose generic use is described in {@link AbstractConnector}.
 * If no connection factories are passed, then the connector will
 * default to use a {@link HttpConnectionFactory}.  If an non null {@link SslContextFactory}
 * instance is passed, then this used to instantiate a {@link SslConnectionFactory} which is
 * prepended to the other passed or default factories.
 * <p>
 * <h2>Selectors</h2>
 * The connector will use the {@link Executor} service to execute a number of Selector Tasks,
 * which are implemented to each use a NIO {@link Selector} instance to asynchronously
 * schedule a set of accepted connections.  It is the selector thread that will call the
 * {@link Callback} instances passed in the {@link EndPoint#fillInterested(Callback)} or
 * {@link EndPoint#write(Object, Callback, java.nio.ByteBuffer...)} methods.  It is expected
 * that these callbacks may do some non-blocking IO work, but will always dispatch to the
 * {@link Executor} service any blocking, long running or application tasks.
 * <p>
 * The default number of selectors is equal to the number of processors available to the JVM,
 * which should allow optimal performance even if all the connections used are performing
 * significant non-blocking work in the callback tasks.
 *
 */
@ManagedObject("HTTP connector using NIO ByteChannels and Selectors")
public class ServerConnector extends AbstractNetworkConnector
{
    private final SelectorManager _manager;
    private volatile ServerSocketChannel _acceptChannel;
    private volatile boolean _inheritChannel = false;
    private volatile int _localPort = -1;
    private volatile int _acceptQueueSize = 0;
    private volatile boolean _reuseAddress = true;
    private volatile int _lingerTime = -1;


    /* ------------------------------------------------------------ */
    /** HTTP Server Connection.
     * <p>Construct a ServerConnector with a private instance of {@link HttpConnectionFactory} as the only factory.</p>
     * @param server The {@link Server} this connector will accept connection for. 
     */
    public ServerConnector(
        @Name("server") Server server)
    {
        this(server,null,null,null,0,0,new HttpConnectionFactory());
    }
    
    /* ------------------------------------------------------------ */
    /** HTTP Server Connection.
     * <p>Construct a ServerConnector with a private instance of {@link HttpConnectionFactory} as the only factory.</p>
     * @param server The {@link Server} this connector will accept connection for. 
     * @param acceptors 
     *          the number of acceptor threads to use, or 0 for a default value. Acceptors accept new TCP/IP connections.
     * @param selectors
     *          the number of selector threads, or 0 for a default value. Selectors notice and schedule established connection that can make IO progress.
     */
    public ServerConnector(
        @Name("server") Server server,
        @Name("acceptors") int acceptors,
        @Name("selectors") int selectors)
    {
        this(server,null,null,null,acceptors,selectors,new HttpConnectionFactory());
    }
<<<<<<< HEAD

=======
>>>>>>> cea4ac5f

    /* ------------------------------------------------------------ */
    /** Generic Server Connection with default configuration.
     * <p>Construct a Server Connector with the passed Connection factories.</p>
     * @param server The {@link Server} this connector will accept connection for. 
     * @param factories Zero or more {@link ConnectionFactory} instances used to create and configure connections.
     */
    public ServerConnector(
        @Name("server") Server server,
        @Name("factories") ConnectionFactory... factories)
    {
        this(server,null,null,null,0,0,factories);
    }

    /* ------------------------------------------------------------ */
    /** HTTP Server Connection.
     * <p>Construct a ServerConnector with a private instance of {@link HttpConnectionFactory} as the primary protocol</p>.
     * @param server The {@link Server} this connector will accept connection for. 
     * @param sslContextFactory If non null, then a {@link SslConnectionFactory} is instantiated and prepended to the 
     * list of HTTP Connection Factory.
     */
    public ServerConnector(
        @Name("server") Server server,
        @Name("sslContextFactory") SslContextFactory sslContextFactory)
    {
        this(server,null,null,null,0,0,AbstractConnectionFactory.getFactories(sslContextFactory,new HttpConnectionFactory()));
    }

    /* ------------------------------------------------------------ */
    /** Generic SSL Server Connection.
     * @param server The {@link Server} this connector will accept connection for. 
     * @param sslContextFactory If non null, then a {@link SslConnectionFactory} is instantiated and prepended to the 
     * list of ConnectionFactories, with the first factory being the default protocol for the SslConnectionFactory.
     * @param factories Zero or more {@link ConnectionFactory} instances used to create and configure connections.
     */
    public ServerConnector(
        @Name("server") Server server,
        @Name("sslContextFactory") SslContextFactory sslContextFactory,
        @Name("factories") ConnectionFactory... factories)
    {
        this(server,null,null,null,0,0,AbstractConnectionFactory.getFactories(sslContextFactory,factories));
    }

    /** Generic Server Connection.
     * @param server    
     *          The server this connector will be accept connection for.  
     * @param executor  
     *          An executor used to run tasks for handling requests, acceptors and selectors. I
     *          If null then use the servers executor
     * @param scheduler 
     *          A scheduler used to schedule timeouts. If null then use the servers scheduler
     * @param bufferPool
     *          A ByteBuffer pool used to allocate buffers.  If null then create a private pool with default configuration.
     * @param acceptors 
     *          the number of acceptor threads to use, or 0 for a default value. Acceptors accept new TCP/IP connections.
     * @param selectors
     *          the number of selector threads, or 0 for a default value. Selectors notice and schedule established connection that can make IO progress.
     * @param factories 
     *          Zero or more {@link ConnectionFactory} instances used to create and configure connections.
     */
    public ServerConnector(
        @Name("server") Server server,
        @Name("executor") Executor executor,
        @Name("scheduler") Scheduler scheduler,
        @Name("bufferPool") ByteBufferPool bufferPool,
        @Name("acceptors") int acceptors,
        @Name("selectors") int selectors,
        @Name("factories") ConnectionFactory... factories)
    {
        super(server,executor,scheduler,bufferPool,acceptors,factories);
        _manager = new ServerConnectorManager(getExecutor(), getScheduler(), selectors > 0 ? selectors : Runtime.getRuntime().availableProcessors());
        addBean(_manager, true);
    }

    @Override
    public boolean isOpen()
    {
        ServerSocketChannel channel = _acceptChannel;
        return channel!=null && channel.isOpen();
    }

    /**
     * @return whether this connector uses a channel inherited from the JVM.
     * @see System#inheritedChannel()
     */
    public boolean isInheritChannel()
    {
        return _inheritChannel;
    }

    /**
     * <p>Sets whether this connector uses a channel inherited from the JVM.</p>
     * <p>If true, the connector first tries to inherit from a channel provided by the system.
     * If there is no inherited channel available, or if the inherited channel is not usable,
     * then it will fall back using {@link ServerSocketChannel}.</p>
     * <p>Use it with xinetd/inetd, to launch an instance of Jetty on demand. The port
     * used to access pages on the Jetty instance is the same as the port used to
     * launch Jetty.</p>
     *
     * @param inheritChannel whether this connector uses a channel inherited from the JVM.
     */
    public void setInheritChannel(boolean inheritChannel)
    {
        _inheritChannel = inheritChannel;
    }

    @Override
    public void open() throws IOException
    {
        if (_acceptChannel == null)
        {
            ServerSocketChannel serverChannel = null;
            if (isInheritChannel())
            {
                Channel channel = System.inheritedChannel();
                if (channel instanceof ServerSocketChannel)
                    serverChannel = (ServerSocketChannel)channel;
                else
                    LOG.warn("Unable to use System.inheritedChannel() [{}]. Trying a new ServerSocketChannel at {}:{}", channel, getHost(), getPort());
            }

            if (serverChannel == null)
            {
                serverChannel = ServerSocketChannel.open();

                InetSocketAddress bindAddress = getHost() == null ? new InetSocketAddress(getPort()) : new InetSocketAddress(getHost(), getPort());
                serverChannel.socket().bind(bindAddress, getAcceptQueueSize());
                serverChannel.socket().setReuseAddress(getReuseAddress());

                _localPort = serverChannel.socket().getLocalPort();
                if (_localPort <= 0)
                    throw new IOException("Server channel not bound");

                addBean(serverChannel);
            }

            serverChannel.configureBlocking(true);
            addBean(serverChannel);

            _acceptChannel = serverChannel;
        }
    }

    @Override
    public Future<Void> shutdown()
    {
        // TODO shutdown all the connections
        return super.shutdown();
    }

    @Override
    public void close()
    {
        ServerSocketChannel serverChannel = _acceptChannel;
        _acceptChannel = null;

        if (serverChannel != null)
        {
            removeBean(serverChannel);

            // If the interrupt did not close it, we should close it
            if (serverChannel.isOpen())
            {
                try
                {
                    serverChannel.close();
                }
                catch (IOException e)
                {
                    LOG.warn(e);
                }
            }
        }
        // super.close();
        _localPort = -2;
    }

    @Override
    public void accept(int acceptorID) throws IOException
    {
        ServerSocketChannel serverChannel = _acceptChannel;
        if (serverChannel != null && serverChannel.isOpen())
        {
            SocketChannel channel = serverChannel.accept();
            channel.configureBlocking(false);
            Socket socket = channel.socket();
            configure(socket);
            _manager.accept(channel);
        }
    }

    protected void configure(Socket socket)
    {
        try
        {
            socket.setTcpNoDelay(true);
            if (_lingerTime >= 0)
                socket.setSoLinger(true, _lingerTime / 1000);
            else
                socket.setSoLinger(false, 0);
        }
        catch (SocketException e)
        {
            LOG.ignore(e);
        }
    }

    public SelectorManager getSelectorManager()
    {
        return _manager;
    }

    @Override
    public Object getTransport()
    {
        return _acceptChannel;
    }

    @Override
    @ManagedAttribute("local port")
    public int getLocalPort()
    {
        return _localPort;
    }

    protected SelectChannelEndPoint newEndPoint(SocketChannel channel, ManagedSelector selectSet, SelectionKey key) throws IOException
    {
        return new SelectChannelEndPoint(channel, selectSet, key, getScheduler(), getIdleTimeout());
    }

    /**
     * @return the linger time
     * @see Socket#getSoLinger()
     */
    @ManagedAttribute("TCP/IP solinger time or -1 to disable")
    public int getSoLingerTime()
    {
        return _lingerTime;
    }

    /**
     * @param lingerTime the linger time. Use -1 to disable.
     * @see Socket#setSoLinger(boolean, int)
     */
    public void setSoLingerTime(int lingerTime)
    {
        _lingerTime = lingerTime;
    }

    /**
     * @return the accept queue size
     */
    @ManagedAttribute("Accept Queue size")
    public int getAcceptQueueSize()
    {
        return _acceptQueueSize;
    }

    /**
     * @param acceptQueueSize the accept queue size (also known as accept backlog)
     */
    public void setAcceptQueueSize(int acceptQueueSize)
    {
        _acceptQueueSize = acceptQueueSize;
    }

    /**
     * @return whether the server socket reuses addresses
     * @see ServerSocket#getReuseAddress()
     */
    public boolean getReuseAddress()
    {
        return _reuseAddress;
    }

    /**
     * @param reuseAddress whether the server socket reuses addresses
     * @see ServerSocket#setReuseAddress(boolean)
     */
    public void setReuseAddress(boolean reuseAddress)
    {
        _reuseAddress = reuseAddress;
    }

    private final class ServerConnectorManager extends SelectorManager
    {
        private ServerConnectorManager(Executor executor, Scheduler scheduler, int selectors)
        {
            super(executor, scheduler, selectors);
        }

        @Override
        protected SelectChannelEndPoint newEndPoint(SocketChannel channel, ManagedSelector selectSet, SelectionKey selectionKey) throws IOException
        {
            return ServerConnector.this.newEndPoint(channel, selectSet, selectionKey);
        }

        @Override
        public Connection newConnection(SocketChannel channel, EndPoint endpoint, Object attachment) throws IOException
        {
            return getDefaultConnectionFactory().newConnection(ServerConnector.this, endpoint);
        }

        @Override
        protected void endPointOpened(EndPoint endpoint)
        {
            super.endPointOpened(endpoint);
            onEndPointOpened(endpoint);
        }

        @Override
        protected void endPointClosed(EndPoint endpoint)
        {
            onEndPointClosed(endpoint);
            super.endPointClosed(endpoint);
        }
        
        
    }
}<|MERGE_RESOLUTION|>--- conflicted
+++ resolved
@@ -115,10 +115,6 @@
     {
         this(server,null,null,null,acceptors,selectors,new HttpConnectionFactory());
     }
-<<<<<<< HEAD
-
-=======
->>>>>>> cea4ac5f
 
     /* ------------------------------------------------------------ */
     /** Generic Server Connection with default configuration.
