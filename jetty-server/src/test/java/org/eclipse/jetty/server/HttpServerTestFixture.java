--- conflicted
+++ resolved
@@ -35,10 +35,7 @@
 
 import org.eclipse.jetty.server.handler.AbstractHandler;
 import org.eclipse.jetty.server.handler.HandlerWrapper;
-<<<<<<< HEAD
-=======
 import org.eclipse.jetty.toolchain.test.PropertyFlag;
->>>>>>> d21c8e5c
 import org.eclipse.jetty.util.IO;
 import org.junit.After;
 import org.junit.Before;
@@ -46,19 +43,11 @@
 public class HttpServerTestFixture
 {    // Useful constants
     protected static final long PAUSE=10L;
-<<<<<<< HEAD
-    protected static final int LOOPS=50;
+    protected static final int LOOPS=PropertyFlag.isEnabled("test.stress")?250:50;
 
     protected Server _server;
     protected URI _serverURI;
     protected NetworkConnector _connector;
-=======
-    protected static final int LOOPS=PropertyFlag.isEnabled("test.stress")?250:50;
-    protected static final String HOST="localhost";
-    
-    protected static Server _server;
-    protected static Connector _connector;
->>>>>>> d21c8e5c
     protected String _scheme="http";
 
     protected Socket newSocket(String host,int port) throws Exception
