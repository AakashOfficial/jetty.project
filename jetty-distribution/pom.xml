<project xmlns="http://maven.apache.org/POM/4.0.0" xmlns:xsi="http://www.w3.org/2001/XMLSchema-instance" xsi:schemaLocation="http://maven.apache.org/POM/4.0.0 http://maven.apache.org/maven-v4_0_0.xsd">
  <modelVersion>4.0.0</modelVersion>
  <parent>
    <groupId>org.eclipse.jetty</groupId>
    <artifactId>jetty-project</artifactId>
<<<<<<< HEAD
    <version>8.0.2-SNAPSHOT</version>
=======
    <version>7.5.2-SNAPSHOT</version>
>>>>>>> b67d307f
  </parent>
  <artifactId>jetty-distribution</artifactId>
  <name>Jetty :: Distribution Assemblies</name>
  <packaging>pom</packaging>
  <properties>
    <jetty-orbit-url>http://download.eclipse.org/jetty/orbit</jetty-orbit-url>
    <assembly-directory>target/distribution</assembly-directory>
    <eclipse-ecj-version>3.6</eclipse-ecj-version>
    <orbit-javax-activation-version>${javax-activation-version}.0.v201105071233</orbit-javax-activation-version>
    <orbit-javax-annotation-version>1.1.0.v201105051105</orbit-javax-annotation-version>
    <orbit-javax-el-version>2.2.0.v201105051105</orbit-javax-el-version>
    <orbit-javax-mail-glassfish-version>${javax-mail-version}.v201005082020</orbit-javax-mail-glassfish-version>
    <orbit-javax-servlet-version>3.0.0.v201103241727</orbit-javax-servlet-version>
    <orbit-javax-servlet-jsp-version>2.2.0.v201103241009</orbit-javax-servlet-jsp-version>
    <orbit-javax-servlet-jsp-jstl-version>1.2.0.v201004190952</orbit-javax-servlet-jsp-jstl-version>
    <orbit-com-sun-el-version>2.2.0.v201105051105</orbit-com-sun-el-version>
    <orbit-org-apache-taglibs-standard-version>1.2.0.v201004190952</orbit-org-apache-taglibs-standard-version>
    <orbit-org-objectweb-asm-version>3.3.1.v201101071600</orbit-org-objectweb-asm-version>
    <orbit-javax-transaction-version>1.1.1.v201004190952</orbit-javax-transaction-version>
    <orbit-org-apache-jasper-version>2.2.2.v201108011116</orbit-org-apache-jasper-version>
  </properties>
  <build>
    <plugins>
      <plugin>
        <groupId>org.apache.maven.plugins</groupId>
        <artifactId>maven-resources-plugin</artifactId>
        <executions>
          <execution>
            <id>copy-base-assembly-tree</id>
            <phase>generate-resources</phase>
            <goals>
              <goal>copy-resources</goal>
            </goals>
            <configuration>
              <useBuildFilters>false</useBuildFilters>
              <includeEmptyDirs>true</includeEmptyDirs>
              <outputDirectory>${assembly-directory}</outputDirectory>
              <resources>
                <resource>
                  <directory>${basedir}/src/main/resources</directory>
                </resource>
              </resources>
            </configuration>
          </execution>
        </executions>
      </plugin>
      <plugin>
        <groupId>org.apache.maven.plugins</groupId>
        <artifactId>maven-antrun-plugin</artifactId>
        <executions>
          <execution>
            <phase>generate-resources</phase>
            <goals>
              <goal>run</goal>
            </goals>
            <configuration>
              <tasks>
                <!-- This is the Orbit Downloads Process -->

                <!-- Step 1: download orbit artifact into orbit-cache (if not present) -->
                <property name="orbit-cache" value="${user.home}/.m2/eclipse-orbit" />

                <mkdir dir="${orbit-cache}" />
                <get dest="${orbit-cache}" verbose="true" skipexisting="true">
                  <url url="${jetty-orbit-url}/javax.servlet_${orbit-javax-servlet-version}.jar" />
                  <url url="${jetty-orbit-url}/javax.activation_${orbit-javax-activation-version}.jar" />
                  <url url="${jetty-orbit-url}/javax.annotation_${orbit-javax-annotation-version}.jar" />
                  <url url="${jetty-orbit-url}/javax.mail.glassfish_${orbit-javax-mail-glassfish-version}.jar" />
                  <url url="${jetty-orbit-url}/javax.el_${orbit-javax-el-version}.jar" />
                  <url url="${jetty-orbit-url}/javax.servlet.jsp_${orbit-javax-servlet-jsp-version}.jar" />
                  <url url="${jetty-orbit-url}/javax.servlet.jsp.jstl_${orbit-javax-servlet-jsp-jstl-version}.jar" />
                  <url url="${jetty-orbit-url}/com.sun.el_${orbit-com-sun-el-version}.jar" />
                  <url url="${jetty-orbit-url}/org.apache.jasper.glassfish_${orbit-org-apache-jasper-version}.jar" />
                  <url url="${jetty-orbit-url}/org.apache.taglibs.standard.glassfish_${orbit-org-apache-taglibs-standard-version}.jar" />
                  <url url="${jetty-orbit-url}/org.objectweb.asm_${orbit-org-objectweb-asm-version}.jar" />
                  <url url="${jetty-orbit-url}/javax.transaction_${orbit-javax-transaction-version}.jar" />
                </get>

                <!-- Step 2: copy the orbit artifact from orbit-cache to the appropriate lib directory -->

                <!-- ${jetty.home}/lib/ -->
                <mkdir dir="${assembly-directory}/lib" />
                <copy file="${orbit-cache}/javax.servlet_${orbit-javax-servlet-version}.jar" tofile="${assembly-directory}/lib/servlet-api-3.0.jar" />

               
                <!-- ${jetty.home}/lib/annotations/ -->
                <mkdir dir="${assembly-directory}/lib/annotations" />
                <copy todir="${assembly-directory}/lib/annotations">
                  <fileset dir="${orbit-cache}">
                    <include name="javax.annotation_${orbit-javax-annotation-version}.jar" />
                    <include name="org.objectweb.asm_${orbit-org-objectweb-asm-version}.jar" />
                  </fileset>
                </copy>

                <!-- ${jetty.home}/lib/jndi/ -->
                <mkdir dir="${assembly-directory}/lib/jndi" />
                <copy todir="${assembly-directory}/lib/jndi">
                  <fileset dir="${orbit-cache}">
                    <include name="javax.activation_${orbit-javax-activation-version}.jar" />
                    <include name="javax.mail.glassfish_${orbit-javax-mail-glassfish-version}.jar" />
                  </fileset>
                </copy>

               <!-- ${jetty.home}/lib/jta/ -->
                <mkdir dir="${assembly-directory}/lib/jta" />
                <copy todir="${assembly-directory}/lib/jta">
                  <fileset dir="${orbit-cache}">
                    <include name="javax.transaction_${orbit-javax-transaction-version}.jar" />
                  </fileset>
                </copy>

                <!-- ${jetty.home}/lib/jsp/ -->
                <mkdir dir="${assembly-directory}/lib/jsp" />
                <copy todir="${assembly-directory}/lib/jsp">
                  <fileset dir="${orbit-cache}">
                    <include name="javax.el_${orbit-javax-el-version}.jar" />
                    <include name="javax.servlet.jsp_${orbit-javax-servlet-jsp-version}.jar" />
                    <include name="javax.servlet.jsp.jstl_${orbit-javax-servlet-jsp-jstl-version}.jar" />
                    <include name="com.sun.el_${orbit-com-sun-el-version}.jar" />
                    <include name="org.apache.taglibs.standard.glassfish_${orbit-org-apache-taglibs-standard-version}.jar" />
                    <include name="org.apache.jasper.glassfish_${orbit-org-apache-jasper-version}.jar" />         
                  </fileset>
                </copy>
                <chmod dir="${assembly-directory}/bin" perm="755" includes="**/*.sh" />
              </tasks>
            </configuration>
          </execution>
        </executions>
      </plugin>
      <plugin>
        <groupId>org.apache.maven.plugins</groupId>
        <artifactId>maven-remote-resources-plugin</artifactId>
        <executions>
          <execution>
            <phase>generate-resources</phase>
            <goals>
              <goal>process</goal>
            </goals>
            <configuration>
              <resourceBundles>
                <resourceBundle>org.eclipse.jetty.toolchain:jetty-artifact-remote-resources:1.0</resourceBundle>
                <resourceBundle>org.eclipse.jetty.toolchain:jetty-distribution-remote-resources:1.1</resourceBundle>
              </resourceBundles>
              <outputDirectory>${assembly-directory}</outputDirectory>
            </configuration>
          </execution>
        </executions>
      </plugin>
      <plugin>
        <artifactId>maven-dependency-plugin</artifactId>
        <executions>
          <execution>
<<<<<<< HEAD
            <id>unpack</id>
            <phase>generate-resources</phase>
            <goals>
              <goal>unpack</goal>
            </goals>
            <configuration>
              <artifactItems>
                <artifactItem>
                  <groupId>org.eclipse.jetty</groupId>
                  <artifactId>jetty-rewrite</artifactId>
                  <version>${project.version}</version>
                  <classifier>config</classifier>
                  <type>jar</type>
                  <overWrite>true</overWrite>
                  <includes>**</includes>
                  <outputDirectory>${assembly-directory}</outputDirectory>
                </artifactItem>
                <artifactItem>
                  <groupId>org.eclipse.jetty</groupId>
                  <artifactId>jetty-ajp</artifactId>
                  <version>${project.version}</version>
                  <classifier>config</classifier>
                  <type>jar</type>
                  <overWrite>true</overWrite>
                  <includes>**</includes>
                  <outputDirectory>${assembly-directory}</outputDirectory>
                </artifactItem>
                <artifactItem>
                  <groupId>org.eclipse.jetty</groupId>
                  <artifactId>test-jetty-webapp</artifactId>
                  <version>${project.version}</version>
                  <classifier>config</classifier>
                  <type>jar</type>
                  <overWrite>true</overWrite>
                  <includes>**</includes>
                  <outputDirectory>${assembly-directory}</outputDirectory>
                </artifactItem>
                <artifactItem>
                  <groupId>org.eclipse.jetty</groupId>
                  <artifactId>jetty-jmx</artifactId>
                  <version>${project.version}</version>
                  <classifier>config</classifier>
                  <type>jar</type>
                  <overWrite>true</overWrite>
                  <includes>**</includes>
                  <outputDirectory>${assembly-directory}</outputDirectory>
                </artifactItem>
                <artifactItem>
                  <groupId>org.eclipse.jetty</groupId>
                  <artifactId>jetty-util</artifactId>
                  <version>${project.version}</version>
                  <classifier>config</classifier>
                  <type>jar</type>
                  <overWrite>true</overWrite>
                  <includes>**</includes>
                  <outputDirectory>${assembly-directory}</outputDirectory>
                </artifactItem>
                <artifactItem>
                  <groupId>org.eclipse.jetty</groupId>
                  <artifactId>jetty-webapp</artifactId>
                  <version>${project.version}</version>
                  <classifier>config</classifier>
                  <type>jar</type>
                  <overWrite>true</overWrite>
                  <includes>**</includes>
                  <outputDirectory>${assembly-directory}</outputDirectory>
                </artifactItem>
                <artifactItem>
                  <groupId>org.eclipse.jetty</groupId>
                  <artifactId>jetty-deploy</artifactId>
                  <version>${project.version}</version>
                  <classifier>config</classifier>
                  <type>jar</type>
                  <overWrite>true</overWrite>
                  <includes>**</includes>
                  <outputDirectory>${assembly-directory}</outputDirectory>
                </artifactItem>
                <artifactItem>
                  <groupId>org.eclipse.jetty</groupId>
                  <artifactId>jetty-plus</artifactId>
                  <version>${project.version}</version>
                  <classifier>config</classifier>
                  <type>jar</type>
                  <overWrite>true</overWrite>
                  <includes>**</includes>
                  <outputDirectory>${assembly-directory}</outputDirectory>
                </artifactItem>
                <artifactItem>
                  <groupId>org.eclipse.jetty</groupId>
                  <artifactId>jetty-server</artifactId>
                  <version>${project.version}</version>
                  <classifier>config</classifier>
                  <type>jar</type>
                  <overWrite>true</overWrite>
                  <includes>**</includes>
                  <outputDirectory>${assembly-directory}</outputDirectory>
                </artifactItem>
                <artifactItem>
                  <groupId>org.eclipse.jetty</groupId>
                  <artifactId>jetty-security</artifactId>
                  <version>${project.version}</version>
                  <classifier>config</classifier>
                  <type>jar</type>
                  <overWrite>true</overWrite>
                  <includes>**</includes>
                  <outputDirectory>${assembly-directory}</outputDirectory>
                </artifactItem>
                <artifactItem>
                  <groupId>org.eclipse.jetty</groupId>
                  <artifactId>jetty-policy</artifactId>
                  <version>${project.version}</version>
                  <classifier>config</classifier>
                  <type>jar</type>
                  <overWrite>true</overWrite>
                  <includes>**</includes>
                  <outputDirectory>${assembly-directory}</outputDirectory>
                </artifactItem>
                <artifactItem>
                  <groupId>org.eclipse.jetty</groupId>
                  <artifactId>jetty-monitor</artifactId>
                  <version>${project.version}</version>
                  <classifier>config</classifier>
                  <type>jar</type>
                  <overWrite>true</overWrite>
                  <includes>**</includes>
                  <outputDirectory>${assembly-directory}</outputDirectory>
                </artifactItem>
                <artifactItem>
                  <groupId>org.eclipse.jetty</groupId>
                  <artifactId>jetty-overlay-deployer</artifactId>
                  <version>${project.version}</version>
                  <classifier>config</classifier>
                  <type>jar</type>
                  <overWrite>true</overWrite>
                  <includes>**</includes>
                  <outputDirectory>${assembly-directory}</outputDirectory>
                </artifactItem>
                <artifactItem>
                  <groupId>org.eclipse.jetty</groupId>
                  <artifactId>jetty-annotations</artifactId>
                  <version>${project.version}</version>
                  <classifier>config</classifier>
                  <type>jar</type>
                  <overWrite>true</overWrite>
                  <includes>**</includes>
                  <outputDirectory>${assembly-directory}</outputDirectory>
                </artifactItem>
              </artifactItems>
            </configuration>
          </execution>
          <execution>
=======
>>>>>>> b67d307f
            <id>copy</id>
            <phase>generate-resources</phase>
            <goals>
              <goal>copy</goal>
            </goals>
            <configuration>
              <artifactItems>
                <artifactItem>
                  <groupId>org.eclipse.jetty</groupId>
                  <artifactId>jetty-project</artifactId>
                  <version>${project.version}</version>
                  <classifier>version</classifier>
                  <type>txt</type>
                  <overWrite>true</overWrite>
                  <outputDirectory>${assembly-directory}/</outputDirectory>
                  <destFileName>VERSION.txt</destFileName>
                </artifactItem>
                <artifactItem>
                  <groupId>org.eclipse.jetty</groupId>
                  <artifactId>test-jetty-webapp</artifactId>
                  <version>${project.version}</version>
                  <type>war</type>
                  <overWrite>true</overWrite>
                  <includes>**</includes>
                  <outputDirectory>${assembly-directory}/webapps</outputDirectory>
                  <destFileName>test.war</destFileName>
                </artifactItem>
                <artifactItem>
                  <groupId>org.eclipse.jetty</groupId>
                  <artifactId>jetty-start</artifactId>
                  <version>${project.version}</version>
                  <type>jar</type>
                  <overWrite>true</overWrite>
                  <includes>**</includes>
                  <outputDirectory>${assembly-directory}</outputDirectory>
                  <destFileName>start.jar</destFileName>
                </artifactItem>
<<<<<<< HEAD
                <artifactItem>
                  <groupId>org.eclipse.jetty</groupId>
                  <artifactId>jetty-overlay-deployer</artifactId>
                  <version>${project.version}</version>
                  <type>jar</type>
                  <overWrite>true</overWrite>
                  <includes>**</includes>
                  <outputDirectory>${assembly-directory}/lib</outputDirectory>
                </artifactItem>
                <artifactItem>
                  <groupId>org.eclipse.jetty</groupId>
                  <artifactId>jetty-overlay-deployer</artifactId>
                  <version>${project.version}</version>
                  <type>jar</type>
                  <overWrite>true</overWrite>
                  <includes>**</includes>
                  <outputDirectory>${assembly-directory}/lib</outputDirectory>
                </artifactItem>
                <artifactItem>
                  <groupId>org.eclipse.jetty</groupId>
                  <artifactId>jetty-websocket</artifactId>
                  <version>${project.version}</version>
                  <type>jar</type>
                  <overWrite>true</overWrite>
                  <includes>**</includes>
                  <outputDirectory>${assembly-directory}/lib</outputDirectory>
                </artifactItem>
=======
>>>>>>> b67d307f
              </artifactItems>
            </configuration>
          </execution>
          <execution>
            <id>copy-lib-deps</id>
            <phase>generate-resources</phase>
            <goals>
              <goal>copy-dependencies</goal>
            </goals>
            <configuration>
              <includeGroupIds>org.eclipse.jetty</includeGroupIds>
              <excludeArtifactIds>jetty-start,jetty-monitor,jetty-jsp-2.1</excludeArtifactIds>
              <includeTypes>jar</includeTypes>
              <outputDirectory>${assembly-directory}/lib</outputDirectory>
            </configuration>
          </execution>
          <execution>
            <id>copy-lib-jsp-deps</id>
            <phase>generate-resources</phase>
            <goals>
              <goal>copy-dependencies</goal>
            </goals>
            <configuration>
              <includeGroupIds>org.eclipse.jetty,org.glassfish.web</includeGroupIds>
              <includeArtifactIds>jetty-jsp-2.1,jsp-impl</includeArtifactIds>
              <includeTypes>jar</includeTypes>
              <outputDirectory>${assembly-directory}/lib/jsp</outputDirectory>
            </configuration>
          </execution>
          <execution>
            <id>copy-lib-monitor-deps</id>
            <phase>generate-resources</phase>
            <goals>
              <goal>copy-dependencies</goal>
            </goals>
            <configuration>
              <includeGroupIds>org.eclipse.jetty</includeGroupIds>
              <includeArtifactIds>jetty-monitor</includeArtifactIds>
              <includeTypes>jar</includeTypes>
              <excludeTransitive>true</excludeTransitive>
              <outputDirectory>${assembly-directory}/lib/monitor</outputDirectory>
            </configuration>
          </execution>
          <execution>
            <id>unpack-config-deps</id>
            <phase>generate-resources</phase>
            <goals>
              <goal>unpack-dependencies</goal>
            </goals>
            <configuration>
              <includeGroupIds>org.eclipse.jetty</includeGroupIds>
              <classifier>config</classifier>
              <failOnMissingClassifierArtifact>false</failOnMissingClassifierArtifact>
              <outputDirectory>${assembly-directory}</outputDirectory>
            </configuration>
          </execution>
          <execution>
            <id>unpack-javadoc</id>
            <phase>generate-resources</phase>
            <goals>
              <goal>unpack-dependencies</goal>
            </goals>
            <configuration>
              <!-- Use already generated javadoc, don't bother regenerating again -->
              <includeGroupIds>org.eclipse.jetty.aggregate</includeGroupIds>
              <includeArtifactIds>jetty-all</includeArtifactIds>
              <includeClassifier>javadoc</includeClassifier>
              <excludeTransitive>true</excludeTransitive>
              <outputDirectory>${assembly-directory}/javadoc</outputDirectory>
            </configuration>
          </execution>
        </executions>
      </plugin>
      <plugin>
        <groupId>org.apache.maven.plugins</groupId>
        <artifactId>maven-assembly-plugin</artifactId>
        <configuration>
          <descriptors>
            <descriptor>src/main/assembly/jetty-assembly.xml</descriptor>
          </descriptors>
          <tarLongFileMode>gnu</tarLongFileMode>
          <appendAssemblyId>false</appendAssemblyId>
        </configuration>
        <executions>
          <execution>
            <phase>package</phase>
            <goals>
              <goal>single</goal>
            </goals>
          </execution>
        </executions>
      </plugin>
      <!-- No point performing PMD in assembly project -->
      <plugin>
        <groupId>org.apache.maven.plugins</groupId>
        <artifactId>maven-pmd-plugin</artifactId>
        <configuration>
          <skip>true</skip>
        </configuration>
      </plugin>
      <!-- No point performing Findbugs in assembly project -->
      <plugin>
        <groupId>org.codehaus.mojo</groupId>
        <artifactId>findbugs-maven-plugin</artifactId>
        <configuration>
          <skip>true</skip>
        </configuration>
      </plugin>
    </plugins>
  </build>
  <dependencies>
    <dependency>
      <groupId>org.eclipse.jetty</groupId>
      <artifactId>jetty-deploy</artifactId>
      <version>${project.version}</version>
    </dependency>
    <dependency>
      <groupId>org.eclipse.jetty</groupId>
      <artifactId>jetty-rewrite</artifactId>
      <version>${project.version}</version>
    </dependency>
    <dependency>
      <groupId>org.eclipse.jetty</groupId>
      <artifactId>jetty-ajp</artifactId>
      <version>${project.version}</version>
    </dependency>
    <dependency>
      <groupId>org.eclipse.jetty</groupId>
      <artifactId>jetty-annotations</artifactId>
      <version>${project.version}</version>
    </dependency>
    <dependency>
      <groupId>org.eclipse.jetty</groupId>
      <artifactId>test-jetty-webapp</artifactId>
      <type>war</type>
      <version>${project.version}</version>
    </dependency>
    <dependency>
      <groupId>org.eclipse.jetty</groupId>
      <artifactId>jetty-jmx</artifactId>
      <version>${project.version}</version>
    </dependency>
    <dependency>
      <groupId>org.eclipse.jetty</groupId>
      <artifactId>jetty-jndi</artifactId>
      <version>${project.version}</version>
    </dependency>
    <dependency>
      <groupId>org.eclipse.jetty</groupId>
      <artifactId>jetty-plus</artifactId>
      <version>${project.version}</version>
    </dependency>
    <dependency>
      <groupId>org.eclipse.jetty</groupId>
      <artifactId>jetty-client</artifactId>
      <version>${project.version}</version>
    </dependency>
    <dependency>
      <groupId>org.eclipse.jetty</groupId>
      <artifactId>jetty-continuation</artifactId>
      <version>${project.version}</version>
    </dependency>
    <dependency>
      <groupId>org.eclipse.jetty</groupId>
      <artifactId>jetty-start</artifactId>
      <version>${project.version}</version>
    </dependency>
    <dependency>
      <groupId>org.eclipse.jetty</groupId>
      <artifactId>jetty-policy</artifactId>
      <version>${project.version}</version>
    </dependency>
    <dependency>
<<<<<<< HEAD
      <groupId>${servlet.spec.groupId}</groupId>
      <artifactId>${servlet.spec.artifactId}</artifactId>
      <version>${servlet.spec.version}</version>
=======
      <groupId>org.eclipse.jetty</groupId>
      <artifactId>jetty-servlets</artifactId>
      <version>${project.version}</version>
    </dependency>
    <dependency>
      <groupId>org.eclipse.jetty</groupId>
      <artifactId>jetty-monitor</artifactId>
      <version>${project.version}</version>
    </dependency>
    <dependency>
      <groupId>org.eclipse.jetty</groupId>
      <artifactId>jetty-websocket</artifactId>
      <version>${project.version}</version>
>>>>>>> b67d307f
    </dependency>
    <dependency>
      <groupId>org.eclipse.jetty</groupId>
      <artifactId>jetty-overlay-deployer</artifactId>
      <version>${project.version}</version>
    </dependency>
    <dependency>
      <groupId>org.eclipse.jetty</groupId>
      <artifactId>jetty-overlay-deployer</artifactId>
      <version>${project.version}</version>
    </dependency>
    <dependency>
      <groupId>org.eclipse.jetty</groupId>
      <artifactId>jetty-websocket</artifactId>
      <version>${project.version}</version>
    </dependency>
    <dependency>
      <groupId>org.eclipse.jetty.aggregate</groupId>
      <artifactId>jetty-all</artifactId>
      <classifier>javadoc</classifier>
      <type>jar</type>
      <version>${project.version}</version>
    </dependency>
  </dependencies>
</project><|MERGE_RESOLUTION|>--- conflicted
+++ resolved
@@ -3,11 +3,7 @@
   <parent>
     <groupId>org.eclipse.jetty</groupId>
     <artifactId>jetty-project</artifactId>
-<<<<<<< HEAD
     <version>8.0.2-SNAPSHOT</version>
-=======
-    <version>7.5.2-SNAPSHOT</version>
->>>>>>> b67d307f
   </parent>
   <artifactId>jetty-distribution</artifactId>
   <name>Jetty :: Distribution Assemblies</name>
@@ -160,160 +156,6 @@
         <artifactId>maven-dependency-plugin</artifactId>
         <executions>
           <execution>
-<<<<<<< HEAD
-            <id>unpack</id>
-            <phase>generate-resources</phase>
-            <goals>
-              <goal>unpack</goal>
-            </goals>
-            <configuration>
-              <artifactItems>
-                <artifactItem>
-                  <groupId>org.eclipse.jetty</groupId>
-                  <artifactId>jetty-rewrite</artifactId>
-                  <version>${project.version}</version>
-                  <classifier>config</classifier>
-                  <type>jar</type>
-                  <overWrite>true</overWrite>
-                  <includes>**</includes>
-                  <outputDirectory>${assembly-directory}</outputDirectory>
-                </artifactItem>
-                <artifactItem>
-                  <groupId>org.eclipse.jetty</groupId>
-                  <artifactId>jetty-ajp</artifactId>
-                  <version>${project.version}</version>
-                  <classifier>config</classifier>
-                  <type>jar</type>
-                  <overWrite>true</overWrite>
-                  <includes>**</includes>
-                  <outputDirectory>${assembly-directory}</outputDirectory>
-                </artifactItem>
-                <artifactItem>
-                  <groupId>org.eclipse.jetty</groupId>
-                  <artifactId>test-jetty-webapp</artifactId>
-                  <version>${project.version}</version>
-                  <classifier>config</classifier>
-                  <type>jar</type>
-                  <overWrite>true</overWrite>
-                  <includes>**</includes>
-                  <outputDirectory>${assembly-directory}</outputDirectory>
-                </artifactItem>
-                <artifactItem>
-                  <groupId>org.eclipse.jetty</groupId>
-                  <artifactId>jetty-jmx</artifactId>
-                  <version>${project.version}</version>
-                  <classifier>config</classifier>
-                  <type>jar</type>
-                  <overWrite>true</overWrite>
-                  <includes>**</includes>
-                  <outputDirectory>${assembly-directory}</outputDirectory>
-                </artifactItem>
-                <artifactItem>
-                  <groupId>org.eclipse.jetty</groupId>
-                  <artifactId>jetty-util</artifactId>
-                  <version>${project.version}</version>
-                  <classifier>config</classifier>
-                  <type>jar</type>
-                  <overWrite>true</overWrite>
-                  <includes>**</includes>
-                  <outputDirectory>${assembly-directory}</outputDirectory>
-                </artifactItem>
-                <artifactItem>
-                  <groupId>org.eclipse.jetty</groupId>
-                  <artifactId>jetty-webapp</artifactId>
-                  <version>${project.version}</version>
-                  <classifier>config</classifier>
-                  <type>jar</type>
-                  <overWrite>true</overWrite>
-                  <includes>**</includes>
-                  <outputDirectory>${assembly-directory}</outputDirectory>
-                </artifactItem>
-                <artifactItem>
-                  <groupId>org.eclipse.jetty</groupId>
-                  <artifactId>jetty-deploy</artifactId>
-                  <version>${project.version}</version>
-                  <classifier>config</classifier>
-                  <type>jar</type>
-                  <overWrite>true</overWrite>
-                  <includes>**</includes>
-                  <outputDirectory>${assembly-directory}</outputDirectory>
-                </artifactItem>
-                <artifactItem>
-                  <groupId>org.eclipse.jetty</groupId>
-                  <artifactId>jetty-plus</artifactId>
-                  <version>${project.version}</version>
-                  <classifier>config</classifier>
-                  <type>jar</type>
-                  <overWrite>true</overWrite>
-                  <includes>**</includes>
-                  <outputDirectory>${assembly-directory}</outputDirectory>
-                </artifactItem>
-                <artifactItem>
-                  <groupId>org.eclipse.jetty</groupId>
-                  <artifactId>jetty-server</artifactId>
-                  <version>${project.version}</version>
-                  <classifier>config</classifier>
-                  <type>jar</type>
-                  <overWrite>true</overWrite>
-                  <includes>**</includes>
-                  <outputDirectory>${assembly-directory}</outputDirectory>
-                </artifactItem>
-                <artifactItem>
-                  <groupId>org.eclipse.jetty</groupId>
-                  <artifactId>jetty-security</artifactId>
-                  <version>${project.version}</version>
-                  <classifier>config</classifier>
-                  <type>jar</type>
-                  <overWrite>true</overWrite>
-                  <includes>**</includes>
-                  <outputDirectory>${assembly-directory}</outputDirectory>
-                </artifactItem>
-                <artifactItem>
-                  <groupId>org.eclipse.jetty</groupId>
-                  <artifactId>jetty-policy</artifactId>
-                  <version>${project.version}</version>
-                  <classifier>config</classifier>
-                  <type>jar</type>
-                  <overWrite>true</overWrite>
-                  <includes>**</includes>
-                  <outputDirectory>${assembly-directory}</outputDirectory>
-                </artifactItem>
-                <artifactItem>
-                  <groupId>org.eclipse.jetty</groupId>
-                  <artifactId>jetty-monitor</artifactId>
-                  <version>${project.version}</version>
-                  <classifier>config</classifier>
-                  <type>jar</type>
-                  <overWrite>true</overWrite>
-                  <includes>**</includes>
-                  <outputDirectory>${assembly-directory}</outputDirectory>
-                </artifactItem>
-                <artifactItem>
-                  <groupId>org.eclipse.jetty</groupId>
-                  <artifactId>jetty-overlay-deployer</artifactId>
-                  <version>${project.version}</version>
-                  <classifier>config</classifier>
-                  <type>jar</type>
-                  <overWrite>true</overWrite>
-                  <includes>**</includes>
-                  <outputDirectory>${assembly-directory}</outputDirectory>
-                </artifactItem>
-                <artifactItem>
-                  <groupId>org.eclipse.jetty</groupId>
-                  <artifactId>jetty-annotations</artifactId>
-                  <version>${project.version}</version>
-                  <classifier>config</classifier>
-                  <type>jar</type>
-                  <overWrite>true</overWrite>
-                  <includes>**</includes>
-                  <outputDirectory>${assembly-directory}</outputDirectory>
-                </artifactItem>
-              </artifactItems>
-            </configuration>
-          </execution>
-          <execution>
-=======
->>>>>>> b67d307f
             <id>copy</id>
             <phase>generate-resources</phase>
             <goals>
@@ -351,36 +193,6 @@
                   <outputDirectory>${assembly-directory}</outputDirectory>
                   <destFileName>start.jar</destFileName>
                 </artifactItem>
-<<<<<<< HEAD
-                <artifactItem>
-                  <groupId>org.eclipse.jetty</groupId>
-                  <artifactId>jetty-overlay-deployer</artifactId>
-                  <version>${project.version}</version>
-                  <type>jar</type>
-                  <overWrite>true</overWrite>
-                  <includes>**</includes>
-                  <outputDirectory>${assembly-directory}/lib</outputDirectory>
-                </artifactItem>
-                <artifactItem>
-                  <groupId>org.eclipse.jetty</groupId>
-                  <artifactId>jetty-overlay-deployer</artifactId>
-                  <version>${project.version}</version>
-                  <type>jar</type>
-                  <overWrite>true</overWrite>
-                  <includes>**</includes>
-                  <outputDirectory>${assembly-directory}/lib</outputDirectory>
-                </artifactItem>
-                <artifactItem>
-                  <groupId>org.eclipse.jetty</groupId>
-                  <artifactId>jetty-websocket</artifactId>
-                  <version>${project.version}</version>
-                  <type>jar</type>
-                  <overWrite>true</overWrite>
-                  <includes>**</includes>
-                  <outputDirectory>${assembly-directory}/lib</outputDirectory>
-                </artifactItem>
-=======
->>>>>>> b67d307f
               </artifactItems>
             </configuration>
           </execution>
@@ -554,11 +366,11 @@
       <version>${project.version}</version>
     </dependency>
     <dependency>
-<<<<<<< HEAD
       <groupId>${servlet.spec.groupId}</groupId>
       <artifactId>${servlet.spec.artifactId}</artifactId>
       <version>${servlet.spec.version}</version>
-=======
+    </dependency>
+    <dependency>
       <groupId>org.eclipse.jetty</groupId>
       <artifactId>jetty-servlets</artifactId>
       <version>${project.version}</version>
@@ -572,21 +384,10 @@
       <groupId>org.eclipse.jetty</groupId>
       <artifactId>jetty-websocket</artifactId>
       <version>${project.version}</version>
->>>>>>> b67d307f
     </dependency>
     <dependency>
       <groupId>org.eclipse.jetty</groupId>
       <artifactId>jetty-overlay-deployer</artifactId>
-      <version>${project.version}</version>
-    </dependency>
-    <dependency>
-      <groupId>org.eclipse.jetty</groupId>
-      <artifactId>jetty-overlay-deployer</artifactId>
-      <version>${project.version}</version>
-    </dependency>
-    <dependency>
-      <groupId>org.eclipse.jetty</groupId>
-      <artifactId>jetty-websocket</artifactId>
       <version>${project.version}</version>
     </dependency>
     <dependency>
