--- conflicted
+++ resolved
@@ -89,15 +89,10 @@
     private final AtomicBoolean closeSent = new AtomicBoolean(false);
     private final AtomicBoolean closeNotified = new AtomicBoolean(false);
     
-<<<<<<< HEAD
-    // The websocket endpoint object itself
-    private final Object endpoint;
-=======
     /* The websocket endpoint object itself.
      * Not declared final, as it can be decorated by other libraries (like CDI)
      */
     private Object endpoint;
->>>>>>> 2e8f9fc7
     
     // Callbacks
     private FrameCallback onDisconnectCallback = new CompletionCallback()
@@ -232,14 +227,6 @@
         
         if (LOG.isDebugEnabled())
             LOG.debug("Using RemoteEndpointFactory: {}", remoteEndpointFactory);
-<<<<<<< HEAD
-        
-        this.endpointFunctions = newEndpointFunctions(this.endpoint);
-        addManaged(this.endpointFunctions);
-        
-        super.doStart();
-        
-=======
 
         // Start WebSocketSession before decorating the endpoint (CDI requirement)
         super.doStart();
@@ -260,7 +247,6 @@
         this.endpointFunctions = newEndpointFunctions(this.endpoint);
         addManaged(this.endpointFunctions);
 
->>>>>>> 2e8f9fc7
         connection.setMaxIdleTimeout(this.policy.getIdleTimeout());
         
         Throwable fastFail;
@@ -501,21 +487,12 @@
         try (ThreadClassLoaderScope scope = new ThreadClassLoaderScope(classLoader))
         {
             if (LOG.isDebugEnabled())
-<<<<<<< HEAD
             {
                 LOG.debug("incomingFrame({}, {}) - this.state={}, connectionState={}, endpointFunctions={}",
                         frame, callback, getState(), connectionState.get(), endpointFunctions);
             }
             if (connectionState.get() != AtomicConnectionState.State.CLOSED)
             {
-=======
-            {
-                LOG.debug("incomingFrame({}, {}) - this.state={}, connectionState={}, endpointFunctions={}",
-                        frame, callback, getState(), connectionState.get(), endpointFunctions);
-            }
-            if (connectionState.get() != AtomicConnectionState.State.CLOSED)
-            {
->>>>>>> 2e8f9fc7
                 // For endpoints that want to see raw frames.
                 // These are immutable.
                 endpointFunctions.onFrame(frame);
@@ -1002,12 +979,9 @@
     
     public interface Listener
     {
-<<<<<<< HEAD
-=======
         @SuppressWarnings("unused")
         default void onCreated(WebSocketSession session) { }
 
->>>>>>> 2e8f9fc7
         void onOpened(WebSocketSession session);
         
         void onClosed(WebSocketSession session);
