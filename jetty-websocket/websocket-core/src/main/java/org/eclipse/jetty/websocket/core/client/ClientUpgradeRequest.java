//
//  ========================================================================
//  Copyright (c) 1995-2019 Mort Bay Consulting Pty. Ltd.
//  ------------------------------------------------------------------------
//  All rights reserved. This program and the accompanying materials
//  are made available under the terms of the Eclipse Public License v1.0
//  and Apache License v2.0 which accompanies this distribution.
//
//      The Eclipse Public License is available at
//      http://www.eclipse.org/legal/epl-v10.html
//
//      The Apache License v2.0 is available at
//      http://www.opensource.org/licenses/apache2.0.php
//
//  You may elect to redistribute this code under either of these licenses.
//  ========================================================================
//

package org.eclipse.jetty.websocket.core.client;

import java.io.IOException;
import java.net.URI;
import java.util.ArrayList;
import java.util.Arrays;
import java.util.List;
import java.util.concurrent.CompletableFuture;
import java.util.concurrent.Executor;
import java.util.function.Consumer;
import java.util.stream.Collectors;

import org.eclipse.jetty.client.HttpClient;
import org.eclipse.jetty.client.HttpConversation;
import org.eclipse.jetty.client.HttpRequest;
import org.eclipse.jetty.client.HttpResponse;
import org.eclipse.jetty.client.HttpUpgrader;
import org.eclipse.jetty.client.api.Request;
import org.eclipse.jetty.client.api.Response;
import org.eclipse.jetty.client.api.Result;
import org.eclipse.jetty.http.HttpField;
import org.eclipse.jetty.http.HttpFields;
import org.eclipse.jetty.http.HttpHeader;
import org.eclipse.jetty.http.HttpScheme;
import org.eclipse.jetty.http.HttpStatus;
import org.eclipse.jetty.http.HttpVersion;
import org.eclipse.jetty.io.ByteBufferPool;
import org.eclipse.jetty.io.EndPoint;
import org.eclipse.jetty.util.Callback;
import org.eclipse.jetty.util.QuotedStringTokenizer;
import org.eclipse.jetty.util.StringUtil;
import org.eclipse.jetty.util.log.Log;
import org.eclipse.jetty.util.log.Logger;
import org.eclipse.jetty.util.thread.Scheduler;
import org.eclipse.jetty.websocket.core.Behavior;
import org.eclipse.jetty.websocket.core.ExtensionConfig;
import org.eclipse.jetty.websocket.core.FrameHandler;
import org.eclipse.jetty.websocket.core.UpgradeException;
import org.eclipse.jetty.websocket.core.WebSocketConstants;
import org.eclipse.jetty.websocket.core.WebSocketException;
import org.eclipse.jetty.websocket.core.internal.ExtensionStack;
import org.eclipse.jetty.websocket.core.internal.Negotiated;
import org.eclipse.jetty.websocket.core.internal.WebSocketConnection;
import org.eclipse.jetty.websocket.core.internal.WebSocketCoreSession;

public abstract class ClientUpgradeRequest extends HttpRequest implements Response.CompleteListener, HttpUpgrader.Factory
{
    public static ClientUpgradeRequest from(WebSocketCoreClient webSocketClient, URI requestURI, FrameHandler frameHandler)
    {
        return new ClientUpgradeRequest(webSocketClient, requestURI)
        {
            @Override
            public FrameHandler getFrameHandler()
            {
                return frameHandler;
            }
        };
    }

    private static final Logger LOG = Log.getLogger(ClientUpgradeRequest.class);
    protected final CompletableFuture<FrameHandler.CoreSession> futureCoreSession;
    private final WebSocketCoreClient wsClient;
    private FrameHandler frameHandler;
    private FrameHandler.ConfigurationCustomizer customizer = new FrameHandler.ConfigurationCustomizer();
    private List<UpgradeListener> upgradeListeners = new ArrayList<>();

    public ClientUpgradeRequest(WebSocketCoreClient webSocketClient, URI requestURI)
    {
        super(webSocketClient.getHttpClient(), new HttpConversation(), requestURI);

        // Validate websocket URI
        if (!requestURI.isAbsolute())
        {
            throw new IllegalArgumentException("WebSocket URI must be absolute");
        }

        if (StringUtil.isBlank(requestURI.getScheme()))
        {
            throw new IllegalArgumentException("WebSocket URI must include a scheme");
        }

        String scheme = requestURI.getScheme();
        if (!HttpScheme.WS.is(scheme) && !HttpScheme.WSS.is(scheme))
        {
            throw new IllegalArgumentException("WebSocket URI scheme only supports [ws] and [wss], not [" + scheme + "]");
        }

        if (requestURI.getHost() == null)
        {
            throw new IllegalArgumentException("Invalid WebSocket URI: host not present");
        }

        this.wsClient = webSocketClient;
        this.futureCoreSession = new CompletableFuture<>();
    }

    public void setConfiguration(FrameHandler.ConfigurationCustomizer config)
    {
        config.customize(customizer);
    }

    public void addListener(UpgradeListener listener)
    {
        upgradeListeners.add(listener);
    }

    public void addExtensions(ExtensionConfig... configs)
    {
        HttpFields headers = getHeaders();
        for (ExtensionConfig config : configs)
        {
            headers.add(HttpHeader.SEC_WEBSOCKET_EXTENSIONS, config.getParameterizedName());
        }
    }

    public void addExtensions(String... configs)
    {
        HttpFields headers = getHeaders();
        for (String config : configs)
        {
            headers.add(HttpHeader.SEC_WEBSOCKET_EXTENSIONS, ExtensionConfig.parse(config).getParameterizedName());
        }
    }

    public List<ExtensionConfig> getExtensions()
    {
        return getHeaders().getCSV(HttpHeader.SEC_WEBSOCKET_EXTENSIONS, true)
            .stream()
            .map(ExtensionConfig::parse)
            .collect(Collectors.toList());
    }

    public void setExtensions(List<ExtensionConfig> configs)
    {
        HttpFields headers = getHeaders();
        headers.remove(HttpHeader.SEC_WEBSOCKET_EXTENSIONS);
        for (ExtensionConfig config : configs)
        {
            headers.add(HttpHeader.SEC_WEBSOCKET_EXTENSIONS, config.getParameterizedName());
        }
    }

    public List<String> getSubProtocols()
    {
        return getHeaders().getCSV(HttpHeader.SEC_WEBSOCKET_SUBPROTOCOL, true);
    }

    public void setSubProtocols(String... protocols)
    {
        HttpFields headers = getHeaders();
        headers.remove(HttpHeader.SEC_WEBSOCKET_SUBPROTOCOL);
        for (String protocol : protocols)
        {
            headers.add(HttpHeader.SEC_WEBSOCKET_SUBPROTOCOL, protocol);
        }
    }

    public void setSubProtocols(List<String> protocols)
    {
        HttpFields headers = getHeaders();
        headers.remove(HttpHeader.SEC_WEBSOCKET_SUBPROTOCOL);
        for (String protocol : protocols)
        {
            headers.add(HttpHeader.SEC_WEBSOCKET_SUBPROTOCOL, protocol);
        }
    }

    @Override
    public void send(final Response.CompleteListener listener)
    {
        frameHandler = getFrameHandler();
        if (frameHandler == null)
            throw new IllegalArgumentException("FrameHandler could not be created");
        initWebSocketHeaders();
        super.send(listener);
    }

    public CompletableFuture<FrameHandler.CoreSession> sendAsync()
    {
        send(this);
        return futureCoreSession;
    }

    @SuppressWarnings("Duplicates")
    @Override
    public void onComplete(Result result)
    {
        if (LOG.isDebugEnabled())
        {
            LOG.debug("onComplete() - {}", result);
        }

        URI requestURI = result.getRequest().getURI();
        Response response = result.getResponse();
        int responseStatusCode = response.getStatus();
        String responseLine = responseStatusCode + " " + response.getReason();

        if (result.isFailed())
        {
            if (LOG.isDebugEnabled())
            {
                if (result.getFailure() != null)
                    LOG.debug("General Failure", result.getFailure());
                if (result.getRequestFailure() != null)
                    LOG.debug("Request Failure", result.getRequestFailure());
                if (result.getResponseFailure() != null)
                    LOG.debug("Response Failure", result.getResponseFailure());
            }

            Throwable failure = result.getFailure();
            boolean wrapFailure = !((failure instanceof IOException) || (failure instanceof UpgradeException));
            if (wrapFailure)
                failure = new UpgradeException(requestURI, responseStatusCode, responseLine, failure);
            handleException(failure);
            return;
        }

        if (responseStatusCode != HttpStatus.SWITCHING_PROTOCOLS_101)
        {
            // Failed to upgrade (other reason)
            handleException(new UpgradeException(requestURI, responseStatusCode,
                "Failed to upgrade to websocket: Unexpected HTTP Response Status Code: " + responseLine));
        }
    }

    protected void handleException(Throwable failure)
    {
        futureCoreSession.completeExceptionally(failure);
        if (frameHandler != null)
        {
            try
            {
                frameHandler.onError(failure, Callback.NOOP);
            }
            catch (Throwable t)
            {
                LOG.warn("FrameHandler onError threw", t);
            }
        }
    }

    @Override
    public HttpUpgrader newHttpUpgrader(HttpVersion version)
    {
        if (version == HttpVersion.HTTP_1_1)
            return new HttpUpgraderOverHTTP(this);
        else if (version == HttpVersion.HTTP_2)
            return new HttpUpgraderOverHTTP2(this);
        else
            throw new UnsupportedOperationException("Unsupported HTTP version for upgrade: " + version);
    }

    /**
     * Allow for overridden customization of endpoint (such as special transport level properties: e.g. TCP keepAlive)
     */
    protected void customize(EndPoint endPoint)
    {
    }

    protected WebSocketConnection newWebSocketConnection(EndPoint endPoint, Executor executor, Scheduler scheduler, ByteBufferPool byteBufferPool, WebSocketCoreSession coreSession)
    {
        return new WebSocketConnection(endPoint, executor, scheduler, byteBufferPool, coreSession);
    }

    protected WebSocketCoreSession newWebSocketCoreSession(FrameHandler handler, Negotiated negotiated)
    {
        return new WebSocketCoreSession(handler, Behavior.CLIENT, negotiated);
    }

    public abstract FrameHandler getFrameHandler();

    private void initWebSocketHeaders()
    {
        notifyUpgradeListeners((listener) -> listener.onHandshakeRequest(this));
    }

    private void notifyUpgradeListeners(Consumer<UpgradeListener> action)
    {
        for (UpgradeListener listener : upgradeListeners)
        {
            try
            {
                action.accept(listener);
            }
            catch (Throwable t)
            {
                LOG.info("Exception while invoking listener " + listener, t);
            }
        }
    }

    public void upgrade(HttpResponse response, EndPoint endPoint)
    {
        // Parse the Negotiated Extensions
        List<ExtensionConfig> negotiatedExtensions = new ArrayList<>();
        HttpField extField = response.getHeaders().getField(HttpHeader.SEC_WEBSOCKET_EXTENSIONS);
        if (extField != null)
        {
            String[] extValues = extField.getValues();
            if (extValues != null)
            {
                for (String extVal : extValues)
                {
                    QuotedStringTokenizer tok = new QuotedStringTokenizer(extVal, ",");
                    while (tok.hasMoreTokens())
                    {
                        negotiatedExtensions.add(ExtensionConfig.parse(tok.nextToken()));
                    }
                }
            }
        }

        // Verify the Negotiated Extensions
        List<ExtensionConfig> offeredExtensions = getExtensions();
        for (ExtensionConfig config : negotiatedExtensions)
        {
            if (config.getName().startsWith("@"))
                continue;

            long numMatch = offeredExtensions.stream().filter(c -> config.getName().equalsIgnoreCase(c.getName())).count();
            if (numMatch < 1)
                throw new WebSocketException("Upgrade failed: Sec-WebSocket-Extensions contained extension not requested");

            numMatch = negotiatedExtensions.stream().filter(c -> config.getName().equalsIgnoreCase(c.getName())).count();
            if (numMatch > 1)
                throw new WebSocketException("Upgrade failed: Sec-WebSocket-Extensions contained more than one extension of the same name");
        }

        // Negotiate the extension stack
        ExtensionStack extensionStack = new ExtensionStack(wsClient.getWebSocketComponents(), Behavior.CLIENT);
        extensionStack.negotiate(offeredExtensions, negotiatedExtensions);

        // Get the negotiated subprotocol
        String negotiatedSubProtocol = null;
        HttpField subProtocolField = response.getHeaders().getField(HttpHeader.SEC_WEBSOCKET_SUBPROTOCOL);
        if (subProtocolField != null)
        {
            String[] values = subProtocolField.getValues();
            if (values != null)
            {
                if (values.length > 1)
                    throw new WebSocketException("Upgrade failed: Too many WebSocket subprotocol's in response: " + Arrays.toString(values));
                else if (values.length == 1)
                    negotiatedSubProtocol = values[0];
            }
        }

        // Verify the negotiated subprotocol
        List<String> offeredSubProtocols = getSubProtocols();
        if (negotiatedSubProtocol == null && !offeredSubProtocols.isEmpty())
            throw new WebSocketException("Upgrade failed: no subprotocol selected from offered subprotocols ");
        if (negotiatedSubProtocol != null && !offeredSubProtocols.contains(negotiatedSubProtocol))
            throw new WebSocketException("Upgrade failed: subprotocol [" + negotiatedSubProtocol + "] not found in offered subprotocols " + offeredSubProtocols);

        // We can upgrade
        customize(endPoint);

        Request request = response.getRequest();
        Negotiated negotiated = new Negotiated(
            request.getURI(),
            negotiatedSubProtocol,
            HttpScheme.HTTPS.is(request.getScheme()), // TODO better than this?
            extensionStack,
            WebSocketConstants.SPEC_VERSION_STRING);

        WebSocketCoreSession coreSession = newWebSocketCoreSession(frameHandler, negotiated);
        customizer.customize(coreSession);

        HttpClient httpClient = wsClient.getHttpClient();
<<<<<<< HEAD
        WebSocketConnection wsConnection = newWebSocketConnection(endPoint, httpClient.getExecutor(), httpClient.getScheduler(), httpClient.getByteBufferPool(), coreSession);

        for (Connection.Listener listener : wsClient.getBeans(Connection.Listener.class))
        {
            wsConnection.addListener(listener);
        }

=======
        WebSocketConnection wsConnection = newWebSocketConnection(endp, httpClient.getExecutor(), httpClient.getScheduler(), httpClient.getByteBufferPool(), coreSession);
        wsClient.getEventListeners().forEach(wsConnection::addEventListener);
>>>>>>> 58abb6c6
        coreSession.setWebSocketConnection(wsConnection);
        notifyUpgradeListeners((listener) -> listener.onHandshakeResponse(this, response));

        // Now swap out the connection
        try
        {
            endPoint.upgrade(wsConnection);
            futureCoreSession.complete(coreSession);
        }
        catch (Throwable t)
        {
            futureCoreSession.completeExceptionally(t);
        }
    }
}<|MERGE_RESOLUTION|>--- conflicted
+++ resolved
@@ -186,9 +186,17 @@
     @Override
     public void send(final Response.CompleteListener listener)
     {
-        frameHandler = getFrameHandler();
-        if (frameHandler == null)
-            throw new IllegalArgumentException("FrameHandler could not be created");
+        try
+        {
+            frameHandler = getFrameHandler();
+            if (frameHandler == null)
+                throw new IllegalArgumentException("FrameHandler could not be created");
+        }
+        catch (Throwable t)
+        {
+            throw new IllegalArgumentException("FrameHandler could not be created", t);
+        }
+
         initWebSocketHeaders();
         super.send(listener);
     }
@@ -226,7 +234,7 @@
             }
 
             Throwable failure = result.getFailure();
-            boolean wrapFailure = !((failure instanceof IOException) || (failure instanceof UpgradeException));
+            boolean wrapFailure = !(failure instanceof IOException) && !(failure instanceof UpgradeException);
             if (wrapFailure)
                 failure = new UpgradeException(requestURI, responseStatusCode, responseLine, failure);
             handleException(failure);
@@ -385,18 +393,8 @@
         customizer.customize(coreSession);
 
         HttpClient httpClient = wsClient.getHttpClient();
-<<<<<<< HEAD
         WebSocketConnection wsConnection = newWebSocketConnection(endPoint, httpClient.getExecutor(), httpClient.getScheduler(), httpClient.getByteBufferPool(), coreSession);
-
-        for (Connection.Listener listener : wsClient.getBeans(Connection.Listener.class))
-        {
-            wsConnection.addListener(listener);
-        }
-
-=======
-        WebSocketConnection wsConnection = newWebSocketConnection(endp, httpClient.getExecutor(), httpClient.getScheduler(), httpClient.getByteBufferPool(), coreSession);
         wsClient.getEventListeners().forEach(wsConnection::addEventListener);
->>>>>>> 58abb6c6
         coreSession.setWebSocketConnection(wsConnection);
         notifyUpgradeListeners((listener) -> listener.onHandshakeResponse(this, response));
 
