--- conflicted
+++ resolved
@@ -420,14 +420,10 @@
         boolean gzip=false;
         if (!included.booleanValue() && _gzip && reqRanges==null && !endsWithSlash )
         {
-<<<<<<< HEAD
+            // Tell caches that response may vary by accept-encoding
+            response.setHeader(HttpHeader.VARY.asString(),HttpHeader.ACCEPT_ENCODING.asString());
+
             String accept=request.getHeader(HttpHeader.ACCEPT_ENCODING.asString());
-=======
-            // Tell caches that response may vary by accept-encoding
-            response.setHeader(HttpHeaders.VARY,HttpHeaders.ACCEPT_ENCODING);
-            // Should we vary this response according to accept-encoding?
-            String accept=request.getHeader(HttpHeaders.ACCEPT_ENCODING);
->>>>>>> 29fda3a7
             if (accept!=null && accept.indexOf("gzip")>=0)
                 gzip=true;
         }
