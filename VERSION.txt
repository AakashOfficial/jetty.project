<<<<<<< HEAD
jetty-9.4.4-SNAPSHOT

jetty-9.4.3.v20170317 - 17 March 2017
 + 329 Javadoc for HttpTester and ServletTester needs to reference limited HTTP
   version scope
 + 609 websocket ClientCloseTest testServerNoCloseHandshake is failing
 + 856 Add server/port and auth configuration for mongo sessions
 + 1015 Ensure jetty-distribution excludes git / temp files
 + 1049 test-jetty-osgi test exits/crashes the surefire forked JVM
 + 1184 IllegalStateException for HEAD requests responded with 404
 + 1340 PushCacheFilter question
 + 1351 StringIndexOutOfBoundsException thrown on incomplete Accept-Language
   header
 + 1353 A Large ClasspathPattern results in infinite loop
 + 1357 RolloverFileOutputStream: No rollout performed at midnight
 + 1363 HttpInput.read deadlock (async mode)
 + 1374 When `Server.start` fails, beans ought to be stopped
 + 1375 Support pushed resources in HTTP client
 + 1378 Slow TLS clients may hang the server
 + 1379 Misleading javadoc for initialization of SessionIdPathParameterName
 + 1383 javadoc build on JDK 8u121 fails due to scripts
 + 1384 Expose StatisticsServlet to webapp
 + 1387 Windows and paxexam failure due to "renaming bundle"
 + 1389 Update to gcloud datastore-0.9.4-beta
 + 1390 HashLoginService and "this.web-inf.url" property are incompatible
 + 1394 Default OS Locale/Encoding/Charset can cause test failures
 + 1396 Set-Cookie produced by Jetty is invalid for RFC6265 and Chrome
 + 1398 Ensure all SessionDataStores store lastsaved time
 + 1399 SlowClientTest is failing on CI
 + 1401 HttpOutput.recycle() does not clear the write listener
 + 1402 Move RFC syntax validation to jetty-http Syntax class
 + 1403 Move new CookieCompliance class to jetty-http
 + 1405 Cookie name cannot be blank or null
=======
jetty-9.3.19-SNAPSHOT

jetty-9.3.18.v20170406 - 06 April 2017
 + 877 Programmatic servlet mappings cannot override mappings from
   webdefault.xml using quickstart
 + 1201 X-Forwarded-For incorrectly set in jetty-http-forwarded.xml
 + 1417 Improve classloader dumping
 + 1439 Allow UNC paths to function as Resource bases
>>>>>>> daafc8fe

jetty-9.3.17.v20170317 - 17 March 2017
 + 329 Javadoc for HttpTester and ServletTester needs to reference limited HTTP
   version scope
 + 609 websocket ClientCloseTest testServerNoCloseHandshake is failing
 + 1015 Ensure jetty-distribution excludes git / temp files
 + 1047 ReadPendingException and then thread death
 + 1049 test-jetty-osgi test exits/crashes the surefire forked JVM
 + 1282 ByteArrayEndPointTest.testIdle() failure
 + 1296 Introduce HTTP parser "content complete" event
 + 1326 Jetty shutdown command got NullPointerException (http2 module added to
   start)
 + 1328 Response.setBufferSize(int) ISE should be more clear on reason
 + 1340 PushCacheFilter question
 + 1342 Improve ByteBufferPool scalability
 + 1351 StringIndexOutOfBoundsException thrown on incomplete Accept-Language
   header
 + 1357 RolloverFileOutputStream: No rollout performed at midnight
 + 1374 When `Server.start` fails, beans ought to be stopped
 + 1375 Support pushed resources in HTTP client
 + 1378 Slow TLS clients may hang the server
 + 1383 javadoc build on JDK 8u121 fails due to scripts
 + 1384 Expose StatisticsServlet to webapp
 + 1387 Windows and paxexam failure due to "renaming bundle"
 + 1389 Update to gcloud datastore-0.9.4-beta
 + 1390 HashLoginService and "this.web-inf.url" property are incompatible
 + 1394 Default OS Locale/Encoding/Charset can cause test failures
 + 1396 Set-Cookie produced by Jetty is invalid for RFC6265 and Chrome
 + 1399 SlowClientTest is failing on CI
 + 1401 HttpOutput.recycle() does not clear the write listener

jetty-9.4.2.v20170220 - 20 February 2017
 + 612 Support HTTP Trailer
 + 1047 ReadPendingException and then thread death
 + 1150 Rationalize the session tests
 + 1226 Undefined JETTY_LOGS breaks jetty.sh
 + 1282 ByteArrayEndPointTest.testIdle() failure
 + 1284 IllegalStateException updating session inactive interval
 + 1290 http2-hpack not visible in OSGi
 + Allow application to hint that chunking should be used
 + 1292 jetty-home has unresolvable dependencies
 + 1296 Introduce HTTP parser "content complete" event
 + 1298 Generate gcloud-datastore.mod
 + 1300 Update to gcloud-datastore 0.8.2
 + 1307 Session scavenge needs to invalidate session
 + 1309 HttpClient GZIPContentDecoder should use the clients ByteBufferPool
 + 1313 Insufficient Bytes behavior change in jetty 9.4.x due to HTTP Trailers
   support?
 + 1315 Update to gcloud datastore 0.8.3-beta
 + 1317 AsyncProxyServletLoadTest fails
 + 1318 SessionEvictionFailure test fails on Windows
 + 1326 Jetty shutdown command got NullPointerException (http2 module added to
   start)
 + 1328 Response.setBufferSize(int) ISE should be more clear on reason
 + 1329 Update to gcloud-datastore 0.9.2-beta
 + 1331 NPE in ClasspathPattern.add when using module logging-log4j2.mod and
   other logging modules
 + 1342 Improve ByteBufferPool scalability

jetty-9.4.1.v20170120 - 20 January 2017
 + 486 JDK 9 ALPN implementation
 + 592 Support no-value Host header in HttpParser
 + 612 Support HTTP Trailer
 + 1044 Unix socket connector blocks for 30 seconds on stopping the server
 + 1073 JDK9 support in Jetty 9.3.x
 + 1114 Add testcase for WSUF for stop/start of the Server
 + 1138 Ensure xml validation works on web descriptors
 + 1139 Support configuration of properties during --add-to-start
 + 1146 jetty.server.HttpInput deadlock
 + 1161 HttpClient and WebSocketClient should not remove all cookies on stop
 + 1162 Make request.changeSessionId() work with NullSessionCache
 + 1163 Start error results in NPE
 + 1167 NPE while completing a reset HTTP/2 stream
 + 1169 HTTP/2 reset on a stalled write does not unblock writer thread
 + 1171 jetty-client throws NPE for request to IDN hosts only when
   `HttpClient#send(...)` is called
 + 1175 Reading HttpServletRequest InputStream from a Filter then accessing
   getParameterNames() results in java.io.IOException: Missing content for
   multipart request
 + 1181 Review buffer underflow cases in SslConnection
 + 1184 IllegalStateException for HEAD requests responded with 404
 + 1185 Connection abruptly closed for HEAD requests
 + 1186 Where can i find SocketConnector .java and
   BlockingChannelConnector.java etc?
 + 1188 Cannot --add-to-start=logback-access due to logback-core dependancy
 + 1195 Problem using STOP.PORT and STOP.KEY with --exec
 + 1197 WebSocketClient not sending `Authorization` request header
 + 1200 Context path not set for symlink from root
 + 1201 X-Forwarded-For incorrectly set in jetty-http-forwarded.xml
 + 1202 NPE in JsrSession when dealing with a response missing the
   `Sec-WebSocket-Extensions` header
 + 1203 HttpSessionBindingListener#valueUnbound not called consistently in
   9.4.0
 + 1207 WebSocketPolicy configuration inconsistent when using JSR
 + 1209 IllegalStateException when HTTP/2 push is disabled
 + 1214 Accepted subprotocol is not provided when @OnWebSocketConnect method is
   invoked
 + 1216 Can't stop/start a WebAppContext with websocket
 + 1218 ReadPendingException is thrown when using
   o.e.j.websocket.api.Session.suspend
 + 1220 PushCacheFilter does not add the context path to pushed resources
 + 1221 Session AbstractCreateAndInvalidateTest needs synchronization
 + 1222 Authenticated sessions throw exception on invalidate
 + 1223 Allow session workername to be null
 + 1224 HttpSessionListener.sessionDestroyed can no longer access session
 + 1226 Undefined JETTY_LOGS breaks jetty.sh
 + 1228 Internal error during SSL handshake
 + 1229 ClassLoader constraint issue when using NativeWebSocketConfiguration
   with WEB-INF/lib/jetty-http.jar present
 + 1234 onBadMessage called from with handled message
 + 1239 Charset=unknown produces Exception during testing
 + 1242
   org.eclipse.jetty.client.HttpRequestAbortTest.testAbortOnCommitWithContent[1]()
   results in EofException
 + 1243
   org.eclipse.jetty.proxy.ProxyServletFailureTest.testServerException[0]()
   results in ServletException
 + 1244
   ProxyServletFailureTest.testProxyRequestStallsContentServerIdlesTimeout()
   has TimeoutException visible
 + 1248
   org.eclipse.jetty.http2.client.StreamResetTest.testServerExceptionConsumesQueuedData
   results in visible Stacktrace
 + 1252
   HttpClientStreamTest.testInputStreamContentProviderThrowingWhileReading[transport:
   HTTPS]() results in Early EOF
 + 1254 9.4.x Server resource handler welcome files forwarding not working
 + 1259 HostnameVerificationTest.simpleGetWithHostnameVerificationEnabledTest
   is broken
 + 1260 Expand system properties in start
 + 1261 Intermittent H2C test failure AsyncIOServletTest.testAsyncReadEarlyEOF
 + 1262 BufferUtil.isMappedBuffer() uses reflection on private JDK fields
 + 1265 JAXB not available in JDK 9
 + 1267 Request.getRemoteUser can throw undeclared IllegalStateException via
   DeferredAuthentication & FormAuthenticator
 + 1268 <jsp-file>incorrectly handled when the jsp is at the top directory
 + 1269 Extensible assumed charset for mimetypes
 + 1270 GzipHandler rework on dispatches
 + 1271 Update to apache jasper 8.5.9
 + 1272 Update ALPN versions for 8u111
 + 1274 Distinguish no tlds vs no MetaInfConfiguration tld scanning for
   quickstart
 + 1275 Get rid of Mockito
 + 1276 Remove org.eclipse.jetty.websocket.server.WebSocketServerFactory from
   SPI
 + 1277 http2 alpn test error

jetty-9.4.0.v20161208 - 08 December 2016
 + 1112 How config async support in jsp tag?
 + 1124 Allow configuration of WebSocket mappings from Spring
 + 1139 Support configuration of properties during --add-to-start
 + 1146 jetty.server.HttpInput deadlock
 + 1148 Support HTTP/2 HEADERS trailer
 + 1151 NPE in ClasspathPattern.match()
 + 1153 Make SessionData easier to subclass
 + 123 AbstractSessionIdManager can't atomically check for uniqueness of new
   session ID

jetty-9.3.16.v20170120 - 20 January 2017
 + 486 JDK 9 ALPN implementation
 + 592 Support no-value Host header in HttpParser
 + 612 Support HTTP Trailer
 + 1073 JDK9 support in Jetty 9.3.x
 + 1195 Problem using STOP.PORT and STOP.KEY with --exec
 + 1197 WebSocketClient not sending `Authorization` request header
 + 1200 Context path not set for symlink from root
 + 1202 NPE in JsrSession when dealing with a response missing the
   `Sec-WebSocket-Extensions` header
 + 1228 Internal error during SSL handshake
 + 1229 ClassLoader constraint issue when using NativeWebSocketConfiguration
   with WEB-INF/lib/jetty-http.jar present
 + 1234 onBadMessage called from with handled message
 + 1259 HostnameVerificationTest.simpleGetWithHostnameVerificationEnabledTest
   is broken
 + 1261 Intermittent H2C test failure AsyncIOServletTest.testAsyncReadEarlyEOF
 + 1262 BufferUtil.isMappedBuffer() uses reflection on private JDK fields
 + 1265 JAXB not available in JDK 9
 + 1267 Request.getRemoteUser can throw undeclared IllegalStateException via
   DeferredAuthentication & FormAuthenticator
 + 1268 <jsp-file>incorrectly handled when the jsp is at the top directory
 + 1269 Extensible assumed charset for mimetypes
 + 1270 GzipHandler rework on dispatches
 + 1272 Update ALPN versions for 8u111
 + 1274 Distinguish no tlds vs no MetaInfConfiguration tld scanning for
   quickstart
 + 1275 Get rid of Mockito
 + 1276 Remove org.eclipse.jetty.websocket.server.WebSocketServerFactory from
   SPI
 + 1277 http2 alpn test error

jetty-9.3.15.v20161220 - 20 December 2016
 + 240 Missing content for multipart request after upgrade to Jetty > 9.2.7
 + 905 Jetty terminates SSL connections too early with Connection: close
 + 1020 Java Util Logging properties in wrong location
 + 1050 Add multiple FilterHolder to a ServletContextHandler may cause problems
 + 1051 NCSARequestLog/RolloverFileOutputStream does not roll day after DST
   ends
 + 1054 Using WebSocketPingPongListener with empty PING payload results in
   NullPointerException
 + 1057 Improve WebSocketUpgradeFilter fast path performance
 + 1062 Jetty allows requests to hang under PUT load
 + 1063 HostPortHttpField should handle port-only values
 + 1064 HttpClient sets chunked transfer-encoding
 + 1065 Response.setBufferSize checks for written content
 + 1069 Host header should be sent with HTTP/1.0
 + 1072 InetAccessHandler needs InetAddress & Path based restrictions like
   IPAccessHandler did
 + 1078 DigestAuthentication should use realm from server, even if unknown in
   advance
 + 1081 DigestAuthenticator does not check the realm sent by the client
 + 1090 Allow WebSocketUpgradeFilter to be used by WEB-INF/web.xml
 + 1092 jetty-runner jstl support
 + 1098 MimeTypes.getCharsetFromContentType() unable parse "application/pdf;;;
   charset=UTF-8"
 + 1099 PushCacheFilter pushes POST requests
 + 1108 Please improve logging in SslContextFactory when there are no approved
   cipher suites
 + 1114 Add testcase for WSUF for stop/start of the Server
 + 1118 Filter.destroy() conflicts with ContainerLifeCycle.destroy() in
   WebSocketUpgradeFilter
 + 1123 Broken lifecycle for WebSocket's mappings
 + 1124 Allow configuration of WebSocket mappings from Spring
 + 1130 PROXY protocol support reports incorrect remote address
 + 1134 Jetty HTTP/2 client problems
 + 1135 Avoid allocations from Method.getParameterTypes() if possible
 + 1146 jetty.server.HttpInput deadlock
 + 1161 HttpClient and WebSocketClient should not remove all cookies on stop
 + 1169 HTTP/2 reset on a stalled write does not unblock writer thread
 + 1171 jetty-client throws NPE for request to IDN hosts only when
   `HttpClient#send(...)` is called
 + 1175 Reading HttpServletRequest InputStream from a Filter then accessing
   getParameterNames() results in java.io.IOException: Missing content for
   multipart request
 + 1181 Review buffer underflow cases in SslConnection
 + 1186 Where can i find SocketConnector .java and
   BlockingChannelConnector.java etc?

jetty-9.2.21.v20170120 - 20 January 2017
 + 592 Support no-value Host header in HttpParser
 + 1229 ClassLoader constraint issue when using NativeWebSocketConfiguration
   with WEB-INF/lib/jetty-http.jar present
 + 1267 Request.getRemoteUser can throw undeclared IllegalStateException via
   DeferredAuthentication & FormAuthenticator

jetty-9.4.0.RC3 - 05 December 2016
 + 1051 NCSARequestLog/RolloverFileOutputStream does not roll day after DST
   ends
 + 1062 Jetty allows requests to hang under PUT load
 + 1090 Allow WebSocketUpgradeFilter to be used by WEB-INF/web.xml
 + 1092 jetty-runner jstl support
 + 1108 Please improve logging in SslContextFactory when there are no approved
   cipher suites
 + 1117 quickstart generator of quickstart-web.xml should keep ids
 + 1118 Filter.destroy() conflicts with ContainerLifeCycle.destroy() in
   WebSocketUpgradeFilter
 + 1123 Broken lifecycle for WebSocket's mappings
 + 1124 Allow configuration of WebSocket mappings from Spring
 + 1127 AsyncMiddleManServletTest Test failure
 + 1128 Stats Servlet hidden from classpath
 + 1130 PROXY protocol support reports incorrect remote address
 + 1134 Jetty HTTP/2 client problems
 + 1135 Avoid allocations from Method.getParameterTypes() if possible
 + 1138 Ensure xml validation works on web descriptors
 + 1139 Support configuration of properties during --add-to-start
 + 1142 Do not warn for default settings in sessions
 + 1143 Upgrade google cloud APIs to 0.7.0
 + 117 Support proxies with WebSocketClient
 + 572 Don't reject HTTP/2 requests without body in low threads mode
 + 877 Programmatic servlet mappings cannot override mappings from
   webdefault.xml using quickstart

jetty-9.4.0.RC2 - 16 November 2016
 + 240 Missing content for multipart request after upgrade to Jetty > 9.2.7
 + 586 Thread pools and connectors
 + 644 Modules for enabling logging
 + 905 Jetty terminates SSL connections too early with Connection: close
 + 907 Update to support apache jasper 8.5.5
 + 1020 Java Util Logging properties in wrong location
 + 1023 Error on configuring slf4j-simple-impl module
 + 1029 Restore Request.setHttpVersion()
 + 1031 Improve HttpField pre-encoding
 + 1032 Remove jetty dependencies in jetty jasper classes
 + 1037 Don't execute AsyncListener.onTimeout events in spare Scheduler-Thread
 + 1038 AttributeNormalizer does not favor ${WAR} over other attributes, like
   ${jetty.base}
 + 1039 AttributeNormalizer should not track attributes that are null
 + 1045 Abort HttpChannel onCompletion if wrong content length set
 + 1046 Improve HTTP2Flusher error report
 + 1050 Add multiple FilterHolder to a ServletContextHandler may cause problems
 + 1054 Using WebSocketPingPongListener with empty PING payload results in
   NullPointerException
 + 1057 Improve WebSocketUpgradeFilter fast path performance
 + 1062 Jetty allows requests to hang under PUT load
 + 1063 HostPortHttpField should handle port-only values
 + 1064 HttpClient sets chunked transfer-encoding
 + 1065 Response.setBufferSize checks for written content
 + 1066 Content-Length: 0 set when not required
 + 1067 Ensure if session scavenging is disabled, no candidate expired sessions
   accumulate
 + 1069 Host header should be sent with HTTP/1.0
 + 1070 Refactor calculation for session expiry
 + 1071 Ensure dirty flag set on a new session
 + 1072 InetAccessHandler needs InetAddress & Path based restrictions like
   IPAccessHandler did
 + 1074 Improve HttpInput for non dispatched calls
 + 1075 If read from session data cache fails, fallback to session data store
 + 1076 bad error handling in
   ServerTimeoutsTest.testBlockingReadWithMinimumDataRateBelowLimit
 + 1077 doHandle defined twice for ScopedHandler
 + 1078 DigestAuthentication should use realm from server, even if unknown in
   advance
 + 1081 DigestAuthenticator does not check the realm sent by the client
 + 1091 Update to gcloud datastore 0.5.1
 + 1098 MimeTypes.getCharsetFromContentType() unable parse "application/pdf;;;
   charset=UTF-8"
 + 1099 PushCacheFilter pushes POST requests
 + 1103 AbstractNCSARequestLog reports too much of the Request URI
 + 480764 Suppress stacks in multipart filter tests

jetty-9.4.0.RC1 - 21 October 2016
 + 277 Proxy servlet does not handle HTTP status 100 correctly
 + 292 NPE in SslConnectionFactory newConnection
 + 295 Ensure Jetty Client use of Deflater / Inflater calls .end() to avoid
   memory leak
 + 382 Support Request auto decompress in GzipHandler
 + 644 Modules for enabling logging
 + 788 Attempting to activate a module that is already enabled
 + 914 Regularize the naming of the session configuration properties
 + 915 The jetty-maven-plugin:stop goal doesn't stop everything completely
 + 918 Support certificates hot reload
 + 926 No LSB Tags on jetty.sh script cause warning on Ubuntu 16.04
 + 927 Allow custom schema for session tables
 + 940 Reset Response buffer size
 + 941 Make GCloudSessionDataStore more configurable
 + 944 Make a NullSessionCache module
 + 945 Property for SessionCache.saveOnCreate missing in session-cache-hash.mod
 + 946 Fix javadoc on MongoSessionDataStore
 + 948 jetty-distribution invalid config etc/jetty-http2c.xml
 + 953 Add namespace support to GCloudSessionDataStore
 + 954 Fallback to less efficient queries if no indexes for
   GCloudSessionDataStore
 + 955 Response listeners not invoked when using Connection.send()
 + 959 CompleteListener invoked twice for HTTP/2 transport and response content
 + 960 Async I/O spin when reading early EOF
 + 963 location based black/white classpath patterns
 + 966 Remove usages of ConcurrentArrayQueue
 + 984 Improve logging modules and module listing
 + 989 InputStreamResponseListener.get() throws with HTTP/2 following redirect
 + 993 Add GAE_MODULE_INSTANCE env var as default for session id manager
 + 998 Normalize [tags] directive in *.mod files
 + 999 Create a Flight Recorder module
 + 1000 Allow legacy behaviour if 2 servlets map to same path
 + 1003 Better error messages when invoking deprecated modules
 + 1007 Update to gcloud datastore 0.4.0
 + 1009 ThreadLimitHandler has no method setBlockForMs
 + 1013 Overlay directory for modules
 + 1014 Sessions created via https throw "invalid for write" exception
 + 1017 Output session configuration for dump
 + 1018 Remove dependency on asm types in oej.annotations.Util

jetty-9.4.0.RC0 - 15 September 2016
 + 131 Improve Connector Statistic names and values
 + 572 Don't reject HTTP/2 requests without body in low threads mode
 + 725 Provide a private way to report security issues
 + 731 Update modules in Jetty 9.4
 + 806 Jetty HttpClient authentication - missing any realm option
 + 844 Implement a Thread Limit Handler
 + 845 Improve blocking IO for data rate limiting
 + 851 MBeanContainer no longer unregisters MBeans when "stopped"
 + 854 If container.destroy() is called, calling container.start() again should
   throw an IllegalStateException
 + 855 JMXify MBeanContainer
 + 856 Add server/port and auth configuration for mongo sessions
 + 860 Only TLS 1.2 Supported
 + 868 ClassLoader leak with Jetty and Karaf - static instances of
   java.lang.Throwable
 + 870 TLS protocol exclusion broken for SslContextFactory(String)
 + 880 Refactor jetty-http's HostPortHttpField logic into new jetty-util class
 + 882 Add IPv6 support to IPAddressMap in jetty-util
 + 889 ConstantThrowable.name can be removed
 + 890 Review MappedByteBufferPool
 + 894 When adding servless class, preserve Class instead of going through
   String
 + 897 Remove GzipHandler interceptor when out of scope
 + 898 GzipHandler adds multiple Vary header
 + 899 PathFinderTest fails in jetty-9.2.x
 + 902 Expect: 100-Continue does not work with HTTP/2
 + 906 Expose jetty juli log for jasper in osgi
 + 909 Path and Domain not properly matched in addCookie()
 + 911 Request.getRequestURI() gets decoded after startAsync(req, resp) is
   invoked
 + 913 Unprotected debug in WebAppClassLoader
 + 914 Regularize the naming of the session configuration properties
 + 922 Implements methods Connection.getBytes[In|Out]()
 + 931 Update gcloud datastore to 0.3.0

jetty-9.4.0.M1 - 15 August 2016
 + 185 Implement RFC 7239 (Forwarded header)
 + 213 jetty.osgi.boot requires Server services registered before
   ContextHandler services
 + 282 When warning about conflicting servlet mappings, detail where each
   mapping comes from
 + 306 Merge jetty-parent into jetty-project
 + 388 Add methods to send text frames with pre-encoded strings
 + 425 Incorrect @ServerEndpoint Encoder/Decoder lifecycle
 + 487 JDK 9 build compatibility
 + 515 Alternate start modules
 + 56 Fix authn issues in LdapLoginModule
 + 592 Support no-value Host header in HttpParser
 + 620 Missing call to setPattern in RewritePatternRule constructor
 + 622 NoSqlSessionManager test for expired session does not use
   session.maxInactiveInterval
 + 623 Add --gzip suffix to 304 responses with ETAGs
 + 624 AsyncContext.onCompleted called twice
 + 627 Use only start.ini or start.d, not both
 + 628 IOException: Unable to open root Jar file
   MetaInfConfiguration.getTlds(MetaInfConfiguration.java:406) with Spring boot
   loader + WebAppContext + non-expanded war
 + 632 JMX tests rely on fixed port
 + 638 ConnectHandler responses should have Content-Length
 + 639 ServerContainer stores WebSocket sessions twice
 + 640 ClientContainer should store WebSocket sessions as beans
 + 641 MongoSessionIdManager uses deprecated ensureIndex
 + 643 NPE in passing websocket client test
 + 644 Modules for enabling logging
 + 647 HTTP/2 CONTINUATION frame parsing throws IllegalStateException
 + 648 Problem using InputStreamResponseListener to handle HTTP/2 responses
 + 654 Jetty 9.3 ServletContext.getResourceAsStream("/") returns an unusable
   stream
 + 658 Add memcached option for gcloud-sessions in jetty-9.3
 + 659 CONNECT request fails spuriously
 + 660 NullPointerException in Request.getParameter: _parameters is null
 + 661 JsrExtension is missing hashCode() and equals()
 + 663 Update gcloud datastore to 0.2.3
 + 667 Introduce optional `jetty.deploy.monitoredPath` for jetty-deploy paths
   outside of ${jetty.base}
 + 668 Introduce optional `jetty.deploy.defaultsDescriptorPath` for
   jetty-deploy defaults descriptor outside of ${jetty.home}
 + 671 Incorrect ALPN default protocol
 + 672 Allow logging configuration announcement to be programmatically disabled
 + 673 ClasspathPattern needs a match all pattern
 + 675 Slf4jLog.ignore() should produce at DEBUG level
 + 676 JavaUtilLog.ignore() should produce at DEBUG level
 + 677 Logging of .ignore() should indicate that it was an "Ignored Exception"
 + 678 Log at less than DEBUG level when annotation scanning takes significant
   time
 + 682 Quickstart should not scan all container path jars
 + 684 HttpClient proxies (HttpProxy and Socks4Proxy) do not support
   authentication
 + 685 SecureRequestCustomizer SSLSession attribute not set
 + 687 AllowSymLinkAliasChecker not normalizing relative symlinks properly
 + 689 Drop support for http2 drafts
 + 690 jetty-maven-plugin does not configure AnnotationConfiguration for
   jetty:effective-web-xml goal
 + 693 QoSFilterTest failures are not capture by junit
 + 694 http2.client.StreamResetTest.testServerExceptionConsumesQueuedData stack
   not suppressed in test
 + 695 Deprecate LocalConnector.getResponses() in favor of using .getResponse()
 + 696 LocalConnector.getResponse() doesn't find close if using HTTP/1.1
   w/Connection: close
 + 700 Bundle org.eclipse.jetty.http.spi not available via p2 repository
 + 701 Document CachingWebAppClassLoader
 + 706 org.apache.jasper.compiler.disablejsr199 is no longer present in Jetty
   9.3+
 + 708 SslContextFactory: newSslServerSocket/newSslSocket are not completely
   customized
 + 717 GzipHandler.minGzipSize still compresses small responses
 + 718 Document HttpClient transports
 + 720 asciiToLowerCase throws NullPointerException
 + 721 HTTP Response header value encoding is invalid for RFC7230
 + 723 Improve bad/missing mime.properties reporting
 + 730 "Slow" client causes IllegalStateException
 + 739 Illegal WindowUpdate frame with delta=0
 + 747 Update documentation to reflect TLS and SSL support
 + 749 Invalid WebSocket Upgrade should result in error 400, not 405
 + 751 Remove usages of ArrayQueue
 + 752 Implement support for HTTP2 SETTINGS_MAX_HEADER_LIST_SIZE
 + 755 NPE in HttpChannelOverHTTP2.requestContent()
 + 756 Filter out headers
 + 759 Ensure wrapped Responses will close and commit outputstream or writer
 + 761 Clarify retainDays for NCSARequestLog in documentation
 + 764 Chapter 16 Build Issue
 + 780 The moved websocket PathSpec is incompatible with cometd 3.0.x
 + 783 Report name of broken jar file
 + 784 JSP Session updated before sendRedirect() lose their information
 + 786 Buffering Response Handler
 + 788 Attempting to activate a module that is already enabled
 + 790 AsyncContentListener semantic broken with HTTP/2 transport
 + 792 HTTP/2] Socket seems to be not closed completely
 + 797 MimeTypes resource loading incorrect on OSGi
 + 798 async IO Write closed race
 + 802 Warning for --add-to-startd is not complete in 9.4.x
 + 804 setting default Url Encoding broken in Jetty >= 9.3
 + 815 Simplify infinispan session module
 + 817 NPE in jndi Resource
 + 819 Allow jetty-start Output assertions in TestUseCases
 + 826 Better default for HTTP/2's max concurrent streams
 + 827 HTTPClient fails connecting to HTTPS host through an HTTP proxy
   w/authentication
 + 830 Test webapp not properly copied to demo-base
 + 832 ServerWithJNDI example uses wrong webapp
 + 836 Test Failure: HttpClientTransportOverHTTP2Test.testLastStreamId()
 + 837 Update to support apache jasper 8.5.4
 + 839 Test Failure: MaxConcurrentStreamsTest.testOneConcurrentStream()
 + 841 support reset in buffering interceptors

jetty-9.4.0.M0 - 03 June 2016
 + 356 Element error-page/location must start with a '/'
 + 360 Improve HTTP/2 stream interleaving
 + 367 Resolve remaining git.eclipse.org build references
 + 411 ensure MongoSessionManager saves maxInactiveInterval and expiry
   correctly Issue #415 ensure setting > MAX_INT session-timeout is detected
 + 412 Clarify ServletContextListener.contextDestroyed
 + 418 Add osgi capability for endpoint configurator
 + 437786 SslContextFactory: Allow Password.getPassword to be overridden
 + 469 Update to Apache Jasper 8.0.33
 + 472675 No main manifest attribute, in jetty-runner regression
 + 473 SessionTest.testBasicEcho_FromClient frequently failing
 + 478918 Change javax.servlet.error,forward,include literals to
   RequestDispatcher constants
 + 479179 Fixed NPE from debug
 + 479343 calls to MetaData#orderFragments() with relative ordering adds
   duplicate jars
 + 479537 Server preface sent after client preface reply
 + 479678 Support HTTP/1.1 Upgrade in HttpClient
 + 479712 Documented --approve-all-licenses
 + 479832 Update comment in gcloud-sessions.xml file
 + 479839 Regression when starting application with excessive scan times
 + 479865 IllegalStateException: Multiple servlets map to path: *.jsp: jsp,jsp
 + 479903 improve async onError handling
 + 480 jetty-osgi] org.eclipse.jetty.annotations should be optional
 + 480162 Continuations behavior differences due to HttpURI behavior
 + 480272 Update to newer jdt ecj version
 + 480827 Implemented Unix Domain Socket Connector
 + 480898 Introduce FilterMapping.getDispatcherTypes() method
 + 480904 jetty-util Loader simplification
 + 481075 Session statistics are not accurate
 + 481116 Introduce connection pooling also for HTTP/2 transport
 + 481203 Add ability to set configurations to apply to WebAppContext for
   jetty-maven-plugin
 + 481373 Corner cases where session may remain in JDBCSessionManager memory
 + 481717 Make Callback and Promise CompletableFuture-friendly
 + 481718 Improve stream interleaving
 + 481903 Module Descriptions
 + 482039 Create shaded jar for isolated jetty-client use
 + 482041 Add ServletHandler.newCachedChain() to ease customization
 + 482042 New API, Allow customization of ServletHandler path mapping
 + 482056 Compact path before using it in getRequestDispatcher()
 + 482057 MultiPartInputStream temp file permissions should be limited to user
 + 482058 MultiPartInputStream test initial part boundary incorrectly allows
   empty string
 + 482172 Report form key size count in UrlEncoded exceptions
 + 482173 Track original Query string in Rewrite RuleContainer too
 + 483059 Remove cache of authenticated users
 + 483119 CachingWebAppClassLoader breaks JSP
 + 483427 AsyncContext complete while pending async Reads/Writes
 + 484349 Optimized PathMappings lookup
 + 484350 Allow GzipHandler path include/exclude to use regex
 + 484603 HashLoginService does not stop its PropertyUserStore
 + 484616 Outdated version of javaee_web_services_client_1_2.xsd
 + 484818 Expose interesting HTTP/2 attributes and operations via JMX
 + 484822 Jetty ThreadMonitor memory leak
 + 485 Multiple compressed formats from static content
 + 485031 two PathWatcher threads running after automatically restarting webapp
 + 485063 After stopping JettyWebAppContext, it still contains reference to old
   WebAppClassLoader via ServerContainer bean
 + 485064 HashSessionManager leaks ScheduledExecutorScheduler with reference to
   un-deployed webapp
 + 485199 Remove copyright blurb from pom.xml files
 + 485625 Allow overriding the conversion of a String into a Credential
 + 486497 NPE in MappedLoginService
 + 486530 Handler added to WebAppContext prevents ServletContext initialization
 + 493 OSGiClassLoader contains dead code
 + 495 EventSender might leak service-references or miss them at all
 + 514 Allow ExecutionStrategy to be configurable
 + 515 #467
 + 525 fix blockForContent spin
 + 532 Get rid of generated jetty-start/dependency-reduced-pom.xml
 + 533 Do not hide file resource exception
 + 572 Ignore failing test pending further analysis
 + 605 Guard concurrent calls to WebSocketSession.close()
 + 608 reset encoding set from content type
 + 609 ignore failing test
 + 610 Ignore failing test

jetty-9.3.14.v20161028 - 28 October 2016
 + 292 NPE in SslConnectionFactory newConnection
 + 295 Ensure Jetty Client use of Deflater / Inflater calls .end() to avoid
   memory leak
 + 989 InputStreamResponseListener.get() throws with HTTP/2 following redirect
 + 1009 9.3.x] ThreadLimitHandler has no method setBlockForMs
 + 1018 Remove dependency on asm types in oej.annotations.Util
 + 1029 Restore Request.setHttpVersion()
 + 1031 Improve HttpField pre-encoding
 + 1032 Remove jetty dependencies in jetty jasper classes
 + 1037 Don't execute AsyncListener.onTimeout events in spare Scheduler-Thread
 + 1038 AttributeNormalizer does not favor ${WAR} over other attributes, like
   ${jetty.base}
 + 1039 AttributeNormalizer should not track attributes that are null
 + 1046 Improve HTTP2Flusher error report
 + 480764 Add extra tests for empty multipart

jetty-9.3.13.v20161014 - 14 October 2016
 + 295 Ensure Jetty Client use of Deflater / Inflater calls .end() to avoid
   memory leak
 + 926 No LSB Tags on jetty.sh script cause warning on Ubuntu 16.04
 + 999 Create a Flight Recorder module
 + 1000 Allow legacy behaviour if 2 servlets map to same path

jetty-9.3.13.M0 - 30 September 2016
 + 277 Proxy servlet does not handle HTTP status 100 correctly
 + 870 TLS protocol exclusion broken for SslContextFactory(String)
 + 915 The jetty-maven-plugin:stop goal doesn't stop everything completely
 + 918 Support certificates hot reload
 + 930 Add module instructions to SSL section
 + 943 Docs: Error in 'Embedding Jetty' page - example 'FileServer'
 + 948 9.4.0.RC0 jetty-distribution invalid config etc/jetty-http2c.xml
 + 955 Response listeners not invoked when using Connection.send()
 + 959 CompleteListener invoked twice for HTTP/2 transport and response content
 + 960 Async I/O spin when reading early EOF
 + 965 Link from High Load docs to Garbage Collection Tuning is broken
 + 966 Remove usages of ConcurrentArrayQueue

jetty-9.3.12.v20160915 - 15 September 2016
 + 56 Fix authn issues in LdapLoginModule
 + 131 Improve Connector Statistic names and values
 + 185 Implement RFC 7239 (Forwarded header)
 + 700 Bundle org.eclipse.jetty.http.spi not available via p2 repository
 + 725 Provide a private way to report security issues
 + 752 Implement support for HTTP2 SETTINGS_MAX_HEADER_LIST_SIZE
 + 759 Ensure wrapped Responses will close and commit outputstream or writer
 + 780 The moved websocket PathSpec is incompatible with cometd 3.0.x
 + 783 Report name of broken jar file
 + 784 JSP Session updated before sendRedirect() lose their information
 + 786 Buffering Response Handler
 + 790 AsyncContentListener semantic broken with HTTP/2 transport
 + 792 HTTP/2] Socket seems to be not closed completely
 + 797 MimeTypes resource loading incorrect on OSGi
 + 798 async IO Write closed race
 + 804 setting default Url Encoding broken in Jetty >= 9.3
 + 806 Jetty HttpClient authentication - missing any realm option
 + 817 NPE in jndi Resource
 + 826 Better default for HTTP/2's max concurrent streams
 + 827 HTTPClient fails connecting to HTTPS host through an HTTP proxy
   w/authentication
 + 830 Test webapp not properly copied to demo-base
 + 832 ServerWithJNDI example uses wrong webapp
 + 841 support reset in buffering interceptors
 + 844 Implement a Thread Limit Handler
 + 845 Improve blocking IO for data rate limiting
 + 851 MBeanContainer no longer unregisters MBeans when "stopped"
 + 854 If container.destroy() is called, calling container.start() again should
   throw an IllegalStateException
 + 855 JMXify MBeanContainer
 + 860 Only TLS 1.2 Supported
 + 868 ClassLoader leak with Jetty and Karaf - static instances of
   java.lang.Throwable
 + 880 Refactor jetty-http's HostPortHttpField logic into new jetty-util class
 + 882 Add IPv6 support to IPAddressMap in jetty-util
 + 889 ConstantThrowable.name can be removed
 + 894 When adding servless class, preserve Class instead of going through
   String
 + 897 Remove GzipHandler interceptor when out of scope
 + 898 GzipHandler adds multiple Vary header
 + 902 Expect: 100-Continue does not work with HTTP/2
 + 909 Path and Domain not properly matched in addCookie()
 + 911 Request.getRequestURI() gets decoded after startAsync(req, resp) is
   invoked
 + 913 Unprotected debug in WebAppClassLoader
 + 922 Implements methods Connection.getBytes[In|Out]()

jetty-9.3.11.v20160721 - 21 July 2016
 + 230 customize Content-Type in ErrorHandler's default error page
 + 592 Support no-value Host header in HttpParser
 + 631 SLOTH protection
 + 643 NPE in passing websocket client test
 + 649 LDAPLoginModule should disallow blank username and password
 + 658 Add memcached option for gcloud-sessions in jetty-9.3
 + 660 NullPointerException in Request.getParameter: _parameters is null
 + 663 Update gcloud datastore to 0.2.3
 + 667 Introduce optional `jetty.deploy.monitoredPath` for jetty-deploy paths
   outside of ${jetty.base}
 + 668 Introduce optional `jetty.deploy.defaultsDescriptorPath` for
   jetty-deploy defaults descriptor outside of ${jetty.home}
 + 669 Support UNC paths in PathResource
 + 671 Incorrect ALPN default protocol
 + 672 Allow logging configuration announcement to be programmatically disabled
 + 673 ClasspathPattern needs a match all pattern
 + 675 Slf4jLog.ignore() should produce at DEBUG level
 + 676 JavaUtilLog.ignore() should produce at DEBUG level
 + 677 Logging of .ignore() should indicate that it was an "Ignored Exception"
 + 678 Log at less than DEBUG level when annotation scanning takes significant
   time
 + 682 Quickstart should not scan all container path jars
 + 684 HttpClient proxies (HttpProxy and Socks4Proxy) do not support
   authentication
 + 685 SecureRequestCustomizer SSLSession attribute not set
 + 687 AllowSymLinkAliasChecker not normalizing relative symlinks properly
 + 690 jetty-maven-plugin does not configure AnnotationConfiguration for
   jetty:effective-web-xml goal
 + 693 QoSFilterTest failures are not capture by junit
 + 694 http2.client.StreamResetTest.testServerExceptionConsumesQueuedData stack
   not suppressed in test
 + 695 Deprecate LocalConnector.getResponses() in favor of using .getResponse()
 + 696 LocalConnector.getResponse() doesn't find close if using HTTP/1.1
   w/Connection: close
 + 701 Document CachingWebAppClassLoader
 + 706 org.apache.jasper.compiler.disablejsr199 is no longer present in Jetty
   9.3+
 + 708 SslContextFactory: newSslServerSocket/newSslSocket customization
 + 717 GzipHandler.minGzipSize still compresses small responses
 + 718 Document HttpClient transports
 + 720 asciiToLowerCase throws NullPointerException
 + 721 HTTP Response header value encoding is invalid for RFC7230
 + 723 Improve bad/missing mime.properties reporting
 + 726 Http2 Client parse error
 + 730 "Slow" client causes IllegalStateException
 + 733 Allow setCharacterEncoding after getOutputStream
 + 739 Illegal WindowUpdate frame with delta=0
 + 742 Fixed link to webtide.com
 + 745 Removed README.txt
 + 747 Update documentation to reflect TLS and SSL support
 + 751 Remove usages of ArrayQueue
 + 752 Implement support for HTTP2 SETTINGS_MAX_HEADER_LIST_SIZE
 + 755 NPE in HttpChannelOverHTTP2.requestContent()
 + 756 Filter problematic headers from CGI and FastCGIProxy

jetty-9.2.19.v20160908 - 08 September 2016
 + 817 NPE in jndi Resource
 + 830 Test webapp not properly copied to demo-base
 + 832 ServerWithJNDI example uses wrong webapp
 + 851 MBeanContainer no longer unregisters MBeans when "stopped"
 + 868 ClassLoader leak with Jetty and Karaf - static instances of
   java.lang.Throwable
 + 880 Refactor jetty-http's HostPortHttpField logic into new jetty-util class
 + 882 Add IPv6 support to IPAddressMap in jetty-util
 + 894 When adding servless class, preserve Class instead of going through
   String
 + 899 PathFinderTest fails in jetty-9.2.x

jetty-9.2.18.v20160721 - 21 July 2016
 + 425 Incorrect @ServerEndpoint Encoder/Decoder lifecycle
 + 649 LDAPLoginModule should disallow blank username and password
 + 654 Jetty 9.3 ServletContext.getResourceAsStream("/") returns an unusable
   stream
 + 661 JsrExtension is missing hashCode() and equals()
 + 756 Filter problematic headers from CGI and FastCGIProxy

jetty-9.3.11.M0 - 22 June 2016
 + 425 Incorrect @ServerEndpoint Encoder/Decoder lifecycle
 + 624 AsyncContext.onCompleted called twice
 + 645 jetty-requestlog.xml default log path
 + 654 Jetty 9.3 ServletContext.getResourceAsStream("/") returns an unusable
   stream
 + 659 CONNECT request fails spuriously
 + 660 NullPointerException in Request.getParameter: _parameters is null
 + 661 JsrExtension is missing hashCode() and equals()

jetty-9.3.10.v20160621 - 21 June 2016
 + 388 Add methods to send text frames with pre-encoded strings
 + 605 Guard concurrent calls to WebSocketSession.close()
 + 608 reset encoding set from content type?
 + 609 websocket ClientCloseTest testServerNoCloseHandshake is failing
 + 610 HttpClientRedirectTest/testRedirectWithWrongScheme test failing in CI
 + 620 Missing call to setPattern in RewritePatternRule constructor
 + 622 NoSqlSessionManager test for expired session does not use
   session.maxInactiveInterval
 + 623 Add --gzip suffix to 304 responses with ETAGs
 + 624 AsyncContext.onCompleted called twice
 + 628 IOException: Unable to open root Jar file
   MetaInfConfiguration.getTlds(MetaInfConfiguration.java:406) with Spring boot
   loader + WebAppContext + non-expanded war
 + 632 JMX tests rely on fixed port
 + 633 If jmx and websocket is enabled, redploying a context produces a
   NullPointerException
 + 638 ConnectHandler responses should have Content-Length
 + 639 ServerContainer stores WebSocket sessions twice
 + 640 ClientContainer should store WebSocket sessions as beans
 + 641 MongoSessionIdManager uses deprecated ensureIndex
 + 647 HTTP/2 CONTINUATION frame parsing throws IllegalStateException
 + 648 Problem using InputStreamResponseListener to handle HTTP/2 responses

jetty-9.3.10.M0 - 26 May 2016
 + 354 Spin loop in case of exception thrown during accept()
 + 464 Improve reporting of SSLHandshakeException
 + 542 Support Connection.Listener bean on clients
 + 574 Introduce a TLS handshake completed listener
 + 581 Initial session recv window setting not working
 + 85 Expose TLS protocol used for connection in SecureRequestCustomizer

jetty-9.3.9.v20160517 - 17 May 2016
 + 436 Migrate Jetty Documentation
 + 437 updates to NPE prevention
 + 501 clear continuation initial on undispatch
 + 510 Module [depend] property expansion should support eg
   foo/${bar}/${bar}-xxx
 + 514 Allow ExecutionStrategy to be configurable
 + 518 jarfile fix for springboot
 + 519 Disable SSL session caching
 + 521 Separate usage of the Server and the ServerConnector Executors
 + 525 Spin in HttpInputOverHttp.blockForContent with malformed HTTP-Request
 + 526 Headers set from RequestDispatcher.include() not showing up in response
 + 529 Start property for non standard JRE versions
 + 533 Do not hide file resource exception
 + 534 Deadlock in MongoSessionManager
 + 546 Guard concurrent calls to ExecutionStrategy.execute()
 + 547 ExecuteProduceConsume (EWYK) does not exit low threads mode
 + 552 Improve HTTP/2 idle timeout handling
 + 553 Abort HttpChannel if response has wrong content-length
 + 556 Improve Resource.getAlias() checks on Windows
 + 557 Review ThreadPool.isLowOnThreads()
 + 558 HTTP/2 server hangs when thread pool is low on threads
 + 560 Jetty Client Proxy Authentication does not work with HTTP Proxy
   tunneling
 + 561 Fixed test timer
 + 567 NPE in ErrorPageErrorHandler debug
 + 570 URIUtil.encodePath does not always encode utf8 chars
 + 571 AbstractAuthentication.matchesURI() fails to match scheme
 + 572 Don't reject HTTP/2 requests without body in low threads mode
 + 486530 Handler added to WebAppContext prevents ServletContext initialization

jetty-9.2.17.v20160517 - 17 May 2016
 + 560 Jetty Client Proxy Authentication does not work with HTTP Proxy
   tunneling
 + 571 AbstractAuthentication.matchesURI() fails to match scheme

jetty-9.2.16.v20160414 - 14 April 2016
 + 85 Expose TLS protocol used for connection in SecureRequestCustomizer
 + 316 add chm mime mapping to mime.properties
 + 353 Jetty Client doesn't forward authentication headers with redirects when
   using proxy
 + 365 Potential connection leakage in case of aborted request
 + 367 Build downloads from git.eclipse.org
 + 371 jasper dependencies are outdated in 9.2.x
 + 377 HttpClient - No supported cipher suites leads to stuck requests
 + 418 Javax websocket server impl does not expose all required services as
   OSGi capabilities
 + 424 Jetty impl. of Websocket ServerEndpointConfig.Configurator lifecycle out
   of spec.
 + 437 NPE is raised inside Jetty websocket client on receiving empty message
   through MessageHandler.Partial<>
 + 438 File and Path Resources with control characters should be rejected
 + 469 Update to support apache jasper 8.0.33
 + 510 Module [depend] property expansion should support eg
   foo/${bar}/${bar}-xxx

jetty-9.3.9.M1 - 11 April 2016
 + 481 Event response.success notified without waiting for content callback for
   HTTP/2 transport
 + 490 serverClasses set from jetty-web.xml
 + 491 Do not assume gzip acceptable for HTTP/2
 + 503 Wrong request-per-connection counting in MultiplexHttpDestination in
   case of failures
 + 504 HTTP/2 client transport cannot send request after idle timeout
   jetty-9.3.9.M0 - 05 April 2016
 + 184 Empty Realm for BasicAuthentication
 + 371 update apache jsp to 8.0.27
 + 418 Add osgi capability for endpoint configurator
 + 424 Jetty impl. of Websocket ServerEndpointConfig.Configurator lifecycle out
   of spec
 + 427 Squelch intentional exceptions seen during websocket testing
 + 434 RequestTest stack traces
 + 435 adjust debug log message
 + 437 Avoid NPE on receiving empty message though MessageHandler.Partial
 + 438 File and Path Resources with control characters should be rejected
 + 446 jetty-quickstart path normalization uses improper paths on Windows
 + 448 RFC2616 Compliance Mode should track and report RFC7230 violations
 + 450 Client AuthenticationProtocolHandler sends request failures to response
   failure listener
 + 451 RFC2616 Compliance mode should support empty headers
 + 453 Change logging of setting session maxInactiveInterval to DEBUG from WARN
 + 454 DoSFilter does not send an error status code when closing a connection
   because of timeout
 + 458 Improve Quality list handling
 + 467 Compact // rule
 + 469 Update to Apache Jasper 8.0.33
 + 470 AsyncContextState NPE if called after reset
 + 472 Use LongAdder for statistics
 + 476 HttpClient should not send absolute-form target with non HttpProxy

jetty-9.3.8.v20160314 - 14 March 2016
 + 107 ResourceHandler range support testcase
 + 124 Don't produce text/html if the request doesn't accept it
 + 247 improving invalid buffer manipulation exception messages
 + 258 Http request to origin server over https proxy contains absolute URL
 + 266 jetty-client redirection process is aborted if redirect response have
   corrupt body
 + 305 NPE when notifying the session listener if the channel is closed before
   a session has been opened
 + 316 Add *.chm mimetype mapping
 + 343 ensure release deployment of test-jetty-webapp:war and
   test-proxy-webapp:war
 + 346 HttpParser RFC2616 Compliance mode
 + 353 Jetty Client doesn't forward authentication headers with redirects when
   using proxy
 + 356 Element error-page/location must start with a '/'
 + 362 Very slow page load and missing resources when using HTTP/2 with Jetty
   9.3.7
 + 365 Potential connection leakage in case of aborted request
 + 366 Avoid HTTP2Flusher reentrancy
 + 367 Resolve remaining git.eclipse.org build references
 + 372 Data race in HttpReceiverOverHTTP2
 + 377 HttpClient - No supported cipher suites leads to stuck requests
 + 378 Can't configure per nodes settings in start.ini
 + 379 Insufficient information on asyncNotSupported
 + 381 HttpClient does not send the Authorization header with authenticating
   proxy
 + 386 Explicit Authorization header is dropped when handling 407s
 + 397 Multipart EOF handling
 + 402 Don't use Thread.isAlive() in ShutdownMonitor
 + 405 adding testcase for problematic HttpURI parsing of path params
 + 406 GzipHandler: allow to override the Vary response header
 + 407 JSR356 Server WebSocket Sessions no longer being tracked
 + 408 Http client does not work on https with proxy
 + 411 Add more debug log for mongosessionmanager and remove debug printlns
 + 413 HotSwapHandler null handlers
 + 416 Support HTTPS forward proxies
 + 417 HttpClient: review support for OPTIONS *
 + 423 Duplicate Content-Length header not handled correctly

jetty-9.3.8.RC0 - 25 February 2016
 + 81 Exception not always thrown in Jetty to application when upload part is
   too big
 + 82 Request.getPart() that results in Exception still allows other parts to
   be fetched
 + 251 Removing SSLEngine.beginHandshake() calls
 + 285 PathContentProvider - Use of Direct buffers without pooling
 + 298 qtp threads spin-locked in MBeanContainer.beanAdded
 + 342 Reintroducing Response parameter to logExtended
 + 344 init script does not properly display status of a non running service
 + 346 HttpParser RFC2616 Compliance mode
 + 347 Avoid sending request using a connection that is idle timing out
 + 352 Integrate session idling for MongoSessionManager
 + 354 Spin loop in case of exception thrown during accept()
 + 355 Improve close behavior for failed pending writes
 + 478918 Change javax.servlet.error,forward,include literals to
   RequestDispatcher constants
 + 484446 InputStreamResponseListener's InputStream uses default read (3) and
   blocks early on never-ending response.
 + 485306 HttpParser (HttpURI) mistaking basic auth password as a port number
 + 485469 permessage-deflate extension causes protocol error in Firefox/Chrome
 + 486394 Restore MultiPartFilter behavior with regards to temp file access
 + 486497 NPE in MappedLoginService
 + 486511 Server.getURI() returns wrong scheme on SSL/HTTPS
 + 486530 Handler added to WebAppContext prevents ServletContext initialization
 + 486589 HttpRequest has a wrong HTTP Version in HTTP/2
 + 486604 Add debug logging of ErrorPageErrorHandler logic
 + 486674 Quickstart path attribute normalization should be based on longest
   path match
 + 486829 Cancel stream error after a failed request with the HTTP/2.0 client
 + 486877 Google Chrome flagging 'obsolete cipher suite' in Jetty and will soon
   issue broken padlock
 + 486930 Selector does not correctly handle rejected execution exception
 + 487158 Switched SCM URIs to github
 + 487197 Deflater/Inflater memory leak with WebSocket permessage-deflate
   extension
 + 487198 ContextScopeListener should be called on context start and stop
 + 487277 Introduce http-forwarded module for X-Forwarded support
 + 487354 Aborted request or response does not send RST_STREAM frame
 + 487511 Jetty HTTP won't work on turkish systems
 + 487714 Avoid NPE in close race for async write
 + 487750 HTTP/2 push must not be recursive

jetty-9.2.15.v20160210 - 10 February 2016
 + 482042 New API, Allow customization of ServletHandler path mapping
 + 482243 Fixed GzipHandler for Include
 + 482270 Expose upgrade request locales
 + 482855 Content-Length omitted for POST requests with empty body
 + 483620 Servlet annotation mapping to "/" should override webdefault.xml
   mapping
 + 483857 jetty-client onComplete isn't called in case of exception in
   GZIPContentDecoder.
 + 484349 Promote WebSocket PathMappings / PathSpec to Jetty Http
 + 484350 Allow GzipHandler path include/exclude to use regex
 + 484397 Unavoidable NullPointerException in onMessage-Handler for
   PongMessages
 + 484603 HashLoginService does not stop its PropertyUserStore
 + 484612 Restore WebSocket Session.close() sending 1000/Normal status code
 + 484621 Client hangs till timeout when Authentication.authenticate() throws
   exception.
 + 487511 Jetty HTTP won't work on turkish systems

jetty-9.3.7.RC1 - 13 January 2016
 + 481986 Dead JSR 356 Server Session still being tracked after
   Session/Connection closure
 + 484616 Outdated version of javaee_web_services_client_1_2.xsd
 + 485031 two PathWatcher threads running after automatically restarting webapp
 + 485063 After stopping JettyWebAppContext, it still contains reference to old
   WebAppClassLoader via ServerContainer bean
 + 485064 HashSessionManager leaks ScheduledExecutorScheduler with reference to
   un-deployed webapp
 + 485376 Multiple charset attributes in Content-Type
 + 485535 jetty.sh results in FAILED when running service restart
 + 485663 NullPointerException in WebSocketSession during upgrade with DEBUG
   logging
 + 485712 Quickstart web.xml is absolute

jetty-9.3.7.RC0 - 05 January 2016
 + 458745 Async ISE in async Echo
 + 481567 permessage-deflate causing data-dependent ju.zip.DataFormatException:
   invalid stored block lengths
 + 482173 Track original Query string in Rewrite RuleContainer too
 + 482243 Fixed GzipHandler for Include
 + 482270 Expose upgrade request locales
 + 482272 Fixed relative symlink checking
 + 482506 HTTP/2 load test with h2load fails
 + 482670 HttpURI wrongly parser URI paths starting with /@
 + 482855 Content-Length omitted for POST requests with empty body
 + 482959 Local stream count never decrements when closing a stream causing
   IllegalStateException.
 + 483009 MultiPartContentProvider may send wrong Content-Length
 + 483039 HTTP2 Upgrade case sensitivity on Connection header
 + 483344 text/csv Mime Type For CSV in mime properties File
 + 483413 Warn on @Deprecated servlet/filter use
 + 483422 Empty chunked body in 304 Response
 + 483620 Servlet annotation mapping to "/" should override webdefault.xml
   mapping
 + 483857 jetty-client onComplete isn't called in case of exception in
   GZIPContentDecoder.
 + 483878 Parallel requests stuck via the http client transport over HTTP/2
 + 484167 GOAWAY frames aren't handling disconnects appropriately on Client
 + 484210 HttpClient over HTTP/2 should honor maxConcurrentStreams
 + 484262 Race condition between GOAWAY disconnect and ability to make new
   request.
 + 484349 Promote WebSocket PathMappings / PathSpec to Jetty Http
 + 484350 Allow GzipHandler path include/exclude to use regex
 + 484397 Unavoidable NullPointerException in onMessage-Handler for
   PongMessages
 + 484440 Swap WebSocket PathMappings for new jetty-http PathMappings
 + 484585 Avoid sending request using a connection that is idle timing out
 + 484603 HashLoginService does not stop its PropertyUserStore
 + 484612 Restore WebSocket Session.close() sending 1000/Normal status code
 + 484621 Client hangs till timeout when Authentication.authenticate() throws
   exception.
 + 484622 Improve handling of Direct and Mapped buffers for static content
 + 484624 Disable CachingWebAppClassLoader
 + 484657 Support HSTS rfc6797
 + 484683 FastCGI request idle timeout is handled incorrectly
 + 484718 Review idle timeout handling
 + 484801 Avoid non-cached memory mapped files
 + 484818 Expose interesting HTTP/2 attributes and operations via JMX
 + 484822 Jetty ThreadMonitor memory leak
 + 484861 Improve FlowControlStrategy stall handling
 + 484876 Make simpler to customize the FlowControlStrategy
 + 484878 Make BufferingFlowControlStrategy.bufferRatio configurable via JMX

jetty-9.3.6.v20151106 - 06 November 2015
 + 419966 Add ContentProvider that submits multipart/form-data
 + 472675 No main manifest attribute, in jetty-runner regression
 + 476641 Proxy rewriteTarget() null return does not call error handler
 + 478757 DebugHandler thread name is mangled
 + 479179 Fixed NPE from debug
 + 479378 Incorrect REQUEST_URI
 + 479712 Documented --approve-all-licenses
 + 479832 Use system properties for gcloud config for GCloudDatastore session
   manager
 + 479839 Regression when starting application with excessive scan times
 + 479865 IllegalStateException: Multiple servlets map to path: *.jsp: jsp,jsp
 + 480061 HTTP/2 server doesn't send GOAWAY frame when shutting down
 + 480162 Continuations behavior differences due to HttpURI behavior
 + 480260 HPack decode error for buffers with offset
 + 480272 Update to newer jdt ecj version
 + 480452 Large downloads via FastCGI proxy keep HttpClient connections active
 + 480764 Error parsing empty multipart
 + 481006 SSL requests intermittently fail with EOFException when SSL
   renegotiation is disallowed.
 + 481203 Add ability to set configurations to apply to WebAppContext for
   jetty-maven-plugin
 + 481225 Secondary resources with query parameters are not properly pushed
 + 481236 Make ShutdownMonitor java security manager friendly
 + 481355 Nested Symlinks
 + 481373 Corner cases where session may remain in JDBCSessionManager memory
 + 481385 Incorrect parsing of END_REQUEST frames
 + 481418 ResourceHandler sets last modified
 + 481437 Port ConnectHandler connect and context functionality from Jetty 8
 + 481554 DispatcherType reset race

jetty-9.2.14.v20151106 - 06 November 2015
 + 428474 Expose batch mode in the Jetty WebSocket API
 + 471055 Restore legacy/experimental WebSocket extensions (deflate-frame)
 + 472082 isOpen returns true on CLOSING Connection
 + 474068 Update WebSocket Extension for permessage-deflate draft-22
 + 474319 Reintroduce blocking connect()
 + 474321 Allow synchronous address resolution
 + 474453 Tiny buffers (under 7 bytes) fail to compress in permessage-deflate
 + 474454 Backport permessage-deflate from Jetty 9.3.x to 9.2.x
 + 474936 WebSocketSessions are not always cleaned out from openSessions
 + 476023 Incorrect trimming of WebSocket close reason
 + 476049 When using WebSocket Session.close() there should be no status code
   or reason sent
 + 477385 Problem in MANIFEST.MF with version 9.2.10 / 9.2.13
 + 477817 Fixed memory leak in QueuedThreadPool
 + 481006 SSL requests intermittently fail with EOFException when SSL
   renegotiation is disallowed.
 + 481236 Make ShutdownMonitor java security manager friendly
 + 481437 Port ConnectHandler connect and context functionality from Jetty 8

jetty-9.3.5.v20151012 - 12 October 2015
 + 479343 calls to MetaData#orderFragments() with relative ordering adds
   duplicate jars
 + 479537 Server preface sent after client preface reply
 + 479584 WS Session does not contain UpgradeRequest information in
   WebSocketAdapter.onWebSocketConnect callback

jetty-9.3.4.v20151007 - 07 October 2015
 + 428474 Expose batch mode in the Jetty WebSocket API
 + 472082 isOpen returns true on CLOSING Connection
 + 474936 WebSocketSessions are not always cleaned out from openSessions
 + 475209 WebSocketServerFactory should not hand null object to
   DecoratedObjectFactory
 + 476023 Incorrect trimming of WebSocket close reason
 + 476049 When using WebSocket Session.close() there should be no status code
   or reason sent
 + 476170 Support servers that close connections without sending Connection:
   close header.
 + 476720 getTrustStoreResource fixed
 + 477087 Enforce that the preface contains a SETTINGS frame
 + 477123 AsyncListener callbacks need context scope
 + 477270 Add ability to send a single PRIORITY frame
 + 477278 Refactored DefaultServlet for cached Gzip & Etags
 + 477385 Make jetty osgi manifests only resolve jetty packages against a
   single distro version
 + 477641 ALPN classes exposed to webapps - fixed typo
 + 477680 Encode merged query parameters
 + 477737 Improve handling of etags with dynamic and static gzip
 + 477757 Null args in TypeUtil .call & .construct result in confusing
   exceptions
 + 477817 Fixed memory leak in QueuedThreadPool
 + 477878 HttpClient over HTTP/2 doesn't close upload stream
 + 477885 Jetty HTTP2 client fails to connect with Netty server - HTTP2 client
   preface missing or corrupt.
 + 477890 Overwhelmed HTTP/2 server discards data
 + 477895 Prevent leak of handles to deleted files after redeploy
 + 477900 Increase client authentication default max content size
 + 478008 Do not reset current value of CounterStatistics
 + 478021 Client sending Connection: close does not shutdown output
 + 478105 prependFilterMapping check for null FilterHolder
 + 478239 Remove pointless synchronize in infinispan scavenging
 + 478247 WebappClassLoader pinned after redeploy
 + 478275 Priority information in HEADERS frame is not sent
 + 478280 property file in temp directory
 + 478372 JavaUtilLog setSourceClass and setSourceMethod
 + 478434 Priority weights should be between 1 and 256 inclusive
 + 478752 Clarify support for HttpServletRequest.upgrade()
 + 478757 DebugHandler thread name is mangled
 + 478829 WebsocketSession not cleaned up / memory leak
 + 478862 Update to jstl 1.2.5
 + 478923 threads stuck at SharedBlockingCallback$Blocker.block
 + 479026 Wrong CONNECT request idle timeout
 + 479277 HttpClient with HTTP/2 transport does not work for "https" URLs

jetty-9.3.3.v20150827 - 27 August 2015
 + 470311 Introduce a proxy-protocol module
 + 471055 Restore legacy/experimental WebSocket extensions (deflate-frame)
 + 472411 PathResource.checkAliasPath() typo
 + 473321 Overriding SSL context KeyStoreType requires explicit override of
   TrustStoreType
 + 474025 SslContextFactory does not work with JCEKS Keystore
 + 474068 Update WebSocket Extension for permessage-deflate draft-22
 + 474319 Reintroduce blocking connect()
 + 474321 Allow synchronous address resolution
 + 474344 apache-jstl includes test dependencies
 + 474358 DefaultServlet bad Content-Type on compressed content
 + 474361 Handle JVM version extensions like -internal
 + 474453 Tiny buffers (under 7 bytes) fail to compress in permessage-deflate
 + 474454 Backport permessage-deflate from Jetty 9.3.x to 9.2.x
 + 474455 Enable permessage-deflate WebSocket extension
 + 474558 Debug log ServletContainerInitializer @HandlesTypes contents
 + 474617 AsyncListener.onError not called for errors
 + 474618 AsyncListener.onComplete not called when error occurs
 + 474634 AsyncListener.onError() handling
 + 474685 GzipHandler configuration supports csv paths and mimetypes
 + 474888 HttpClient JMX support
 + 474936 WebSocketSessions are not always cleaned out from openSessions
 + 474961 Close input stream for classes in AnnotationParser after scanning
 + 475195 SNI matching fails when keystore does not contain wild certificates
 + 475483 Starting Jetty with [exec] should use properties file
 + 475546 ClosedChannelException when connecting to HTTPS over HTTP proxy with
   CONNECT.
 + 475605 Add support for multi-homed destinations
 + 475927 SecureRequestCustomizer fails to match host

jetty-9.3.2.v20150730 - 30 July 2015
 + 470351 Fixed SNI matching of wildcard certificates
 + 470727 Thread Starvation of selector wakeups
 + 472601 org.eclipse.jetty.util.log.Log.setLog() does not work as before
 + 472621 Unjustified timeout when serving static content
 + 472781 GzipHandler isMimeTypeGzipable() bad logic
 + 472859 ConcatServlet may expose protected resources
 + 472931 HttpConfiguration copy constructor incomplete
 + 472974 Improved StatisticsHandler 503 generation
 + 473006 Encode addPath in URLResource
 + 473118 HTTP/2 server does not retrieve Host header from client
 + 473243 Delay resource close for async default content
 + 473266 Better handling of MultiException
 + 473294 Fixed include cipher suites support for wildcards
 + 473307 Add 301 Moved Permanently Rules to jetty-rewrite
 + 473309 Add special (non-replacement) Terminating rules to jetty-rewrite
 + 473319 Parameterize status code on Redirect Rules for alternate use
 + 473321 Overriding SSL context KeyStoreType requires explicit override of
   TrustStoreType
 + 473322 GatherWrite limit handling
 + 473624 ProxyServlet.Transparent / TransparentDelegate add trailing slash
   before query when using prefix.
 + 473832 SslConnection flips back buffers on handshake exception

jetty-9.2.13.v20150730 - 30 July 2015
 + 472859 ConcatServlet may expose protected resources
 + 473006 Encode addPath in URLResource
 + 473243 Delay resource close for async default content
 + 473266 Better handling of MultiException
 + 473322 GatherWrite limit handling
 + 473624 ProxyServlet.Transparent / TransparentDelegate add trailing slash
   before query when using prefix.
 + 473832 SslConnection flips back buffers on handshake exception

jetty-9.3.1.v20150714 - 14 July 2015
 + 441020 Support HEADERS followed by CONTINUATION+
 + 460671 Rationalize property names (fix for jetty.sh)
 + 462346 Change classesPattern to scanClassesPattern and testClassesPattern to
   scanTestClassesPattern to clarify purpose
 + 464294 AsyncNCSARequestLog blocks JVM exit after failure
 + 464741 HttpFields declares IllegalArgumentException as checked exception
 + 464745 Remove @org.apache.xbean.XBean references
 + 469384 Improved javadoc for ClasspathPattern
 + 470184 Send the proxy-to-server request more lazily
 + 470327 Problem with scope provided dependencies with jspc plugin
 + 470505 jetty-maven-plugin JettyWebAppContext#setQuickStartWebDescriptor
   should accept a Maven-friendly type
 + 470664 Handle multiple RequestLogHandler in chain
 + 470727 Thread Starvation of selector wakeups
 + 470803 If a webapp is not fully started do not fully stop it
 + 470855 Only log warning for duplicate path mappings to same servlet in same
   descriptor
 + 470963 Update jetty-maven-plugin mojo annotations for maven 3
 + 471071 jetty-infinispan.xml incorrect syntax for remote named cache
 + 471076 Apache jspc ignores empty list of files to precompile and scans
   anyway
 + 471251 Improved debugging on async timeout
 + 471272 ArrayIndexOutOfBoundsException in
   org.eclipse.jetty.quickstart.PreconfigureQuickStartWar
 + 471388 StringIndexOutOfBoundsException when using <c:url> with parameters
 + 471464 Parsing issues with HttpURI
 + 471604 Extend CrossOriginFilter to provide a Timing-Allow-Origin header
 + 471623 Update to apache jsp 8.0.23 Use 8.0.23.M1 for jetty version of apache
   jsp 8.0.23
 + 471985 NPE in HttpFields.putField
 + 472310 Improved logging when no supported included ciphers
 + 472411 PathResource.checkAliasPath typo
 + 472422 Custom status codes result in a NumberFormatException while using
   http2.

jetty-9.3.0.v20150612 - 12 June 2015
 + 414479 Add WebSocketPingPongListener for those that want PING/PONG payload
   data
 + 420678 Add WebSocketPartialListener to support receiving partial WebSocket
   TEXT/BINARY messages
 + 420944 Hot Deployment of WAR when Context XML exists doesn't trigger
   redeploy
 + 423974 Optimize flow control
 + 424368 Add CONTRIBUTING.md
 + 430951 Support SNI with ExtendedSslContextFactory
 + 436345 Refactor AbstractSession to minimize burden on subclasses to
   implement behaviour
 + 437303 Serving of static filenames with "unwise" characters causes 404 error
 + 437395 Start / Properties in template sections should be default applied for
   enabled modules
 + 438204 getServerName returns IPv6 addresses wrapped in []
 + 439369 Remove unused class CrossContextPsuedoSession
 + 439374 Use utf-8 as default charset for html
 + 439375 preferred rfc7231 format is mime;charset=lowercase-9
 + 440106 Improve ProtocolHandler APIs
 + 440506 Jetty OSGi boot bundle does not support OSGi framework Eclipse
   Concierge
 + 442083 Client resets stream, pending server data is failed, connection
   closed.
 + 442086 Review HttpOutput blocking writes
 + 442477 Allow Symlink aliases by default
 + 442495 Bad Context ClassLoader in JSR356 WebSocket onOpen
 + 442950 Embedded Jetty client requests to localhost hangs with high cpu usage
   (NIO OP_CONNECT Solaris/Sparc).
 + 443652 Remove dependency on java.lang.management classes
 + 443661 Rename manifest and service constants for jetty osgi resource
   fragment code
 + 443662 Consume buffer in write(ByteBuffer)
 + 443713 Reduce number of SelectionKey.setInterestOps() calls
 + 443893 Make a module for weld
 + 444124 JSP include with <servlet><jsp-file> can cause infinite recursion
 + 444214 Socks4Proxy fails when reading less than 8 bytes
 + 444222 replace CRLF in header values with whitespace rather than ?
 + 444416 AsyncProxyServlet recursion
 + 444485 Client resets stream, pending server data is failed, write hangs
 + 444517 Ensure WebSocketUpgradeFilter is always first in filter chain
 + 444547 Format exception in ResourceCache.Content.toString()
 + 444617 Expose local and remote socket address to applications
 + 444721 PushCacheFilter cleanup/improvements
 + 444748 WebSocketClient.stop() does not unregister from ShutdownThread
 + 444764 HttpClient notifies callbacks for last chunk of content twice
 + 444771 JSR356 / EndPointConfig.userProperties are not unique per endpoint
   upgrade
 + 445167 Allow configuration of dispatch after select
 + 445823 Moved RequestLog calling to HttpChannel
 + 446559 Avoid spin consuming extra data
 + 446564 Refactored RequestLog Mechanism
 + 446944 ServletTester and HttpTester should be in
   <classifier>tests</classifier>
 + 447216 putAll Properties in XmlConfiguration
 + 447515 Remove GzipFilter
 + 448156 Fixed INACTIVE race in IteratingCallback
 + 448675 Impossible to set own Threadpool when using jetty-maven-plugin
 + 449003 WARNING: Cannot enable requested module [protonego-impl]: not a valid
   module name
 + 449811 handle unquoted etags when gzipping
 + 450467 Integer overflow in Session expiry calculation in MongoSessionManager
 + 451973 Ambiguous module init location when mixing --add-to-start &
   --add-to-startd in the same exec
 + 451974 Combine multiple start license acknowledgement into one
 + 452188 Delay dispatch until content optimisation
 + 452322 Restore progress messages for --add-to-start(d) use
 + 452323 Start --list-config makes no hint on transitive enabled modules
 + 452329 Transitive modules in start.jar --add-to-start(d) are not added if
   enabled already in tree
 + 452465 100% CPU spin on page reload
 + 452503 Start.jar --add-to-start=jstl results in GraphException: Unable to
   expand property in name: jsp-impl/${jsp-impl}-jstl
 + 453487 Recycle HttpChannelOverHTTP2
 + 453627 Fixed FileSystem test for nanosecond filesystems
 + 453636 Improved spin detection on test
 + 453829 Added HeaderRegexRule
 + 453834 CDI Support for WebSocket
 + 454152 Remove mux remnants from WebSocketClient
 + 454934 WebSocketClient / connectToServer can block indefinitely during
   upgrade failure
 + 454952 Allow Jetty to run in Java 8 compact 3 profile
 + 456209 Bad ContextClassLoader in WebSocket onMessage
 + 456956 Reduce ThreadLocal.remove() weak reference garbage
 + 457130 HTTPS request with IP host and HTTP proxy throws
   IllegalArgumentException.
 + 457309 Add test to ensure GET and HEAD response headers same for gzip
 + 457508 Add flag to scan exploded jars in jetty-jspc-maven-plugin
 + 457788 Powered By in o.e.j.util.Jetty conditional on sendServerVersion
 + 458478 JarFileResource improve performance of exist method
 + 458527 Implement an async proxy servlet that can perform content
   transformations.
 + 458663 Handle null header values
 + 459081 http2 push failures
 + 459542 AsyncMiddleManServlet race condition on first download content
 + 459655 Remove SPDY and NPN
 + 459681 Remove dead code after removal of glassfish jasper support
 + 459731 Update for drafts hpack-11 and http2-17
 + 459734 Update to apache jsp 8.0.20
 + 459845 Support upgrade from http1 to http2
 + 460187 infinite recursion in sending error
 + 460210 ExecutionStragegy producer for SelectManager calls onOpen from
   produce method
 + 460211 Fixed Idle race in ExecuteProduceRun
 + 460297 Parameterize infinispan.mod
 + 460670 Support multiple names in <Property> elements
 + 460671 Rationalize property names
 + 460746 HttpConfiguration#setPersistentConnectionsEnabled(boolean)
 + 461052 Local streams created after INITIAL_WINDOW_SIZE setting have wrong
   send window.
 + 461350 Update HttpParser IllegalCharacter handling to RFC7230
 + 461415 Maven Jetty Plugin ignores ZIP overlays
 + 462040 reverted and deprecated getStringField methods
 + 462098 Support setting ThreadGroup in ScheduledExecutorScheduler
 + 462162 StackOverflowException when response commit fails
 + 462193 Asynchronous HttpOutput.close()
 + 463036 system properties to set ssl password and keypasword
 + 463144 modules do not see pre-downloaded ALPN libs
 + 464419 Removed xinetd support
 + 464438 ClassFileTransformer support in
   org.eclipse.jetty.webapp.WebAppClassLoader broken
 + 464442 Enable parallel class loading
 + 464528 NPE protection in getIncludedCipher suites
 + 464537 Updated setuid dependency to 1.0.3
 + 464555 ALPN module download attempts to download jar before dir exists
 + 464556 Restrict start module downloads to ${jetty.base} paths only
 + 464564 NoSql sessions created inside a forward not persisted correctly
 + 464606 Support property expansion in "default" attribute of Property
 + 464629 JDK8 Socket customization
 + 464630 Cannot configure Configuration classlist in osgi
 + 464633 Change Selection.how to Selection.criteria
 + 464706 HTTP/2 and async I/O: onDataAvailable() not called
 + 464708 Support HttpConfiguration.delayDispatchUntilContent in HTTP/2
 + 464724 MultiPartInputStreamParser.parse ServletException never thrown
 + 464727 Update Javadoc for Java 8 DocLint
 + 464744 PathMap.match() never throws IllegalArgumentException
 + 464837 Large META-INF/resources/ jars can significantly impact startup speed
 + 464839 Add limit to MongoSessionIdManager purge queries
 + 464869 org.eclipse.jetty.util.resource.PathResource do not work
 + 465118 Fixed GzipHandler handling of multiple closes
 + 465606 IteratingCallback.close() does not fail pending callback
 + 465754 Unchecked PrintWriter errors
 + 465854 Provide java.nio.file.WatchService alternative for Scanner
 + 465857 Support HTTP/2 clear-text server-side upgrade
 + 465867 Implement --skip-file-validation=<module>
 + 466005 Use Files.move(src,trgt) instead of File.rename for
   Part.write(filename)
 + 466283 Support specifying ALPN protocols in HTTP2Client
 + 466618 Partial WebSocket Text delivery does not like incomplete UTF8
   sequences
 + 466619 Add WebSocketFrameListener for receiving WebSocket Frame information
 + 466628 Improve IllegalStateException on ServletInputStream.setReadListener()
 + 466645 Allow XmlConfiguration Properties to use Elements or Attributes
 + 466647 Add ${jetty.tag.version} property and expand URL properties
 + 466648 jetty-ssl download of keystore should be from tags, not master
 + 466669 Add nosql.mod into jetty distro
 + 466678 Make a .mod file for jdbc session management
 + 466774 Update jetty-all module for Jetty 9.3
 + 467036 WebSocketClient fails to process immediate frames from server
 + 467043 WebSocketClient close codes on protocol violation reported as policy
   violation
 + 467055 Mongodb session scavenging can result in very slow query
 + 467165 Add --skip-file-validation to start.jar --help output
 + 467281 Remove Java 1.7 support from Jetty 9.3
 + 467289 Not possible to specify jmxrmi port value
 + 467702 SslContextFactory not backward compatible
 + 467730 HTTP2 requires enabled ciphers to be sorted by blacklist
 + 467790 Update default etc files inside jetty-osgi-boot bundle
 + 468313 PushCacheFilter wrongly associates primary resources to themselves
 + 468347 Fix modules/debuglog.mod
 + 469241 Use null WatchService as loop terminator for PathWatcher
 + 469341 Not possible to use old/deprecated start properties
 + 469414 Proxied redirects expose upstream server name
 + 469633 Make SpinLock behavior pluggable
 + 469799 Transitive module dependencies without ini templates are still added
   to ini
 + 469860 Add module metadata versioning to support backwards compat
 + 469863 fixed setNeedClientAuth/setWantClientAuth
 + 469936 Remove usages of SpinLock
 + 469982 Produce warning for dynamic modules with ini-templates seen during
   --add-to-start
 + 469991 Fix logging levels in websocket client UpgradeConnection

jetty-9.2.12.v20150709 - 09 July 2015
 + 469414 Proxied redirects expose upstream server name
 + 469936 Remove usages of SpinLock
 + 470184 Send the proxy-to-server request more lazily

jetty-9.2.11.v20150529 - 29 May 2015
 + 461499 ConnectionPool may leak connections
 + 463579 Add support for 308 status code
 + 464292 Implement stream-based transformer for AsyncMiddleManServlet
 + 464438 ClassFileTransformer support in
   org.eclipse.jetty.webapp.WebAppClassLoader broken
 + 464740 DosFilter whiteList check improvement
 + 464869 PathResource.addPath allows absolute resolution
 + 464989 AbstractSessionManager.removeEventListener() should remove
   HttpSessionIdListener
 + 465053 Prevent gzip buffer overflow on complete
 + 465181 HttpParser parse full end chunk
 + 465202 Forked Mojo does not extract war overlays/dependencies
 + 465359 Resource.newResource(String res, boolean useCache) does not use
   useCache argument
 + 465360 URLResource.addPath should use _useCaches setting to create new
   Resource
 + 465700 NullPointerException in ResourceHandler with welcome files
 + 465734 DosFilter whitelist bit pattern fix
 + 465747 Jetty is failing to process all HTTP OPTIONS requests
 + 466329 Fixed local only TestFilter
 + 467276 NPE protection in SslContextFactory
 + 467603 Response 401 from server hangs client
 + 467936 w Check HttpOutput aggregateSize is < bufferSize
 + 468008 Scanner ignores directory length
 + 468421 HttpClient#send fails with IllegalArgumentException on non-lowercase
   schemes.
 + 468714 SelectorManager updateKey race without submit
 + 468747 XSS vulnerability in HttpSpiContextHandler

jetty-9.3.0.RC1 - 22 May 2015
 + 464839 Add limit to MongoSessionIdManager purge queries
 + 465053 Prevent gzip buffer overflow on complete
 + 466774 Update jetty-all module for Jetty 9.3
 + 467055 Mongodb session scavenging can result in very slow query
 + 467165 Add --skip-file-validation to start.jar --help output
 + 467276 NPE protection in SslContextFactory
 + 467281 Remove Java 1.7 support from Jetty 9.3
 + 467289 Not possible to specify jmxrmi port value
 + 467603 Response 401 from server hangs client
 + 467702 SslContextFactory not backward compatible
 + 467730 HTTP2 requires enabled ciphers to be sorted by blacklist
 + 467790 Update default etc files inside jetty-osgi-boot bundle
 + 467936 w Check HttpOutput aggregateSize is < bufferSize

jetty-9.3.0.RC0 - 12 May 2015
 + 414479 Add WebSocketPingPongListener for those that want PING/PONG payload
   data
 + 420678 Add WebSocketPartialListener to support receiving partial WebSocket
   TEXT/BINARY messages
 + 423974 Optimize flow control
 + 430951 Support SNI with ExtendedSslContextFactory
 + 436345 Refactor AbstractSession to minimize burden on subclasses to
   implement behaviour
 + 440106 Improve ProtocolHandler APIs
 + 444721 PushCacheFilter cleanup/improvements
 + 446564 Refactored RequestLog Mechanism
 + 451973 Ambiguous module init location when mixing --add-to-start &
   --add-to-startd in the same exec
 + 453834 CDI Support for WebSocket
 + 454934 WebSocketClient / connectToServer can block indefinitely during
   upgrade failure
 + 457309 Add test to ensure GET and HEAD response headers same for gzip
 + 457508 Add flag to scan exploded jars in jetty-jspc-maven-plugin
 + 457788 Powered By in o.e.j.util.Jetty conditional on sendServerVersion
 + 458478 JarFileResource improve performance of exist method
 + 459273 Redundant license notices
 + 459734 Update to apache jsp 8.0.20
 + 459845 Support upgrade from http1 to http2
 + 460187 infinite recursion in sending error
 + 460297 Parameterize infinispan.mod
 + 460671 Rationalize property names
 + 460746 HttpConfiguration#setPersistentConnectionsEnabled(boolean)
 + 461415 Maven Jetty Plugin ignores ZIP overlays
 + 461499 ConnectionPool may leak connections
 + 461919 Use osgi-friendly serviceloader mechanism for WebSocketServletFactory
 + 461941 JMX Remote host:port set from start properties
 + 462040 reverted and deprecated getStringField methods
 + 462098 Support setting ThreadGroup in ScheduledExecutorScheduler
 + 462162 StackOverflowException when response commit fails
 + 462193 Asynchronous HttpOutput.close()
 + 462546 ShutdownMonitor should bind to jetty.host
 + 462616 Race between finishing a connect and timing it out
 + 463036 system properties to set ssl password and keypasword
 + 463144 modules do not see pre-downloaded ALPN libs
 + 463579 Add support for 308 status code
 + 464292 Implement stream-based transformer for AsyncMiddleManServlet
 + 464419 Removed xinetd support
 + 464438 ClassFileTransformer support in
   org.eclipse.jetty.webapp.WebAppClassLoader broken
 + 464442 Enable parallel class loading
 + 464528 NPE protection in getIncludedCipher suites
 + 464537 Updated setuid dependency to 1.0.3
 + 464555 ALPN module download attempts to download jar before dir exists
 + 464556 Restrict start module downloads to ${jetty.base} paths only
 + 464564 NoSql sessions created inside a forward not persisted correctly
 + 464606 Support property expansion in "default" attribute of Property
 + 464629 JDK8 Socket customization
 + 464630 Cannot configure Configuration classlist in osgi
 + 464633 Change Selection.how to Selection.criteria
 + 464706 HTTP/2 and async I/O: onDataAvailable() not called
 + 464708 Support HttpConfiguration.delayDispatchUntilContent in HTTP/2
 + 464724 MultiPartInputStreamParser.parse ServletException never thrown
 + 464727 Update Javadoc for Java 8 DocLint
 + 464740 DosFilter whiteList check improvement
 + 464744 PathMap.match() never throws IllegalArgumentException
 + 464837 Large META-INF/resources/ jars can significantly impact startup speed
 + 464869 org.eclipse.jetty.util.resource.PathResource do not work
 + 464989 AbstractSessionManager.removeEventListener() should remove
   HttpSessionIdListener
 + 465181 HttpParser parse full end chunk
 + 465202 Forked Mojo does not extract war overlays/dependencies
 + 465359 Resource.newResource(String res, boolean useCache) does not use
   useCache argument
 + 465360 URLResource.addPath should use _useCaches setting to create new
   Resource
 + 465606 IteratingCallback.close() does not fail pending callback
 + 465700 NullPointerException in ResourceHandler with welcome files
 + 465734 DosFilter whitelist bit pattern fix
 + 465747 Jetty is failing to process all HTTP OPTIONS requests
 + 465754 Unchecked PrintWriter errors
 + 465854 Provide java.nio.file.WatchService alternative for Scanner
 + 465857 Support HTTP/2 clear-text server-side upgrade
 + 465867 Implement --skip-file-validation=<module>
 + 466005 Use Files.move(src,trgt) instead of File.rename for
   Part.write(filename)
 + 466283 Support specifying ALPN protocols in HTTP2Client
 + 466329 Fixed local only TestFilter
 + 466618 Partial WebSocket Text delivery does not like incomplete UTF8
   sequences
 + 466619 Add WebSocketFrameListener for receiving WebSocket Frame information
 + 466628 Improve IllegalStateException on ServletInputStream.setReadListener()
 + 466645 Allow XmlConfiguration Properties to use Elements or Attributes
 + 466647 Add ${jetty.tag.version} property and expand URL properties
 + 466648 jetty-ssl download of keystore should be from tags, not master
 + 466669 Add nosql.mod into jetty distro
 + 466678 Make a .mod file for jdbc session management
 + 466774 Update jetty-all module for Jetty 9.3
 + 467036 WebSocketClient fails to process immediate frames from server
 + 467043 WebSocketClient close codes on protocol violation reported as policy
   violation

jetty-9.2.11.M0 - 25 March 2015
 + 454934 WebSocketClient / connectToServer can block indefinitely during
   upgrade failure
 + 459273 Redundant license notices
 + 461499 ConnectionPool may leak connections
 + 461919 Use osgi-friendly serviceloader mechanism for WebSocketServletFactory
 + 461941 JMX Remote host:port set from start properties
 + 462546 ShutdownMonitor should bind to jetty.host
 + 462616 Race between finishing a connect and timing it out

jetty-9.3.0.M2 - 11 March 2015
 + 383207 Use BundleFileLocatorHelperFactory to obtain BundleFileLocatorHelper
 + 420944 Hot Deployment of WAR when Context XML exists doesn't trigger
   redeploy
 + 423974 Optimize flow control
 + 424368 Add CONTRIBUTING.md
 + 430951 Improved ordering of SSL ciphers
 + 439374 Use utf-8 as default charset for html
 + 440506 Jetty OSGi boot bundle does not support OSGi framework Eclipse
   Concierge
 + 443652 Remove dependency on java.lang.management classes
 + 445518 Provide different error callbacks to ProxyServlet
 + 446564 Refactored RequestLog Mechanism
 + 447472 Clear async context timeout on async static content
 + 448446 org.eclipse.jetty.start.Main create classloader duplicate
 + 448944 Provide m2e lifecycle mapping metadata for jetty-jspc-maven-plugin
 + 449594 Handle ArrayTrie overflow with false return
 + 449811 handle unquoted etags when gzipping
 + 450467 Integer overflow in Session expiry calculation in MongoSessionManager
 + 450483 Missing parameterization of etc/jetty-deploy.xml
 + 450484 Missing parameterization of etc/jetty-http[s].xml
 + 450855 GzipFilter MIGHT_COMPRESS exception
 + 450873 Disable tests that downcaste wrapped GzipFilterResponses
 + 450894 jetty.sh does not delete JETTY_STATE at start
 + 451092 Connector will fail if HeaderListener return false
 + 451529 Change sentinel class for finding jstl on classpath to
   org.apache.taglibs.standard.tag.rt.core.WhenTag
 + 451634 DefaultServlet: useFileMappedBuffer javadoc is misleading
 + 451973 Ambiguous module init location when mixing --add-to-start &
   --add-to-startd in the same exec
 + 451974 Combine multiple start license acknowledgement into one
 + 452188 Delay dispatch until content optimisation
 + 452201 Set the container classloader for osgi during webbundle undeploy
 + 452246 Fixed SSL hang on last chunk
 + 452261 Ensure <jsp-file> works with new JettyJspServlet
 + 452322 Restore progress messages for --add-to-start(d) use
 + 452323 Start --list-config makes no hint on transitive enabled modules
 + 452329 Transitive modules in start.jar --add-to-start(d) are not added if
   enabled already in tree
 + 452424 Do not add Date header if already set
 + 452465 100% CPU spin on page reload
 + 452503 Start.jar --add-to-start=jstl results in GraphException: Unable to
   expand property in name: jsp-impl/${jsp-impl}-jstl
 + 452516 Make HttpOutput aggregation size configurable
 + 453386 Jetty not working when configuring QueuedThreadPool with
   minThreads=0.
 + 453487 Recycle HttpChannelOverHTTP2
 + 453627 Fixed FileSystem test for nanosecond filesystems
 + 453629 Fixed big write test
 + 453636 Improved spin detection on test
 + 453793 _maxHeaderBytes>0 is not verified in parseNext() when in
   State.CLOSED.
 + 453801 Jetty does not check for already registered services when
   bootstrapping
 + 453829 removed code with yahoo copyright
 + 454152 Remove mux remnants from WebSocketClient
 + 454157 HttpInput.consumeAll spins if input is in async mode
 + 454291 Added busy threads JMX attribute to QueuedThreadPool
 + 454773 SSLConnection use on Android client results in loop
 + 454952 Allow Jetty to run in Java 8 compact 3 profile
 + 454954 Jetty osgi should skip fragment and required bundles that are in the
   uninstalled state
 + 454955 OSGi AnnotationParser should skip resources that are not in the
   classpath and close the class inputstream when done scanning it
 + 454983 Source bundles should not be singleton
 + 455047 Update JASPI
 + 455174 jetty-plus JNDI tests should use unique JNDI paths
 + 455330 Multiple Jetty-ContextFilePath entries separated by commas doesn't
   work
 + 455436 ProxyServlet sends two User-Agent values
 + 455476 Persist updated session expiry time for MongoSessionManager
 + 455655 ensure multipart form-data parsing exception thrown to servlet
 + 455863 Fixed jetty.sh handling of multiple JETTY_ARGS
 + 456209 Bad ContextClassLoader in WebSocket onMessage
 + 456426 Exception on context undeploy from EnvConfiguration
 + 456486 Jar containing ServiceContainerInitializer impl not found in TCCL in
   osgi
 + 456521 ShutdownHandler should shut down more gracefully
 + 456956 Reduce ThreadLocal.remove() weak reference garbage
 + 457017 Reflective call to websocket methods that fail have ambiguous
   exceptions
 + 457032 Request sent from a failed CompleteListener due to connect timeout is
   failed immediately.
 + 457130 HTTPS request with IP host and HTTP proxy throws
   IllegalArgumentException.
 + 457696 JMX implementation should not be overridden by WebApp classes
 + 457893 Close temp jar resource
 + 458101 added test for maxFormContentSize
 + 458140 Added DispatcherType support to RewriteHandler
 + 458174 Example Jar Server
 + 458175 multipart annotation on lazily loaded servlet does not work
 + 458209 Length check for HttpMethod MOVE lookahead
 + 458354 ALPNServerConnection.select negotiation
 + 458495 CompletableCallback may not notify failures
 + 458527 Implement an async proxy servlet that can perform content
   transformations.
 + 458568 JDBCLoginService javadoc incorrectly references HashLoginService
 + 458663 Handle null header values
 + 458849 org.eclipse.jetty.util.Uptime.DefaultImpl() not available on GAE
 + 459006 master branch does not build on norwegian locale
 + 459081 http2 push failures
 + 459125 GzipHandler default mimeType behavior incorrect
 + 459273 Redundant license notices
 + 459352 AsyncMiddleManServlet should set "Host:" header correctly in proxy to
   remote request headers.
 + 459490 Defining a duplicate error page in webdefault.xml and web.xml results
   in an error
 + 459542 AsyncMiddleManServlet race condition on first download content
 + 459560 jetty.sh handles start.d and no start.ini
 + 459655 Remove SPDY and NPN
 + 459681 Remove dead code after removal of glassfish jasper support
 + 459731 Update for drafts hpack-11 and http2-17
 + 459769 AsyncMiddleManServlet race condition on last download content
 + 459845 Support upgrade from http1 to http2/websocket
 + 459963 Failure writing content of a committed request leaks connections
 + 460176 When checking for precompiled jsp, ensure classname is present
 + 460180 Jaas demo has wrong doco in html
 + 460210 ExecutionStragegy producer for SelectManager calls onOpen from
   produce method
 + 460211 Fixed Idle race in ExecuteProduceRun
 + 460291 AsyncGzipFilter Mappings
 + 460371 AsyncMiddleManServlet.GZipContentTransformer fails if last transform
   has no output
 + 460372 if web.xml does not contain jspc maven plugin insertionMarker
   behavior is wrong
 + 460443 Race condition releasing the response buffer
 + 460642 HttpParser error 400 can expose previous buffer contents in HTTP
   status reason message
 + 460670 Support multiple names in <Property> elements
 + 460769 ClientUpgradeRequest sends cookies in the wrong format
 + 460905 Make sure TimeoutCompleteListener is cancelled if the request cannot
   be sent.
 + 461052 Local streams created after INITIAL_WINDOW_SIZE setting have wrong
   send window.
 + 461070 Handle setReadListener on request with no content
 + 461133 allow stop port to reuse address
 + 461350 Update HttpParser IllegalCharacter handling to RFC7230
 + 461452 Double release of buffer by HttpReceiverOverHTTP
 + 461499 ConnectionPool may leak connections
 + 461623 BufferUtil.writeTo does not update position consistently
 + 461643 HttpContent.advance() race

jetty-9.2.10.v20150310 - 10 March 2015
 + 445518 Provide different error callbacks to ProxyServlet
 + 456521 ShutdownHandler should shut down more gracefully
 + 458140 Added DispatcherType support to RewriteHandler
 + 460769 ClientUpgradeRequest sends cookies in the wrong format
 + 460905 Make sure TimeoutCompleteListener is cancelled if the request cannot
   be sent.
 + 461070 Handle setReadListener on request with no content
 + 461133 allow stop port to reuse address
 + 461452 Double release of buffer by HttpReceiverOverHTTP
 + 461499 ConnectionPool may leak connections
 + 461623 BufferUtil.writeTo does not update position consistently
 + 461643 HttpContent.advance() race

jetty-9.2.9.v20150224 - 24 February 2015
 + 459273 Redundant license notices
 + 460176 When checking for precompiled jsp, ensure classname is present
 + 460180 Jaas demo has wrong doco in html
 + 460291 AsyncGzipFilter Mappings
 + 460371 AsyncMiddleManServlet.GZipContentTransformer fails if last transform
   has no output
 + 460372 if web.xml does not contain jspc maven plugin insertionMarker
   behavior is wrong
 + 460443 Race condition releasing the response buffer
 + 460642 HttpParser error 400 can expose previous buffer contents in HTTP
   status reason message

jetty-9.2.8.v20150217 - 17 February 2015
 + 451092 Connector will fail if HeaderListener return false
 + 455436 ProxyServlet sends two User-Agent values
 + 457893 Close temp jar resource
 + 458101 added test for maxFormContentSize
 + 458174 Example Jar Server
 + 458175 multipart annotation on lazily loaded servlet does not work
 + 458209 Length check for HttpMethod MOVE lookahead
 + 458354 ALPNServerConnection.select negotiation
 + 458495 CompletableCallback may not notify failures
 + 458527 Implement an async proxy servlet that can perform content
   transformations.
 + 458568 JDBCLoginService javadoc incorrectly references HashLoginService
 + 458849 org.eclipse.jetty.util.Uptime.DefaultImpl() not available on GAE
 + 459006 master branch does not build on norwegian locale
 + 459125 GzipHandler default mimeType behavior incorrect
 + 459352 AsyncMiddleManServlet should set "Host:" header correctly in proxy to
   remote request headers.
 + 459490 Defining a duplicate error page in webdefault.xml and web.xml results
   in an error
 + 459542 AsyncMiddleManServlet race condition on first download content
 + 459560 jetty.sh handles start.d and no start.ini
 + 459769 AsyncMiddleManServlet race condition on last download content
 + 459845 Support upgrade
 + 459963 Failure writing content of a committed request leaks connections

jetty-9.2.7.v20150116 - 16 January 2015
 + 420944 Hot Deployment of WAR when Context XML exists doesn't trigger
   redeploy
 + 448944 Provide m2e lifecycle mapping metadata for jetty-jspc-maven-plugin
 + 452201 Set the container classloader for osgi during webbundle undeploy
 + 454291 Added busy threads JMX attribute to QueuedThreadPool
 + 454773 SSLConnection use on Android client results in loop
 + 454954 Jetty osgi should skip fragment and required bundles that are in the
   uninstalled state
 + 454955 OSGi AnnotationParser should skip resources that are not in the
   classpath and close the class inputstream when done scanning it
 + 454983 Source bundles should not be singleton
 + 455047 Update JASPI
 + 455174 jetty-plus JNDI tests should use unique JNDI paths
 + 455330 Multiple Jetty-ContextFilePath entries separated by commas doesn't
   work
 + 455476 Persist updated session expiry time for MongoSessionManager
 + 455655 ensure multipart form-data parsing exception thrown to servlet
 + 455863 Fixed jetty.sh handling of multiple JETTY_ARGS
 + 456426 Exception on context undeploy from EnvConfiguration
 + 456486 Jar containing ServiceContainerInitializer impl not found in TCCL in
   osgi
 + 456956 Reduce ThreadLocal.remove() weak reference garbage
 + 457017 Reflective call to websocket methods that fail have ambiguous
   exceptions
 + 457032 Request sent from a failed CompleteListener due to connect timeout is
   failed immediately.
 + 457130 HTTPS request with IP host and HTTP proxy throws
   IllegalArgumentException.
 + 457696 JMX implementation should not be overridden by WebApp classes

jetty-9.2.6.v20141205 - 05 December 2014
 + 383207 Use BundleFileLocatorHelperFactory to obtain BundleFileLocatorHelper
 + 443652 Remove dependency on java.lang.management classes
 + 447472 Clear async context timeout on async static content
 + 451529 Change sentinel class for finding jstl on classpath to
   org.apache.taglibs.standard.tag.rt.core.WhenTag
 + 451634 DefaultServlet: useFileMappedBuffer javadoc is misleading
 + 452188 Delay dispatch until content optimisation
 + 452201 EnvConfiguration.destroy() should set the classloader
 + 452246 Fixed SSL hang on last chunk
 + 452261 Multiple servlets map to path *.jsp when using jsp-property-group
 + 452424 Do not add Date header if already set
 + 452516 Make HttpOutput aggregation size configurable
 + 453386 Jetty not working when configuring QueuedThreadPool with
   minThreads=0.
 + 453629 Fixed big write test
 + 453793 _maxHeaderBytes>0 is not verified in parseNext() when in
   State.CLOSED.
 + 453801 Jetty does not check for already registered services when
   bootstrapping
 + 454157 HttpInput.consumeAll spins if input is in async mode

jetty-9.2.5.v20141112 - 12 November 2014
 + 448446 org.eclipse.jetty.start.Main create classloader duplicate
 + 449594 Handle ArrayTrie overflow with false return
 + 449811 handle unquoted etags when gzipping
 + 450467 Integer overflow in Session expiry calculation in MongoSessionManager
 + 450483 Missing parameterization of etc/jetty-deploy.xml
 + 450484 Missing parameterization of etc/jetty-http[s].xml
 + 450855 GzipFilter MIGHT_COMPRESS exception
 + 450873 Disable tests that downcaste wrapped GzipFilterResponses
 + 450894 jetty.sh does not delete JETTY_STATE at start

jetty-9.3.0.M1 - 03 November 2014
 + 376365 "jetty.sh start" returns 0 on failure
 + 396569 'bin/jetty.sh stop' reports 'OK' even when jetty was not running
 + 396572 Starting jetty from cygwin is not working properly
 + 437303 Serving of static filenames with "unwise" characters causes 404 error
 + 440729 SSL requests often fail with EOFException or IllegalStateException
 + 440925 NPE when using relative paths for --start-log-file
 + 442419 CrossOriginFilter javadoc says "exposeHeaders", but should be
   "exposedHeaders"
 + 442942 Content sent with status 204 (No Content)
 + 443529 CrossOriginFilter does not accept wildcard for allowedHeaders
 + 443530 CrossOriginFilter does not set the Vary header
 + 443550 improved FileResource encoded alias checking
 + 444031 Ensure exceptions do not reduce threadpool below minimum
 + 444595 nosql/mongodb - Cleanup process/Refreshing does not respect encoding
   of attribute keys
 + 444676 Goal jetty:deploy-war produces errors with version 9.2.3
 + 444722 Fixed order of setReuseAddress call
 + 444896 Overriding of web-default servlet mapping in web.xml not working with
   quickstart
 + 445157 First redeployed servlet leaks WebAppContext
 + 445167 Allow configuration of dispatch after select
 + 445239 Rename weld.mod to cdi.mod to be consistent with past module namings
 + 445258 STOP.WAIT is not really respected
 + 445374 Reevaluate org.eclipse.jetty.websocket.jsr356 enablement concepts
 + 445495 Improve Exception message when no jndi resource to bind for a name in
   web.xml
 + 445542 Add SecuredRedirectHandler for embedded jetty use to redirect to
   secure port/scheme
 + 445821 Error 400 should be logged with RequestLog
 + 445823 Moved RequestLog calling to HttpChannel
 + 445830 Support setting environment variables on forked jetty with
   jetty:run-forked
 + 445979 jetty.sh fails to start when start-stop-daemon does not exist and the
   user is not root
 + 446033 org.eclipse.jetty.websocket.server.WebSocketServerFactory not
   available in OSGi
 + 446063 ALPN Fail SSL Handshake if no supported Application Protocols
 + 446107 NullPointerException in ProxyServlet when extended by Servlet without
   a package
 + 446425 Oracle Sql error on JettySessions table when this table do not exist
   already
 + 446506 getAsyncContext ISE before startAsync on async dispatches
 + 446559 Avoid spin consuming extra data
 + 446563 Null HttpChannel.getCurrentHttpChannel() in
   ServletHandler.doFilter().
 + 446564 Refactored RequestLog Mechanism
 + 446672 NPN Specification issue in the case no protocols are selected
 + 446923 SharedBlockingCallback does not handle connector max idle time of
   Long.MAX_VALUE; BlockerTimeoutException not serializable
 + 446944 ServletTester and HttpTester should be in
   <classifier>tests</classifier>
 + 447216 putAll Properties in XmlConfiguration
 + 447381 Disable SSLv3 by default
 + 447472 test harness for slow large writes
 + 447515 Remove GzipFilter
 + 447627 MultiPart file always created when "filename" set in
   Content-Disposition
 + 447629 getPart()/getParts() fails on Multipart request if getParameter is
   called in a filter first
 + 447746 HttpClient is always going to send User-Agent header even though I do
   not want it to.
 + 447979 Refactor to make MetaData responsible for progressively ordering
   web-inf jars
 + 448156 Fixed INACTIVE race in IteratingCallback
 + 448225 Removed unnecessary synchronize on initParser
 + 448675 Impossible to set own Threadpool when using jetty-maven-plugin
 + 448841 Clarified selectors==0 javadoc 448840 Clarified ServerConnector
   javadoc 448839 Fixed javadoc typo in ServerConnector
 + 449001 Remove start.d directory from JETTY_HOME
 + 449003 WARNING: Cannot enable requested module [protonego-impl]: not a valid
   module name
 + 449038 WebSocketUpgradeFilter must support async
 + 449175 Removed extra space in NCSA log
 + 449372 Make jvmArgs of jetty:run-forked configurable from command line

jetty-9.2.4.v20141103 - 03 November 2014
 + 376365 "jetty.sh start" returns 0 on failure
 + 396569 'bin/jetty.sh stop' reports 'OK' even when jetty was not running
 + 396572 Starting jetty from cygwin is not working properly
 + 438387 NullPointerException after ServletUpgradeResponse.sendForbidden is
   called during WebSocketCreator.createWebSocket
 + 440729 SSL requests often fail with EOFException or IllegalStateException
 + 440925 NPE when using relative paths for --start-log-file
 + 442419 CrossOriginFilter javadoc says "exposeHeaders", but should be
   "exposedHeaders"
 + 442495 Bad Context ClassLoader in JSR356 WebSocket onOpen
 + 442942 Content sent with status 204 (No Content)
 + 443529 CrossOriginFilter does not accept wildcard for allowedHeaders
 + 443530 CrossOriginFilter does not set the Vary header
 + 443550 improved FileResource encoded alias checking
 + 444031 Ensure exceptions do not reduce threadpool below minimum
 + 444124 JSP include with <servlet><jsp-file> can cause infinite recursion
 + 444214 Socks4Proxy fails when reading less than 8 bytes
 + 444222 replace CRLF in header values with whitespace rather than ?
 + 444415 iterative WriteFlusher
 + 444416 AsyncProxyServlet recursion
 + 444517 Ensure WebSocketUpgradeFilter is always first in filter chain
 + 444547 Format exception in ResourceCache.Content.toString()
 + 444595 nosql/mongodb - Cleanup process/Refreshing does not respect encoding
   of attribute keys
 + 444617 Expose local and remote socket address to applications
 + 444676 Goal jetty:deploy-war produces errors with version 9.2.3
 + 444722 Fixed order of setReuseAddress call
 + 444748 WebSocketClient.stop() does not unregister from ShutdownThread
 + 444764 HttpClient notifies callbacks for last chunk of content twice
 + 444771 JSR356 / EndPointConfig.userProperties are not unique per endpoint
   upgrade
 + 444863 ProxyServlet does not filter headers listed by the Connection header
 + 444896 Overriding of web-default servlet mapping in web.xml not working with
   quickstart
 + 445157 First redeployed servlet leaks WebAppContext
 + 445167 Allow configuration of dispatch after select
 + 445239 Rename weld.mod to cdi.mod to be consistent with past module namings
 + 445258 STOP.WAIT is not really respected
 + 445374 Reevaluate org.eclipse.jetty.websocket.jsr356 enablement concepts
 + 445495 Improve Exception message when no jndi resource to bind for a name in
   web.xml
 + 445542 Add SecuredRedirectHandler for embedded jetty use to redirect to
   secure port/scheme
 + 445821 Error 400 should be logged with RequestLog
 + 445823 RequestLogHandler at end of HandlerCollection doesn't work
 + 445830 Support setting environment variables on forked jetty with
   jetty:run-forked
 + 445979 jetty.sh fails to start when start-stop-daemon does not exist and the
   user is not root
 + 446033 org.eclipse.jetty.websocket.server.WebSocketServerFactory not
   available in OSGi
 + 446063 ALPN Fail SSL Handshake if no supported Application Protocols
 + 446107 NullPointerException in ProxyServlet when extended by Servlet without
   a package
 + 446425 Oracle Sql error on JettySessions table when this table do not exist
   already
 + 446506 getAsyncContext ISE before startAsync on async dispatches
 + 446559 Avoid spin consuming extra data
 + 446563 Null HttpChannel.getCurrentHttpChannel() in
   ServletHandler.doFilter().
 + 446672 NPN Specification issue in the case no protocols are selected
 + 446923 SharedBlockingCallback does not handle connector max idle time of
   Long.MAX_VALUE; BlockerTimeoutException not serializable
 + 447381 Disable SSLv3 by default
 + 447472 test harness for slow large writes
 + 447515 Remove GzipFilter
 + 447627 MultiPart file always created when "filename" set in
   Content-Disposition
 + 447629 getPart()/getParts() fails on Multipart request if getParameter is
   called in a filter first
 + 447746 HttpClient is always going to send User-Agent header even though I do
   not want it to.
 + 447979 Refactor to make MetaData responsible for progressively ordering
   web-inf jars
 + 448156 Fixed INACTIVE race in IteratingCallback
 + 448225 Removed unnecessary synchronize on initParser
 + 448675 Impossible to set own Threadpool when using jetty-maven-plugin
 + 448841 Clarified selectors==0 javadoc 448840 Clarified ServerConnector
   javadoc 448839 Fixed javadoc typo in ServerConnector
 + 449001 Remove start.d directory from JETTY_HOME
 + 449003 WARNING: Cannot enable requested module [protonego-impl]: not a valid
   module name
 + 449038 WebSocketUpgradeFilter must support async
 + 449175 Removed extra space in NCSA log
 + 449291 create-files downloads without license
 + 449372 Make jvmArgs of jetty:run-forked configurable from command line
 + 449603 OutputStreamContentProvider hangs when host is not available

jetty-9.3.0.M0 - 24 September 2014
 + 437395 Start / Properties in template sections should be default applied for
   enabled modules
 + 438204 getServerName returns IPv6 addresses wrapped in []
 + 438387 NullPointerException after ServletUpgradeResponse.sendForbidden is
   called during WebSocketCreator.createWebSocket
 + 439369 Remove unused class CrossContextPsuedoSession
 + 439375 preferred rfc7231 format is mime;charset=lowercase-9
 + 442083 Client resets stream, pending server data is failed, connection
   closed.
 + 442086 Review HttpOutput blocking writes
 + 442477 Allow Symlink aliases by default
 + 442495 Bad Context ClassLoader in JSR356 WebSocket onOpen
 + 442950 Embedded Jetty client requests to localhost hangs with high cpu usage
   (NIO OP_CONNECT Solaris/Sparc).
 + 443652 Remove dependency on java.lang.management classes
 + 443661 Rename manifest and service constants for jetty osgi resource
   fragment code
 + 443662 Consume buffer in write(ByteBuffer)
 + 443713 Reduce number of SelectionKey.setInterestOps() calls
 + 443893 Make a module for weld
 + 444124 JSP include with <servlet><jsp-file> can cause infinite recursion
 + 444214 Socks4Proxy fails when reading less than 8 bytes
 + 444222 replace CRLF in header values with whitespace rather than ?
 + 444415 iterative WriteFlusher
 + 444416 AsyncProxyServlet recursion
 + 444485 Client resets stream, pending server data is failed, write hangs
 + 444517 Ensure WebSocketUpgradeFilter is always first in filter chain
 + 444547 Format exception in ResourceCache.Content.toString()
 + 444617 Expose local and remote socket address to applications
 + 444748 WebSocketClient.stop() does not unregister from ShutdownThread
 + 444764 HttpClient notifies callbacks for last chunk of content twice
 + 444771 JSR356 / EndPointConfig.userProperties are not unique per endpoint
   upgrade
 + 444863 ProxyServlet does not filter headers listed by the Connection header

jetty-9.2.3.v20140905 - 05 September 2014
 + 347110 renamed class transformer methods
 + 411163 Add embedded jetty code example with JSP enabled
 + 435322 Added a idleTimeout to the SharedBlockerCallback
 + 435533 Handle 0 sized async gzip
 + 435988 ContainerLifeCycle: beans never stopped on remove
 + 436862 Update jetty-osgi to asm-5 and spifly-1.0.1
 + 438500 Odd NoClassDef errors when shutting down the jetty-maven-plugin via
   the stop goal
 + 440255 ensure 500 is logged on thrown Errors
 + 441073 isEarlyEOF on HttpInput
 + 441475 org.eclipse.jetty.server.ResourceCache exceptions under high load
 + 441479 Jetty hangs due to deadlocks in session manager
 + 441649 Update to jsp and el Apache Jasper 8.0.9
 + 441756 Ssl Stackoverflow on renegotiate
 + 441897 Fixed etag handling in gzipfilter
 + 442048 fixed sendRedirect %2F encoding
 + 442383 Improved insufficient threads message
 + 442628 Update example xml file for second server instance to extract wars
 + 442642 Quickstart generates valid XML
 + 442759 Allow specific ServletContainerInitializers to be excluded
 + 442950 Embedded Jetty client requests to localhost hangs with high cpu usage
   (NIO OP_CONNECT Solaris/Sparc).
 + 443049 Improved HttpParser illegal character messages
 + 443158 Fixed HttpOutput spin
 + 443172 web-fragment.xml wrongly parsed for applications running in serlvet
   2.4 mode
 + 443231 java.lang.NullPointerException on scavenge scheduling when session id
   manager declared before shared scheduler
 + 443262 Distinguish situation where jetty looks for tlds in META-INF but
   finds none vs does not look

jetty-8.1.16.v20140903 - 03 September 2014
 + 409788 Large POST body causes java.lang.IllegalStateException: SENDING =>
   HEADERS.
 + 433689 Evict idle HttpDestinations from client
 + 433802 check EOF in send1xx
 + 438996 Scavenger-Timer in HashSessionManager can die because of
   IllegalStateException from getMaxInactiveInterval
 + 442048 fixed sendRedirect %2F encoding
 + 442839 highly fragmented websocket messages can result in corrupt binary
   messages

jetty-7.6.16.v20140903 - 03 September 2014
 + 409788 Large POST body causes java.lang.IllegalStateException: SENDING =>
   HEADERS.
 + 433802 check EOF in send1xx
 + 442839 highly fragmented websocket messages can result in corrupt binary
   messages

jetty-9.2.2.v20140723 - 23 July 2014
 + 411323 DosFilter/QoSFilter should use AsyncContext rather than
   Continuations.
 + 432815 Fixed selector stop race
 + 434536 Improved Customizer javadoc
 + 435322 Fixed Iterating Callback close
 + 435653 encode async dispatched requestURI
 + 435895 jetty spring module is not in distribution
 + 436874 WebSocket client throwing a NullPointer when handling a pong
 + 436894 GzipFilter code cleanup
 + 436916 CGI: "Search docroot for a matching execCmd" logic is wrong
 + 436987 limited range of default acceptors and selectors
 + 437051 Refactor Filter chain handling of Request.isAsyncSupported
 + 437395 Start / Properties in template sections should be default applied for
   enabled modules
 + 437419 Allow scanning of META-INF for resources,fragments,tlds for unpacked
   jars
 + 437430 jettyXml not consistent between jetty:run and jetty:run-forked
 + 437462 consistent test failure in jetty-start under windows
 + 437706 ServletTester calls LocalConnector method with hardcoded timeout
 + 437800 URLs with single quote and spaces return 404
 + 437996 avoid async status race by not setting 200 on handled
 + 438079 Review garbage creation in 9.2.x series
 + 438190 findbug improvements
 + 438204 leave IPv6 addresses [] wrapped in getServerName
 + 438327 Remove hard coded Allow from OPTIONS *
 + 438331 AbstractLogger.debug(String,long) infinite loop
 + 438434 ResourceHandler checks aliases
 + 438895 Add mvn jetty:effective-web-xml goal
 + 439066 javadoc setStopAtShutdown
 + 439067 Improved graceful stop timeout handling
 + 439194 Do not configure fake server for jetty:run-forked
 + 439201 GzipFilter and AsyncGzipFilter should strip charset from Content-Type
   before making exclusion comparison in doFilter
 + 439369 Deprecate CrossContextPseudoSession
 + 439387 Ensure empty servlet-class never generated for quickstart
 + 439390 Ensure jsp scratchdir is created same way for quickstart and
   non-quickstart
 + 439394 load-on-startup with value 0 not preserved for quickstart
 + 439399 Scan tlds for apache jasper standard taglib with jetty-maven-plugin
 + 439438 DataSourceLoginService does not refresh passwords when changed in
   database
 + 439507 Possible timing side-channel when comparing MD5-Credentials
 + 439540 setReuseAddress() in ServerConnector.java is not coded properly
 + 439652 GzipHandler super.doStart
 + 439663 Allow mappings to be declared before servlet/filter
 + 439672 support using Apache commons daemon for managing Jetty
 + 439753 ConstraintSecurityHandler has dead code for processing constraints
 + 439788 CORS filter headers gone between 9.2.0.M0 and 9.2.1 .v20140609 for
   ProxyServlet requests.
 + 439809 mvn jetty:jspc cannot find taglibs in dependency jars
 + 439895 No event callback should be invoked after the "failure" callback
 + 440020 Abort bad proxy responses with sendError(-1)
 + 440038 Content decoding may fail
 + 440114 ContextHandlerCollection does not skip context wrappers
 + 440122 Remove usages of ForkInvoker

jetty-9.2.1.v20140609 - 09 June 2014
 + 347110 Supprt ClassFileTransormers in WebAppClassLoader
 + 432192 jetty-start / Allow JETTY_LOGS use for start-log-file
 + 432321 jetty-start / Allow defining extra start directories for common
   configurations
 + 435322 Improved debug
 + 436029 GzipFilter errors on asynchronous methods with message to
   AsyncGzipFilter
 + 436345 Refactor AbstractSession to minimize burden on subclasses to
   implement behaviour
 + 436388 Allow case-insensitive STOP.KEY and STOP.PORT use
 + 436405 ${jetty.base}/resources not on classpath with default configuration
 + 436520 Start / Allow https and file urls in jetty-start's module download
   mechanism
 + 436524 Start / Downloadable [files] references in modules cannot use ":"
   themselves

jetty-9.2.0.v20140526 - 26 May 2014
 + 429390 Decoders and Encoders are not registered for non-annotated
   ClientEndpoint
 + 434810 better handling of bad messages
 + 435086 ${jetty.base}/resources not on classpath when using
   --module=resources
 + 435088 lib/npn packaging of jetty-distribution is off
 + 435206 Can't add Cookie header on websocket ClientUpgradeRequest
 + 435217 Remove deprecated TagLibConfiguration
 + 435223 High cpu usage in
   FCGIHttpParser.parseContent(ResponseContentParser.java:314).
 + 435338 Incorrect handling of asynchronous content
 + 435412 Make AbstractSession.access() more amenable to customization

jetty-9.2.0.RC0 - 15 May 2014
 + 419972 Support sending forms (application/x-www-form-urlencoded)
 + 420368 Default content types for ContentProviders
 + 428966 Per-request cookie support
 + 430418 Jetty 9.1.3 and Chrome 33 permessage-deflate do not work together
 + 431333 NPE In logging of WebSocket ExtensionConfig
 + 432321 jetty-start / Allow defining extra start directories for common
   configurations
 + 432939 Jetty Client ContentResponse should have methods such as
   getContentType() and getMediaType().
 + 433089 Client should provide Request.accept() method, like JAX-RS 2.0
   Invocation.Builder.accept().
 + 433405 Websocket Session.setMaxIdleTimeout fails with zero
 + 433689 Evict old HttpDestinations from HttpClient
 + 434386 Request Dispatcher extracts args and prevents asyncIO
 + 434395 WebSocket / memory leak, WebSocketSession not cleaned up in abnormal
   closure cases
 + 434447 Able to create a session after a response.sendRedirect
 + 434505 Allow property files on start.jar command line Signed-off-by: Tom
   Zeller<tzeller@dragonacea.biz>
 + 434578 Complete listener not called if redirected to an invalid URI
 + 434679 Log static initialization via jetty-logging.properties fails
   sometimes
 + 434685 WebSocket read/parse does not discard remaining network buffer after
   unrecoverable error case
 + 434715 Avoid call to ServletHolder.getServlet() during handle() iff servlet
   is available and instantiated

jetty-9.2.0.M1 - 08 May 2014
 + 367680 jsp-file with load-on-startup not precompiled
 + 404511 removed deprecated StringMap
 + 409105 Upgrade jetty-osgi build/test to use more recent pax junit test
   framework
 + 424982 improved PID check in jetty.sh
 + 425421 ContainerLifeCycle does not start added beans in started state
 + 428904 Add logging of which webapp has path with uncovered http methods
 + 431094 Consistent handling of utf8 decoding errors
 + 431459 Jetty WebSocket compression extensions fails to handle big messages
   properly
 + 431519 Fixed NetworkTrafficListener
 + 431642 Implement ProxyServlet using Servlet 3.1 async I/O
 + 432145 Pending request is not failed when HttpClient is stopped
 + 432270 Slow requests with response content delimited by EOF fail
 + 432321 jetty-start / Allow defining extra start directories for common
   configurations
 + 432468 Improve command CGI path handling
 + 432473 web.xml declaration order of filters not preserved on calls to init()
 + 432483 make osgi.serviceloader support for
   javax.servlet.ServletContainerInitializer optional (cherry picked from
   commit 31043d25708edbea9ef31948093f4eaf2247919b)
 + 432528 IllegalStateException when using DeferredContentProvider
 + 432777 Async Write Loses Data with HTTPS Server
 + 432901 ensure a single onError callback only in pending and unready states
 + 432993 Improve handling of ProxyTo and Prefix parameters in
   ProxyServlet.Transparent.
 + 433244 Security manager lifecycle cleanup
 + 433262 WebSocket / Advanced close use cases
 + 433365 No such servlet:
   __org.eclipse.jetty.servlet.JspPropertyGroupServlet__
 + 433370 PATCH method does not work with ProxyServlet
 + 433431 Support ServletHandler fall through
 + 433479 Improved resource javadoc
 + 433483 sync log initialize
 + 433512 Jetty throws RuntimeException when webapp compiled with jdk8
   -parameters
 + 433563 Jetty fails to startup on windows - InvalidPathException
 + 433572 default to sending date header
 + 433656 Change to Opcode.ASM5 breaks jetty-osgi
 + 433692 improved buffer resizing
 + 433708 Improve WebAppClassLoader.addClassPath() IllegalStateException
   message
 + 433793 WebSocket / empty protocol list in ServerEndpointConfig.Configurator
   when using non-exact header name
 + 433841 Resource.newResource() declares an exception it does not throw
 + 433849 FileResource string compare fix
 + 433916 HttpChannelOverHttp handles HTTP 1.0 connection reuse incorrectly
 + 434009 Improved javadoc for accessing HttpChannel and HttpConnection
 + 434027 ReadListener.onError() not invoked in case of read failures
 + 434056 Support content consumed asynchronously
 + 434074 Avoid double dispatch by returning false from messageComplete
 + 434077 AnnotatedServerEndpointTest emits strange exception
 + 434247 Redirect loop in FastCGI proxying for HTTPS sites

jetty-8.1.15.v20140411 - 11 April 2014
 + 397167 Remote Access documentation is wrong
 + 419799 complete after exceptions thrown from async error pages
 + 420776 complete error pages after startAsync
 + 421197 fix method comment and ensure close synchronized
 + 422137 Added maxQueued to QueuedThreadPool MBean
 + 424180 improve bad message errors
 + 425038 WebSocketClient leaks file handles when exceptions are thrown from
   open()
 + 425551 Memory Leak in SelectConnector$ConnectTimeout.expired
 + 426658 backport Bug 425930 to jetty-8
 + 427761 allow endpoints to be interrupted
 + 428708 JDBCSessionIdManager when clearing expired sessions failed, jetty
   should still be able to startup
 + 428710 JDBCSession(Id)Manager use 'read committed isolation level'
 + 430968 Use wrapped response with async dispatch
 + 432452 ConnectHandler does not timeout sockets in FIN_WAIT2

jetty-7.6.15.v20140411 - 11 April 2014
 + 422137 Added maxQueued to QueuedThreadPool MBean
 + 425038 WebSocketClient leaks file handles when exceptions are thrown from
   open()
 + 425551 Memory Leak in SelectConnector$ConnectTimeout.expired
 + 432452 ConnectHandler does not timeout sockets in FIN_WAIT2

jetty-9.2.0.M0 - 09 April 2014
 + 419801 Upgrade to asm5 for jdk8
 + 423392 Fix buffer overflow in AsyncGzipFilter
 + 425736 jetty-start / Jetty 9 fails to startup with --exec option if Java
   path contain
 + 426920 jetty-start / BaseHome.listFilesRegex() and .recurseDir() do not
   detect filesystem loops
 + 427188 Re-enable automatic detection of logging-dependencies with
   logging-module
 + 429734 Implemented the HA ProxyProtocol
 + 430341 use apache jsp/jstl for maven plugins
 + 430747 jetty-start / Allow --lib and module [lib] to recursively add jars
 + 430825 jetty-start / use of jetty-jmx.xml prevents configuration of
   ThreadPool in jetty.xml
 + 431279 jetty-start / Unable to start jetty if no properties are defined
 + 431892 DefaultFileLocatorHelper.getBundleInstallLocation fails for equinox
   3.10
 + 432122 ignore frequently failing test
 + 432145 Pending request is not failed when HttpClient is stopped
 + 432270 Slow requests with response content delimited by EOF fail

jetty-9.1.5.v20140505 - 05 May 2014
 + 431459 Jetty WebSocket compression extensions fails to handle big messages
   properly
 + 431519 Fixed NetworkTrafficListener
 + 432145 Pending request is not failed when HttpClient is stopped
 + 432270 Slow requests with response content delimited by EOF fail
 + 432473 web.xml declaration order of filters not preserved on calls to init()
 + 432483 make osgi.serviceloader support for
   javax.servlet.ServletContainerInitializer optional (cherry picked from
   commit 31043d25708edbea9ef31948093f4eaf2247919b)
 + 432528 IllegalStateException when using DeferredContentProvider
 + 432777 Async Write Loses Data with HTTPS Server
 + 432901 ensure a single onError callback only in pending and unready states
 + 432993 Improve handling of ProxyTo and Prefix parameters in
   ProxyServlet.Transparent.
 + 433365 No such servlet:
   __org.eclipse.jetty.servlet.JspPropertyGroupServlet__ (cherry picked from
   commit e2ed934978b958d6fccb28a8a5d04768f7c0432d)
 + 433370 PATCH method does not work with ProxyServlet
 + 433483 sync log initialize
 + 433692 improved buffer resizing
 + 433916 HttpChannelOverHttp handles HTTP 1.0 connection reuse incorrectly
 + 434027 ReadListener.onError() not invoked in case of read failures

jetty-9.1.4.v20140401 - 01 April 2014
 + 414206 Rewrite rules re-encode requestURI
 + 414885 Don't expose JDT classes by default
 + 417022 Access current HttpConnection from Request not ThreadLocal
 + 423619 set Request timestamp on startRequest
 + 423982 removed duplicate UrlResource toString
 + 424107 Jetty should not finish chunked encoding on exception
 + 425991 added qml mime type
 + 426897 improved ContainerLifeCycle javadoc
 + 427185 Add org.objectweb.asm. as serverClass
 + 427204 jetty-start / startup incorrectly requires directory in jetty.base
 + 427368 start.sh fails quietly on command line error
 + 428594 File upload with onMessage and InputStream fails
 + 428595 JSR-356 / ClientContainer does not support SSL
 + 428597 javax-websocket-client-impl and javax-websocket-server-impl jars
   Manifests do not export packages for OSGI
 + 428817 jetty-start / Allow for property to configure deploy manager
   `webapps` directory
 + 429180 Make requestlog filename parameterized
 + 429357 JDBCSessionManager.Session.removeAttribute don't set dirty flag if
   attribute already removed
 + 429409 osgi] jetty.websocket.servlet must import jetty.websocket.server
 + 429487 Runner code cleanups
 + 429616 Use UTF-8 encoding for XML
 + 429779 masked zero length websocket frame gives NullPointerException during
   streaming read
 + 430088 OnMessage*Callable decoding of streaming binary or text is not thread
   safe
 + 430242 added SharedBlockingCallback to support threadsafe blocking
 + 430273 Cancel async timeout breaks volatile link to avoid race with slow
   expire
 + 430341 add apache jsp and jstl optional modules
 + 430490 Added JETTY_SHELL 426738 Fixed JETTY_HOME comments
 + 430649 test form encoding
 + 430654 closing client connections can hang worker threads
 + 430808 OutputStreamContentProvider violates OutputStream contract
 + 430822 jetty-start / make soLingerTime configurable via property
 + 430823 jetty-start / make NeedClientAuth (ssl) configurable via property
 + 430824 jetty-start / use of jetty-logging.xml prevents configuration of
   ThreadPool in jetty.xml
 + 431103 Complete listener not called if request times out before processing
   exchange.
 + 431592 do not resolved forwarded-for address

jetty-9.1.3.v20140225 - 25 February 2014
 + 373952 Ensure MongoSessionManager un/binds session attributes on refresh
   only if necessary
 + 424899 Initialize GzipHandler mimeTypes
 + 426490 HttpServletResponse.setBufferSize(0) results in tight loop (100% cpu
   hog)
 + 427700 Outgoing extensions that create multiple frames should flush them in
   order and atomically.
 + 427738 fixed XSS in async-rest demo
 + 428157 Methods of anonymous inner classes can't be called via xml
 + 428232 Rework batch mode / buffering in websocket
 + 428238 Test HEAD request with async IO
 + 428266 HttpRequest mangles URI query string
 + 428383 limit white space between requests
 + 428418 JettyStopMojo prints some messages on System.err
 + 428435 Large streaming message fails in MessageWriter
 + 428660 Delay closing async HttpOutput until after UNREADY->READY
 + 428710 JDBCSession(Id)Manager use read committed isolation level
 + 428859 Do not auto initialise jsr356 websocket if no annotations or
   EndPoints discovered

jetty-9.1.2.v20140210 - 10 February 2014
 + 408167 Complex object as session attribute not necessarily persisted
 + 423421 remove org.slf4j and org.ow2.asm from jetty-all artifact
 + 424171 Old javax.activation jar interferes with email sending
 + 424562 JDBCSessionManager.setNodeIdInSessionId(true) does not work
 + 425275 
   org.eclipse.jetty.osgi.annotations.AnnotationConfiguration.BundleParserTask.getStatistic()
   returns null when debug is enabled.
 + 425638 Fixed monitor module/xml typos
 + 425696 start.jar --add-to-start={module} results in error
 + 425703 Review [Queued]HttpInput
 + 425837 Upgrade to jstl 1.2.2
 + 425930 JDBC Session Manager constantly reloading session if save intervall
   expired once
 + 425998 JDBCSessionIdManager fails to create maxinterval column
 + 426250 jetty-all should be deployed on release
 + 426358 NPE generating temp dir name if no resourceBase or war
 + 426481 fix < java 1.7.0_10 npn files
 + 426739 Response with Connection: keep-alive truncated
 + 426750 isReady() returns true at EOF
 + 426870 HTTP 1.0 Request with Connection: keep-alive and response content
   hangs.
 + 427068 ServletContext.getClassLoader should only check privileges if a
   SecurityManager exists
 + 427128 Cookies are not sent to the server
 + 427245 StackOverflowError when session cannot be de-idled from disk
 + 427254 Cookies are not sent to the client
 + 427512 ReadPendingException in case of HTTP Proxy tunnelling
 + 427570 externalize common http config to start.ini
 + 427572 Default number of acceptors too big
 + 427587 MessageInputStream must copy the payload
 + 427588 WebSocket Parser leaks ByteBuffers
 + 427690 Remove Mux Extension and related support
 + 427699 WebSocket upgrade response sends Sec-WebSocket-Protocol twice

jetty-9.1.1.v20140108 - 08 January 2014
 + 408912 JDBCSessionIdManager should allow configuration of schema
 + 410750 NPE Protection in Mongo save session
 + 417202 Start / command line arguments with ${variable} should be expanded
 + 418622 WebSocket / When rejecting old WebSocket protocols, log client
   details
 + 418769 Allow resourceBases in run-forked Mojo
 + 418888 Added strict mode to HttpGenerator
 + 419309 encode alias URIs from File.toURI
 + 419911 Empty chunk causes ArrayIndexOutOfBoundsException in
   InputStreamResponseListener.
 + 421189 WebSocket / AbstractExtension's WebSocketPolicy is not
   Session-specific
 + 421314 Websocket / Connect attempt with Chrome 32+ fails with "Some
   extension already uses the compress bit"
 + 421697 IteratingCallback improvements
 + 421775 CookiePatternRule only sets cookie if not set already
 + 421794 Iterator from InputStreamProvider is not implemented properly
 + 421795 ContentProvider should have a method to release resources
 + 422192 ClientContainer.getOpenSessions() always returns null
 + 422264 OutputStreamContentProvider does not work with Basic Authentication
 + 422308 Change all session/sessionid managers to use shared Scheduler
 + 422386 Comma-separated <param-value>s not trimmed in GzipFilter
 + 422388 Test for GzipFilter apply to resources with charset appended to the
   MIME type
 + 422398 moved jmx remote config to jmx-remote.mod
 + 422427 improved TestConnection
 + 422703 Support reentrant HttpChannel and HttpConnection
 + 422723 Dispatch failed callbacks to avoid blocking selector
 + 422734 messages per second in ConnectorStatistics
 + 422807 fragment large written byte arrays to protect from JVM OOM bug
 + 423005 reuse gzipfilter buffers
 + 423048 Receiving a PING while sending a message kills the connection
 + 423060 Allow ${jetty.base}/work
 + 423118 ServletUpgradeRequest.getUserPrincipal() does not work
 + 423185 Update permessage-deflate for finalized spec
 + 423255 MBeans of SessionIdManager can leak memory on redeploy
 + 423361 Ensure ServletContainerInitializers called before injecting Listeners
 + 423373 Correct namespace use for JEE7 Schemas
 + 423392 GzipFilter without wrapping or blocking
 + 423395 Ensure @WebListeners are injected
 + 423397 Jetty server does not run on Linux server startup because of  a bug
   in jetty.sh script.
 + 423476 WebSocket / JSR / @OnMessage(maxMessageSize=20000000) not properly
   supported
 + 423556 HttpSessionIdListener should be resource injectable
 + 423646 WebSocket / JSR / WebSocketContainer (Client) should have its
   LifeCycle stop on standalone use
 + 423692 use UrlEncoded.ENCODING for merging forwarded query strings
 + 423695 <HT> Horizontal-tab used as HTTP Header Field separator unsupported
 + 423724 WebSocket / Rename MessageAppender.appendMessage to .appendFrame
 + 423739 Start checks module files
 + 423804 WebSocket / JSR improper use of
   ServerEndpointConfig.Configurator.getNegotiatedSubprotocol()
 + 423875 Update jetty-distro build to use jetty-toolchain jetty-schemas 3.1.M0
 + 423915 WebSocket / Active connection from IOS that goes into airplane mode
   not disconnected on server side
 + 423926 Remove code duplication in class IdleTimeout
 + 423930 SPDY streams are leaked
 + 423948 Cleanup and consolidate testing utilities in WebSocket
 + 424014 PathContentProvider does not close its internal SeekableByteChannel
 + 424043 IteratingCallback Idle race
 + 424051 Using --list-config can result in NPE
 + 424168 Module [ext] should load libraries recursively from lib/ext/
 + 424180 extensible bad message content
 + 424183 Start does not find LIB (Classpath) when on non-English locale
 + 424284 Identify conflicts in logging when error "Multiple servlets map to
   {pathspec}" occurs
 + 424303 @ServletSecurity not applied on non load-on-startup servlets
 + 424307 obfuscate unicode
 + 424380 Augment class / Jar scanning timing log events
 + 424390 Allow enabling modules via regex
 + 424398 Servlet load-on-startup ordering is not obeyed
 + 424497 Allow concurrent async sends
 + 424498 made bytebufferendpoint threadsafe
 + 424588 org.eclipse.jetty.ant.AntWebInfConfiguration does not add
   WEB-INF/classes for annotation scanning
 + 424598 Module [npn] downloads wrong npn jar
 + 424651 org.eclipse.jetty.spdy.Flusher use of non-growable ArrayQueue yield
   java.lang.IllegalStateException: Full.
 + 424682 Session cannot be deserialized with form authentication
 + 424706 The setMaxIdleTimeout of javax.websocket.Session does not take any
   affect
 + 424734 WebSocket / Expose Locale information from ServletUpgradeRequest
 + 424735 WebSocket / Make ServletUpgradeRequest expose its HttpServletRequest
 + 424743 Verify abort behavior in case the total timeout expires before the
   connect timeout.
 + 424762 ShutdownHandler hardcodes "127.0.0.1" and cannot be used with IPv6
 + 424847 Deadlock in deflate-frame (webkit binary)
 + 424863 IllegalStateException "Unable to find decoder for type
   <javax.websocket.PongMessage>"
 + 425038 WebSocketClient leaks file handles when exceptions are thrown from
   open()
 + 425043 Track whether pools are used correctly
 + 425049 add json mime mapping to mime.properties

jetty-9.1.0.v20131115 - 15 November 2013
 + 397167 Remote Access documentation is wrong
 + 416477 QueuedThreadPool does not reuse interrupted threads
 + 420776 complete error pages after startAsync
 + 421362 When using the jetty.osgi.boot ContextHandler service feature the
   wrong ContextHandler can be undeployed

jetty-9.1.0.RC2 - 07 November 2013
 + 410656 WebSocketSession.suspend() hardcoded to return null
 + 417223 removed deprecated ThreadPool.dispatch
 + 418741 Threadlocal cookie buffer in response
 + 420359 fixed thread warnings
 + 420572 IOTest explicitly uses 127.0.0.1
 + 420692 set soTimeout to try to avoid hang
 + 420844 Connection:close on exceptional errors
 + 420930 Use Charset to specify character encoding
 + 421197 synchronize gzip output finish
 + 421198 onComplete never call onComplete in BufferingResponseListener in 9.1

jetty-9.0.7.v20131107 - 07 November 2013
 + 407716 fixed logs
 + 416597 Allow classes and jars on the webappcontext extraclasspath to be
   scanned for annotations by jetty-maven-plugin
 + 418636 Name anonymous filter and holders with classname-hashcode
 + 418732 Add whiteListByPath mode to IPAccessHandler
 + 418767 run-forked goal ingores test scope dependencies with
   useTestScope=true
 + 418792 Session getProtocolVersion always returns null
 + 418892 SSL session caching so unreliable it effectively does not work
 + 419309 Added symlink checker to test webapp
 + 419333 treat // as an alias in path
 + 419344 NPNServerConnection does not close the EndPoint if it reads -1
 + 419350 Do not borrow space from passed arrays
 + 419655 AnnotationParser throws NullPointerException when scanning files from
   jar:file urls
 + 419687 HttpClient's query parameters must be case sensitive
 + 419799 Async timeout dispatches to error page
 + 419814 Annotation properties maxMessageSize and inputBufferSize don't work
 + 419846 JDBCSessionManager doesn't determine dirty state correctly
 + 419901 Client always adds extra user-agent header
 + 419937 Request isSecure cleared on recycle
 + 419950 Provide constructor for StringContentProvider that takes Charset
 + 419964 InputStreamContentProvider does not close provided InputStream
 + 420033 AsyncContext.onTimeout exceptions passed to onError
 + 420039 BufferingResponseListener continues processing after aborting
   request.
 + 420048 DefaultServlet alias checks configured resourceBase
 + 420142 reimplemented graceful shutdown
 + 420362 Response/request listeners called too many times
 + 420374 Call super.close() in a finally block
 + 420530 AbstractLoginModule never fails a login
 + 420572 IOTest explicitly uses 127.0.0.1
 + 420776 complete error pages after startAsync
 + 420844 Connection:close on exceptional errors
 + 420930 Use Charset to specify character encoding
 + 421197 synchronize gzip output finish

jetty-8.1.14.v20131031 - 31 October 2013
 + 417772 fixed low resources idle timeout
 + 418636 Name anonymous filter and holders with classname-hashcode
 + 419432 Allow to override the SslContextFactory on a per-destination basis
 + 420048 DefaultServlet alias checks configured resourceBase
 + 420530 AbstractLoginModule never fails a login

jetty-7.6.14.v20131031 - 31 October 2013
 + 417772 fixed low resources idle timeout
 + 418636 Name anonymous filter and holders with classname-hashcode
 + 419432 Allow to override the SslContextFactory on a per-destination basis
 + 420048 DefaultServlet alias checks configured resourceBase
 + 420530 AbstractLoginModule never fails a login

jetty-9.1.0.RC1 - 31 October 2013
 + 294531 Unpacking webapp twice to the same directory name causes problems
   with updated jars in WEB-INF/lib
 + 397049 Cannot Provide Custom Credential to JDBCLoginService
 + 403591 improve the Blocking Q implementation
 + 407716 fixed logs
 + 410840 Change SSLSession.getPeerCertificateChain() to
   SSLSession.getPeerCertificates().
 + 415118 WebAppClassLoader.getResource(name) should strip .class from name
 + 415609 spdy replace SessionInvoker with IteratingCallback. Introduce Flusher
   class to separate queuing/flushing logic from StandardSession
 + 416300 Order ServletContainerInitializer callbacks
 + 416597 Allow classes and jars on the webappcontext extraclasspath to be
   scanned for annotations by jetty-maven-plugin
 + 417356 Add SOCKS support to jetty client
 + 417932 resources.mod should make ${jetty.base}/resources/ directory
 + 417933 logging.mod ini template should include commented log.class settings
 + 418212 org.eclipse.jetty.spdy.server.http.SSLExternalServerTest hangs
 + 418441 Use of OPTIONS= in Jetty 9.1 should display WARNING message
 + 418596 Faults in JARs during class scanning should report the jar that
   caused the problem
 + 418603 cannot specify a custom ServerEndpointConfig.Configurator
 + 418625 WebSocket / Jsr RemoteEndpoint.sendObject(java.nio.HeapByteBuffer)
   doesn't find encoder
 + 418632 WebSocket / Jsr annotated @OnMessage with InputStream fails to be
   called
 + 418636 Name anonymous filter and holders with classname-hashcode
 + 418732 Add whiteListByPath mode to IPAccessHandler
 + 418767 run-forked goal ingores test scope dependencies with
   useTestScope=true
 + 418792 Session getProtocolVersion always returns null
 + 418892 SSL session caching so unreliable it effectively does not work
 + 418922 Missing parameterization of etc/jetty-xinetd.xml
 + 418923 Missing parameterization of etc/jetty-proxy.xml
 + 419146 Parameterize etc/jetty-requestlog.xml values
 + 419309 Added symlink checker to test webapp
 + 419330 Allow access to setters on jetty-jspc-maven-plugin
 + 419333 treat // as an alias in path
 + 419344 NPNServerConnection does not close the EndPoint if it reads -1
 + 419350 Do not borrow space from passed arrays
 + 419655 AnnotationParser throws NullPointerException when scanning files from
   jar:file urls
 + 419687 HttpClient's query parameters must be case sensitive
 + 419799 Async timeout dispatches to error page
 + 419814 Annotation properties maxMessageSize and inputBufferSize don't work
 + 419846 JDBCSessionManager doesn't determine dirty state correctly
 + 419899 Do not wrap SSL Exception as EoFException
 + 419901 Client always adds extra user-agent header
 + 419904 Data corruption on proxy PUT requests
 + 419914 QueuedThreadPool uses nanoTime
 + 419937 Request isSecure cleared on recycle
 + 419950 Provide constructor for StringContentProvider that takes Charset
 + 419964 InputStreamContentProvider does not close provided InputStream
 + 420012 Improve ProxyServlet.Transparent configuration in case prefix="/"
 + 420033 AsyncContext.onTimeout exceptions passed to onError
 + 420034 Removed threads/timers from Date caching
 + 420039 BufferingResponseListener continues processing after aborting
   request.
 + 420048 DefaultServlet alias checks configured resourceBase
 + 420103 Split out jmx-remote module from existing jmx module
 + 420142 reimplemented graceful shutdown
 + 420362 Response/request listeners called too many times
 + 420364 Bad synchronization in HttpConversation
 + 420374 Call super.close() in a finally block
 + 420530 AbstractLoginModule never fails a login
 + 420687 XML errors in jetty-plus/src/test/resources/web-fragment-*.xml
 + 420776 complete error pages after startAsync

jetty-9.1.0.RC0 - 30 September 2013
 + 412469 make module for jetty-jaspi
 + 416453 Add comments to embedded SplitFileServer example
 + 416577 enhanced shutdown handler to send shutdown at startup
 + 416674 run all jetty-ant tests on random ports
 + 416940 avoid download of spring-beans.dtd
 + 417152 WebSocket / Do all setup in websocket specific
   ServletContainerInitializer
 + 417239 re-implemented Request.getContentRead()
 + 417284 Precompiled regex in HttpField
 + 417289 SPDY replace use of direct buffers with indirect buffers or make it
   configurable
 + 417340 Upgrade JDT compiler to one that supports source/target of Java 1.7
 + 417382 Upgrade to asm 4.1 and refactor annotation parsing
 + 417475 Do not null context Trie during dynamic deploy
 + 417490 WebSocket / @PathParam annotated parameters are null when the servlet
   mapping uses a wildcard
 + 417561 Refactor annotation related code: change log messages
 + 417574 Setting options with _JAVA_OPTIONS breaks run-forked with
   <waitForChild>true</waitForChild>
 + 417831 Remove jetty-logging.properties from distro/resources
 + 417938 Startup / Sort properties presented in --list-config alphabetically
 + 418014 Handle NTFS canonical exceptions during alias check
 + 418068 WebSocketClient has lazy or injected Executor
 + 418212 org.eclipse.jetty.spdy.server.http.SSLExternalServerTest hangs
 + 418227 Null cookie value test

jetty-9.0.6.v20130930 - 30 September 2013
 + 411069 better set compiler defaults to 1.7, including webdefault.xml for jsp
 + 411934 War overlay configuration assumes src/main/webapp exists
 + 413484 setAttribute in nosql session management better handles _dirty status
 + 413684 deprecated unsafe alias checkers
 + 413737 hide stacktrace in ReferrerPushStrategyTest
 + 414431 Avoid debug NPE race
 + 414898 Only upgrade v0 to v1 cookies on dquote , ; backslash space and tab
   in the value
 + 415192 <jsp-file> maps to JspPropertyGroupServlet instead of JspServlet
 + 415194 Deployer gives management of context to context collection
 + 415302 
 + 415330 Avoid multiple callbacks at EOF
 + 415401 Add initalizeDefaults call to SpringConfigurationProcessor
 + 415548 migrate ProxyHTTPToSPDYTest to use HttpClient to avoid intermittent
   NPE part 2
 + 415605 fix status code logging for async requests
 + 415999 Fix some of FindBugs warnings
 + 416015 Handle null Accept-Language and other headers
 + 416096 DefaultServlet leaves open file descriptors with file sizes greater
   than response buffer
 + 416102 Clean up of async sendContent process
 + 416103 Added AllowSymLinkAliasChecker.java
 + 416251 ProxyHTTPToSPDYConnection now sends a 502 to the client if it
   receives a rst frame from the upstream spdy server
 + 416266 HttpServletResponse.encodeURL() encodes on first request when only
   SessionTrackingMode.COOKIE is used
 + 416314 jetty async client wrong behaviour for HEAD Method + Redirect
 + 416321 handle failure during blocked committing write
 + 416453 Add comments to embedded SplitFileServer example
 + 416477 Improved consumeAll error handling
 + 416568 Simplified servlet exception logging
 + 416577 enhanced shutdown handler to send shutdown at startup
 + 416585 WebInfConfiguration examines webapp classloader first instead of its
   parent when looking for container jars
 + 416597 Allow classes and jars on the webappcontext extraclasspath to be
   scanned for annotations
 + 416663 Content-length set by resourcehandler
 + 416674 run all jetty-ant tests on random ports
 + 416679 Change warning to debug if no transaction manager present
 + 416787 StringIndexOutOfBounds with a pathMap of ""
 + 416940 avoid download of spring-beans.dtd
 + 416990 JMX names statically unique
 + 417110 Demo / html body end tag missing in authfail.html
 + 417225 added Container.addEventListener method
 + 417260 Protected targets matched as true URI path segments
 + 417289 SPDY replace use of direct buffers with indirect buffers or make it
   configurable
 + 417475 Do not null context Trie during dynamic deploy
 + 417574 Setting options with _JAVA_OPTIONS breaks run-forked with
   <waitForChild>true</waitForChild>
 + 417831 Remove jetty-logging.properties from distro/resources
 + 418014 Handle NTFS canonical exceptions during alias check
 + 418212 org.eclipse.jetty.spdy.server.http.SSLExternalServerTest hangs
 + 418227 Null cookie value test

jetty-9.1.0.M0 - 16 September 2013
 + 393473 Add support for JSR-356 (javax.websocket) draft
 + 395444 Websockets not working with Chrome (deflate problem)
 + 396562 Add an implementation of RequestLog that supports Slf4j
 + 398467 Servlet 3.1 Non Blocking IO
 + 402984 WebSocket Upgrade must honor case insensitive header fields in
   upgrade request
 + 403280 Update to javax.el 2.2.4
 + 403380 Introduce WebSocketTimeoutException to differentiate between EOF on
   write and Timeout
 + 403510 HttpSession maxInactiveInterval is not serialized in HashSession
 + 403591 do not use the ConcurrentArrayBlockingQueue for thread pool, selector
   and async request log
 + 403817 Use of WebSocket Session.close() results in invalid status code
 + 405188 HTTP 1.0 with GET returns internal IP address
 + 405422 Implement servlet3.1 spec sections 4.4.3 and 8.1.4 for new
   HttpSessionIdListener class
 + 405432 Check implementation of section 13.4.1 @ServletSecurity for
   @HttpConstraint and HttpMethodConstraint clarifications
 + 405435 Implement servlet3.1 section 13.6.3 for 303 redirects for Form auth
 + 405437 Implement section 13.8.4 Uncovered HTTP methods
 + 405525 Throw IllegalArgumentException if filter or servlet name is null or
   empty string in ServletContext.addXXX() methods
 + 405526 Deployment must fail if more than 1 servlet maps to same url pattern
 + 405531 Implement Part.getSubmittedFileName()
 + 405533 Implement special role ** for security constraints
 + 405535 Implement Request.isUserInRole(role) check security-role-refs
   defaulting to security-role if no matching ref
 + 405944 Check annotation and resource injection is supported for
   AsyncListener
 + 406759 supressed stacktrace in ReferrerPushStrategyTest
 + 407708 HttpUpgradeHandler must support injection
 + 408782 Transparent Proxy - rewrite URL is ignoring query strings
 + 408904 Enhance CommandlineBuilder to not escape strings inside single quotes
 + 409403 fix IllegalStateException when SPDY is used and the response is
   written through BufferUtil.writeTo byte by byte
 + 409796 fix and cleanup ReferrerPushStrategy. There's more work to do here so
   it remains @Ignore for now
 + 409953 return buffer.slice() instead of buffer.asReadOnlyBuffer() in
   ResourceCache to avoid using inefficent path in BufferUtil.writeTo
 + 410083 Jetty clients submits incomplete URL to proxy
 + 410098 inject accept-encoding header for all http requests through SPDY as
   SPDY clients MUST support spdy. Also remove two new tests that have been to
   implementation agnostic and not needed anymore due to recent code changes
 + 410246 HttpClient with proxy does not tunnel HTTPS requests
 + 410341 suppress stacktraces that happen during test setup shutdown after
   successful test run
 + 410800 Make RewritePatternRule queryString aware
 + 411069 better set compiler defaults to 1.7, including webdefault.xml for jsp
 + 411934 War overlay configuration assumes src/main/webapp exists
 + 412205 SSL handshake failure leads to unresponsive UpgradeConnection
 + 412418 HttpTransportOverSPDY fix race condition while sending push streams
   that could cause push data not to be sent. Fixes intermittent test issues in
   ReferrerPushStrategyTest
 + 412729 SPDYClient needs a Promise-based connect() method
 + 412829 Allow any mappings from web-default.xml to be overridden by web.xml
 + 412830 Error Page match ServletException then root cause
 + 412840 remove Future in SPDYClient.connect() and return Session instead in
   blocking version
 + 412934 Ignore any re-definition of an init-param within a descriptor
 + 412935 setLocale is not an explicit set of character encoding
 + 412940 minor threadsafe fixes
 + 413018 ServletContext.addListener() should throw IllegalArgumentException if
   arg is not correct type of listener
 + 413020 Second call to HttpSession.invalidate() should throw exception
 + 413019 HttpSession.getCreateTime() should throw exception after session is
   invalidated
 + 413291 Avoid SPDY double dispatch
 + 413387 onResponseHeaders is not called multiple times when multiple
   redirects occur.
 + 413484 setAttribute in nosql session management better handles _dirty status
 + 413531 Introduce pluggable transports for HttpClient
 + 413684 deprecated unsafe alias checkers
 + 413737 hide stacktrace in ReferrerPushStrategyTest
 + 413901 isAsyncStarted remains true while original request is dispatched
 + 414167 WebSocket handshake upgrade from FireFox fails due to keep-alive
 + 414431 Avoid debug NPE race
 + 414635 Modular start.d and jetty.base property
 + 414640 HTTP header value encoding
 + 414725 Annotation Scanning should exclude webapp basedir from path
   validation checks
 + 414731 Request.getCookies() should return null if there are no cookies
 + 414740 Removed the parent peeking Loader
 + 414891 Errors thrown by ReadListener and WriteListener not handled
   correctly.
 + 414898 Only upgrade v0 to v1 cookies on dquote , ; backslash space and tab
   in the value
 + 414913 WebSocket / Performance - reduce ByteBuffer allocation/copying during
   generation/writing
 + 414923 CompactPathRule needs to also compact the uri
 + 415047 Create URIs lazily in HttpClient
 + 415062 SelectorManager wakeup optimisation
 + 415131 Avoid autoboxing on debug
 + 415192 <jsp-file> maps to JspPropertyGroupServlet instead of JspServlet
 + 415194 Deployer gives management of context to context collection
 + 415302 
 + 415314 Jetty should not commit response on output if <
   Response.setBufferSize() bytes are written
 + 415330 Avoid multiple callbacks at EOF
 + 415401 WebAppProvider: override XmlConfiguration.initializeDefaults
 + 415548 migrate ProxyHTTPToSPDYTest to use HttpClient to avoid intermittent
   NPE part 2
 + 415605 fix status code logging for async requests
 + 415641 Remove remaining calls to deprecated HttpTranspoert.send
 + 415656 SPDY - add IdleTimeout per Stream functionality
 + 415744 Reduce Future usage in websocket
 + 415745 Include followed by forward using a PrintWriter incurs unnecessary
   delay
 + 415780 fix StreamAlreadyCommittedException in spdy build
 + 415825 fix stop support in modular start setup
 + 415826 modules initialised with --add-to-start and --add-to-startd
 + 415827 jetty-start / update --help text for new command line options
 + 415830 jetty-start / add more TestUseCases for home + base + modules
   configurations
 + 415831 rename ini keyword from MODULES= to --module=
 + 415832 jetty-start / fix ClassNotFound exception when starting from empty
   base directory
 + 415839 jetty-start / warning about need for --exec given when not needed by
   default configuration
 + 415899 jetty-start / add --lib=<cp> capability from Jetty 7/8
 + 415913 support bootlib and download in modules
 + 415999 Fix some of FindBugs warnings
 + 416015 Handle null Accept-Language and other headers
 + 416026 improve error handlig in SPDY parsers
 + 416096 DefaultServlet leaves open file descriptors with file sizes greater
   than response buffer
 + 416102 Clean up of async sendContent process
 + 416103 Added AllowSymLinkAliasChecker.java
 + 416143 mod file format uses [type]
 + 416242 respect persistence headers in ProxyHTTPSPDYConnection
 + 416251 ProxyHTTPToSPDYConnection now sends a 502 to the client if it
   receives a rst frame from the upstream spdy server
 + 416266 HttpServletResponse.encodeURL() encodes on first request when only
   SessionTrackingMode.COOKIE is used
 + 416314 jetty async client wrong behaviour for HEAD Method + Redirect
 + 416321 handle failure during blocked committing write
 + 416477 Improved consumeAll error handling
 + 416568 Simplified servlet exception logging
 + 416585 WebInfConfiguration examines webapp classloader first instead of its
   parent when looking for container jars
 + 416597 Allow classes and jars on the webappcontext extraclasspath to be
   scanned for annotations
 + 416663 Content-length set by resourcehandler
 + 416674 run all jetty-ant tests on random ports
 + 416679 Change warning to debug if no transaction manager present
 + 416680 remove uncovered constraint warning
 + 416681 Remove unnecessary security constraints in test-jetty-webapp
 + 416763 WebSocket / Jsr Session.getPathParameters() is empty
 + 416764 WebSocket / Jsr Session.getRequestURI() is missing scheme + host +
   port + query parameters
 + 416787 StringIndexOutOfBounds with a pathMap of ""
 + 416812 Don't start WebSocketClient for every context
 + 416990 JMX names statically unique
 + 417022 Request attribute access to Server,HttpChannel & HttpConnection
 + 417023 Add Default404Servlet if no default servlet set
 + 417108 demo-base uses HTTPS
 + 417109 Demo / Jaas test fails to find etc/login.conf
 + 417110 Demo / html body end tag missing in authfail.html
 + 417111 Demo / login with admin/admin fails
 + 417133 WebSocket / deflate-frame should accumulate decompress byte buffers
   properly
 + 417134 WebSocket / Jsr
   ServerEndpointConfig.Configurator.getNegotiatedExtensions() is never used
 + 417225 added Container.addEventListener method
 + 417260 Protected targets matched as true URI path segments

jetty-8.1.13.v20130916 - 16 September 2013
 + 412629 PropertyFileLoginModule doesn't cache user configuration file even
   for refreshInterval=0
 + 413484 setAttribute in nosql session management better handles _dirty status
 + 413684 deprecated unsafe alias checkers
 + 414235 RequestLogHandler configured on a context fails to handle forwarded
   requests
 + 414393 StringIndexOutofBoundsException with > 8k multipart content without
   CR or LF
 + 414431 Avoid debug NPE race
 + 414507 Ensure AnnotationParser ignores parent dir hierarchy when checking
   for hidden dirnames
 + 414652 WebSocket's sendMessage() may hang on congested connections
 + 415192 <jsp-file> maps to JspPropertyGroupServlet instead of JspServlet
 + 415401 Add XmlConfiguration.initializeDefaults that allows to set default
   values for any XmlConfiguration that may be overridden in the config file
 + 416266 HttpServletResponse.encodeURL() encodes on first request when only
   SessionTrackingMode.COOKIE is used
 + 416585 WebInfConfiguration examines webapp classloader first instead of its
   parent when looking for container jars
 + 416787 StringIndexOutOfBounds with a pathMap of ""
 + 416990 JMX names statically unique

jetty-7.6.13.v20130916 - 16 September 2013
 + 412629 PropertyFileLoginModule doesn't cache user configuration file even
   for refreshInterval=0
 + 413484 setAttribute in nosql session management better handles _dirty status
 + 413684 deprecated unsafe alias checkers
 + 414235 RequestLogHandler configured on a context fails to handle forwarded
   requests
 + 414393 StringIndexOutofBoundsException with > 8k multipart content without
   CR or LF
 + 414431 Avoid debug NPE race
 + 414507 Ensure AnnotationParser ignores parent dir hierarchy when checking
   for hidden dirnames
 + 414652 WebSocket's sendMessage() may hang on congested connections
 + 415192 <jsp-file> maps to JspPropertyGroupServlet instead of JspServlet
 + 415401 Add XmlConfiguration.initializeDefaults that allows to set default
   values for any XmlConfiguration that may be overridden in the config file
 + 416585 WebInfConfiguration examines webapp classloader first instead of its
   parent when looking for container jars
 + 416990 JMX names statically unique

jetty-9.0.5.v20130815 - 15 August 2013
 + 414898 Only upgrade v0 to v1 cookies on dquote , ; backslash space and tab
   in the value
 + 404468 Ported jetty-http-spi to Jetty-9
 + 405424 add X-Powered-By and Server header to SPDY
 + 405535 implement Request.isUserInRole(role) check security-role-refs
   defaulting to security-role if no matching ref
 + 408235 SPDYtoHTTP proxy fix: remove hop headers from upstream server
 + 409028 Jetty HttpClient does not work with proxy CONNECT method
 + 409282 fix intermittently failing MaxConcurrentStreamTest
 + 409845 add test that makes sure that DataFrameGenerator correctly prepends
   the header information
 + 410498 ignore type of exception in
   GoAwayTest.testDataNotProcessedAfterGoAway
 + 410668 HTTP client should support the PATCH method
 + 410800 Make RewritePatternRule queryString aware
 + 410805 StandardSession: remove all frameBytes for a given stream from queue
   if the stream is reset
 + 411216 RequestLogHandler handles async completion
 + 411458 MultiPartFilter getParameterMap doesn't preserve multivalued
   parameters 411459  MultiPartFilter.Wrapper getParameter should use charset
   encoding of part
 + 411538 Use Replacement character for bad parameter % encodings
 + 411545 SslConnection.DecryptedEndpoint.fill() sometimes misses a few network
   bytes
 + 411755 MultiPartInputStreamParser fails on base64 encoded content
 + 411844 ArrayIndexOutOfBoundsException on wild URL
 + 411909 GzipFilter flushbuffer() results in erroneous finish() call
 + 412234 fix bug where NetworkTrafficSelectChannelEndpoint counted bytes wrong
   on incomplete writes
 + 412318 HttpChannel fix multiple calls to _transport.completed() if handle()
   is called multiple times while the channel is COMPLETED
 + 412418 HttpTransportOverSPDY fix race condition while sending push streams
   that could cause push data not to be sent. Fixes intermittent test issues in
   ReferrerPushStrategyTest
 + 412442 Avoid connection timeout after FIN-FIN close
 + 412466 Improved search for unset JETTY_HOME
 + 412608 EOF Chunk not sent on inputstream static content
 + 412629 PropertyFileLoginModule doesn't cache user configuration file even
   for refreshInterval=0
 + 412637 ShutdownMonitorThread already started
 + 412712 HttpClient does not send the terminal chunk after partial writes
 + 412713 add dumpOnStart configuration to jetty-maven-plugin
 + 412750 HttpClient close expired connections fix
 + 412814 HttpClient calling CompleteListener.onComplete() twice
 + 412846 jetty Http Client Connection through Proxy is failing with Timeout
 + 412938 Request.setCharacterEncoding now throws UnsupportedEncodingException
   instead of UnsupportedCharsetException
 + 413034 Multiple webapps redeploy returns NamingException with AppDynamics
   javaagent
 + 413066 accept lower case method: head
 + 413108 HttpClient hardcodes dispatchIO=false when using SSL
 + 413113 Inconsistent Request.getURI() when adding parameters via
   Request.param().
 + 413154 ContextHandlerCollection defers virtual host handling to
   ContextHandler
 + 413155 HttpTransportOverSPDY remove constructor argument for version and get
   version from stream.getSession instead
 + 413371 Default JSON.Converters for List and Set
 + 413372 JSON Enum uses name rather than toString()
 + 413393 better logging of bad URLs in Resources
 + 413486 SessionCookieConfig setters should throw IllegalStateException if
   called after context started
 + 413568 Made AJP worker name generic
 + 413684 Trailing slash shows JSP source
 + 413901 isAsyncStarted remains true while original request is dispatched
 + 414085 Add jetty-continuations to plugin dependencies
 + 414101 Do not escape special characters in cookies
 + 414235 RequestLogHandler configured on a context fails to handle forwarded
   requests
 + 414393 StringIndexOutofBoundsException with > 8k multipart content without
   CR or LF
 + 414449 Added HttpParser strict mode for case sensitivity
 + 414507 Ensure AnnotationParser ignores parent dir hierarchy when checking
   for hidden dirnames
 + 414625 final static version fields
 + 414640 HTTP header value encoding
 + 414652 WebSocket's sendMessage() may hang on congested connections
 + 414727 Ensure asynchronously flushed resources are closed
 + 414763 Added org.eclipse.jetty.util.log.stderr.ESCAPE option
 + 414833 HttpSessionListener.destroy must be invoked in reverse order
 + 414840 Request.login() throws NPE if username is null
 + 414951 QueuedThreadPool fix constructor that missed to pass the idleTimeout
 + 414972 HttpClient may read bytes with pre-tunnelled connection

jetty-9.0.4.v20130625 - 25 June 2013
 + 396706 CGI support parameters
 + 397051 Make JDBCLoginService data members protected to facilitate
   subclassing
 + 397193 MongoSessionManager refresh updates last access time
 + 398467 Servlet 3.1 Non Blocking IO
 + 400503 WebSocket - squelch legitimate Exceptions during testing to avoid
   false positives
 + 401027 javadoc JMX annotations
 + 404508 enable overlay deployer
 + 405188 HTTP 1.0 with GET returns internal IP address
 + 405313 Websocket client SSL hostname verification is broken, always defaults
   to raw IP as String
 + 406759 supressed stacktrace in ReferrerPushStrategyTest
 + 406923 Accept CRLF or LF but not CR as line termination
 + 407246 Test harness checked results in callbacks ignored
 + 407325 Test Failure:
   org.eclipse.jetty.servlets.EventSourceServletTest.testEncoding
 + 407326 Test Failure:
   org.eclipse.jetty.client.HttpClientStreamTest.testInputStreamResponseListenerFailedBeforeResponse[0].
 + 407342 ReloadedSessionMissingClassTest uses class compiled with jdk7
 + 407386 Cookies not copied in ServletWebSocketRequest
 + 407469 Method parameters for @OnWebSocketError should support Throwable
 + 407470 Javadoc for @OnWebSocketFrame incorrectly references WebSocketFrame
   object
 + 407491 Better handle empty Accept-Language
 + 407614 added excludedMimeTypes to gzipFilter
 + 407812 jetty-maven-plugin can not handle whitespaces in equivalent of
   WEB-INF/classes paths
 + 407931 Add toggle for failing on servlet availability
 + 407976 JDBCSessionIdManager potentially leaves server in bad state after
   startup
 + 408077 HashSessionManager leaves file handles open after being stopped
 + 408117 isAsyncStarted is false on redispatch
 + 408118 NullPointerException when parsing request cookies
 + 408167 JDBCSessionManager don't mark session as dirty if same attribute
   value set
 + 408281 Inconsistent start/stop handling in ContainerLifeCycle
 + 408446 Multipart parsing issue with boundry and charset in ContentType
   header
 + 408529 Etags set in 304 response
 + 408600 set correct jetty.url in all pom files
 + 408642 setContentType from addHeader
 + 408662 In pax-web servlet services requests even if init() has not finished
   running
 + 408709 refactor test-webapp's chat application. Now there's only a single
   request for user login and initial chat message.
 + 408720 NPE in AsyncContext.getRequest()
 + 408723 Jetty Maven plugin reload ignores web.xml listeners
 + 408768 JSTL jars not scanned by jetty-ant
 + 408771 Problem with ShutdownMonitor for jetty-ant
 + 408782 Transparent Proxy - rewrite URL is ignoring query strings
 + 408806 getParameter returns null on Multipart request if called before
   request.getPart()/getParts()
 + 408904 Enhance CommandlineBuilder to not escape strings inside single quotes
 + 408909 GzipFilter setting of headers when reset and/or not compressed
 + 408910 META-INF/jetty-webapp-context.xml file should be able to refer to
   bundle-relative locations
 + 408923 Need to be able to configure the ThreadPool for the default jetty
   server in osgi
 + 408945 XML Args ignored without DTD
 + 409012 added reference to example rewrite rules
 + 409133 Empty <welcome-file> causes StackOverflowError
 + 409228 Set jetty.home property so config files work even if deployed inside
   a bundle
 + 409403 fix IllegalStateException when SPDY is used and the response is
   written through BufferUtil.writeTo byte by byte
 + 409436 NPE on context restart using dynamic servlet registration
 + 409441 jetty.xml threadpool arg injection
 + 409449 Ensure servlets, filters and listeners added via dynamic
   registration, annotations or descriptors are cleaned on context restarts
 + 409545 Change HttpChannel contract
 + 409556 Resource files not closed
 + 409598 spdy: Fix NPE when a broken client tried to create duplicate stream
   IDs
 + 409684 Ids and properties not set for execution of jetty xml config files
   with mvn plugin
 + 409796 fix intermittent test issue in
   ReferrerPushStrategy.testResourceOrder. Happened when the client got closed
   before the server finished sending all data frames. Client waits now until
   all data is received.
 + 409801 Jetty should allow webdefault to be specified using a relative
   location when running in OSGi
 + 409842 Suspended request completed by a request thread does not set read
   interest.
 + 409953 return buffer.slice() instead of buffer.asReadOnlyBuffer() in
   ResourceCache to avoid using inefficent path in BufferUtil.writeTo
 + 409978 Websocket shouldn't create HttpSession if not present
 + 410083 Jetty clients submits incomplete URL to proxy
 + 410098 inject accept-encoding header for all http requests through SPDY as
   SPDY clients MUST support spdy. Also remove two new tests that have been to
   implementation agnostic and not needed anymore due to recent code changes
 + 410175 WebSocketSession#isSecure() doesn't return true for SSL session on
   the server side
 + 410246 HttpClient with proxy does not tunnel HTTPS requests
 + 410337 throw EofException instead of EOFException in HttpOutput.write() if
   HttpOutpyt is closed
 + 410341 suppress stacktraces that happen during test setup shutdown after
   successful test run
 + 410370 WebSocketCreator.createWebSocket() should use servlet specific
   parameters
 + 410372 Make SSL client certificate information available to server
   websockets
 + 410386 WebSocket Session.getUpgradeRequest().getRequestURI() returns bad URI
   on server side
 + 410405 Avoid NPE for requestDispatcher(../)
 + 410469 UpgradeRequest is sent twice when using SSL, one fails warning about
   WritePendingException
 + 410522 jetty start broken for command line options
 + 410537 Exceptions during @OnWebSocketConnect not reported to
   @OnWebSocketError
 + 410559 Removed FillInterest race
 + 410630 MongoSessionManager conflicting session update op
 + 410693 ServletContextHandler.setHandler does not relink handlers - check for
   null
 + 410750 NoSQLSessions: implement session context data persistence across
   server restarts
 + 410799 errors while creating push streams in HttpTransportOverSPDY are now
   logged to debug instead of warn
 + 410893 async support defaults to false for spec created servlets and filters
 + 410911 Continuation isExpired handling
 + 410995 Avoid reverse DNS lookups when creating SSLEngines
 + 411061 fix cookie handling in spdy. If two different HTTP headers with the
   same name are set, they should be translated to a single multiheader value
   according to:
   http://www.chromium.org/spdy/spdy-protocol/spdy-protocol-draft3#TOC-2.6.10-Name-Value-Header-Block.
   That applies for Set-Cookie headers for example. Before this changed
   duplicate header names have overwritten the previous one
 + 411135 HttpClient may send proxied https requests to the proxy instead of
   the target server.
 + 411340 add comment why executeOnFillable defaults to true
 + 411545 SslConnection.DecryptedEndpoint.fill() sometimes misses a few network
   bytes

jetty-9.0.3.v20130506 - 06 May 2013
 + 404010 fix cast exception in mongodb session manager
 + 404911 WebSocketCloseTest fails spuriously
 + 405281 allow filemappedbuffers to not be used
 + 405327 Modular Start.ini
 + 405530 Wrap AsyncContext to throw ISE after complete
 + 405537 NPE in rendering JSP using SPDY and wrapped ServletRequest
 + 405570 spdy push: resource ordering and sequential push
 + 405631 Plugin gives error when its started twice
 + 405925 Redeploy with jetty-maven-plugin fails
 + 406015 Query parameters and POST queries. Fixed proxy case where the path is
   rewritten to be absolute.
 + 406202 re-enabled connector statistics
 + 406214 fix constructor for PushSynInfo ignores timeout, remove timeout for
   creating push streams in HttpTransportOverSPDY
 + 406272 Security constraints with multiple http-method-omissions can be
   incorrectly applied
 + 406390 406617 removed tiny race from handling of suspend and complete
 + 406437 Digest Auth supports out of order nc
 + 406449 Session's disconnect not detected
 + 406617 Spin in Request.recycle
 + 406618 Jetty startup in OSGi Equinox fails when using option
   jetty.home.bundle=org.eclipse.jetty.osgi.boot
 + 406753 jetty-runner contains invalid signature files
 + 406768 Improved handling of static content resources
 + 406861 IPv6 redirects fail
 + 406923 Accept CRLF or LF but not CR as line termination
 + 406962 Improve attribute names in Request
 + 407075 Do not dispatch from complete
 + 407135 Unauthorized response causes retry loop
 + 407136 @PreDestroy called after Servlet.destroy()
 + 407173 java.lang.IllegalStateException: null when using JDBCSessionManager
 + 407214 Reduce build logging of OSGi modules

jetty-9.0.2.v20130417 - 17 April 2013
 + 364921 FIN WAIT sockets
 + 402885 reuse Deflaters in GzipFilter
 + 403591 do not use the ConcurrentArrayBlockingQueue for thread pool, selector
   and async request log
 + 404511 fixed poor methods in ArrayTernaryTrie
 + 405119 Tidy up comments and code formatting for osgi
 + 405352 Servlet init-param always overridden by WebServlet annotation
 + 405364 spdy imeplement MAX_CONCURRENT_STREAMS
 + 405449 spdy improve handling of duplicate stream Ids
 + 405540 ServletContextListeners call in reverse in doStop
 + 405551 InputStreamResponseListener.await returns null when request fails
 + 405679 example other server for documentation

jetty-9.0.1.v20130408 - 08 April 2013
 + 384552 add comment to jetty-https.xml describing keymanager password
 + 385488 non existing resources in collection are just warnings
 + 392129 fixed merged of handling of timeouts after startAsync
 + 393971 Improve setParentLoaderPriorty javadoc
 + 393972 Improve WebAppContext classloading javadoc
 + 395620 do not managed inherited life cycle listeners
 + 396562 Add an implementation of RequestLog that supports Slf4j
 + 399967 Destroyables destroyed on undeploy and shutdown hook
 + 400142 ConcurrentModificationException in JDBC SessionManger
 + 400144 When loading a session fails the JDBCSessionManger produces duplicate
   session IDs
 + 400689 Add support for Proxy authentication
 + 401150 close input stream used from cached resource
 + 401806 spdy push properly pass through request and response headers for
   pushed resources
 + 402397 InputStreamResponseListener early close inputStream cause hold lock
 + 402485 reseed secure random
 + 402626 Do not required endpoint host checking by default in server and
   configure in client
 + 402666 Improve handling of TLS exceptions due to raw socket close
 + 402694 setuid as LifeCycle listener
 + 402706 HttpSession.setMaxInactiveInterval(int) does not change JDBCSession
   expiry
 + 402726 WebAppContext references old WebSocket packages in system and server
   classes
 + 402735 jetty.sh to support status which is == check
 + 402757 WebSocket client module can't be used with WebSocket server module in
   the same WAR.
 + 402833 Test harness for global error page and hide exception message from
   reason string
 + 402844 STOP.PORT & STOP.KEY behaviour has changed
 + 402982 Premature initialization of Servlets
 + 402984 WebSocket Upgrade must honor case insensitive header fields in
   upgrade request
 + 403122 Session replication fails with ClassNotFoundException when session
   attribute is Java dynamic proxy
 + 403280 Update to javax.el 2.2.4
 + 403281 jetty.sh waits for started or failure before returning
 + 403360 Named connectors
 + 403370 move frameBytes.fail() call in StandardSession.flush() outside the
   synchronized block to avoid deadlock
 + 403373 WebSocket change timeout log level from warn -> info
 + 403380 Introduce WebSocketTimeoutException to differentiate between EOF on
   write and Timeout
 + 403451 Review synchronization in SslConnection
 + 403510 HttpSession maxInactiveInterval is not serialized in HashSession
 + 403513 jetty:run goal cannot be executed twice during the maven build
 + 403570 Asynchronous Request Logging
 + 403591 do not use the ConcurrentArrayBlockingQueue for thread pool, selector
   and async request log
 + 403817 Use of WebSocket Session.close() results in invalid status code
 + 404029 port jetty-monitor to jetty-9 and activate it
 + 404036 JDBCSessionIdManager.doStart() method should not call
   cleanExpiredSessions() because Listeners can't be notified
 + 404067 If cannot connect to db fail startup of JDBCSessionIdManager
 + 404128 Add Vary headers rather than set them
 + 404176 Jetty's AnnotationConfiguration class does not scan non-jar resources
   on the container classpath
 + 404204 Exception from inputstream cause hang or timeout
 + 404283 org.eclipse.jetty.util.Scanner.scanFile() dies with an NPE if
   listFiles() returns null
 + 404323 Improved parameterization of https and SPDY
 + 404325 data constraint redirection does send default port
 + 404326 set status when Request.setHandled(true) is called
 + 404511 Replaced all StringMap usage with Tries
 + 404517 Close connection if request received after half close
 + 404610 Reintroduce ability to disallow TLS renegotiation
 + 404757 SPDY can only be built with the latest JDK version
 + 404789 Support IPv6 addresses in DoSFilter white list
 + 404881 Allow regexs for SslContextFactory.setIncludeCipherSuites() and
   .setExcludeCipherSuites()
 + 404889 SelectorManager accepts attachments with sockets
 + 404906 servlets with load-on-startup = 0 are not fired up on jetty 9 startup
 + 404958 Fixed Resource.newSystemResource striped / handling
 + 405044 Query parameters lost for non GET or POST

jetty-9.0.0.v20130308 - 08 March 2013
 + 399070 add updated version of npn-boot jar to start.ini
 + 399799 do not hold lock while calling invalidation listeners
 + 399967 Destroyables destroyed on undeploy and shutdown hook
 + 400312 ServletContextListener.contextInitialized() is not called when added
   in ServletContainerInitializer.onStartup
 + 401495 removed unused getOutputStream
 + 401531 StringIndexOutOfBoundsException for "/*" <url-pattern> of
   <jsp-property-group> fix for multiple mappings to *.jsp
 + 401641 Fixed MBean setter for String[]
 + 401642 Less verbose INFOs
 + 401643 Improved Authentication exception messages and provided quiet servlet
   exception
 + 401644 Dump does not login user already logged in
 + 401651 Abort request if maxRequestsQueuedPerDestination is reached
 + 401777 InputStreamResponseListener CJK byte (>=128) cause EOF
 + 401904 fixed getRemoteAddr to return IP instead of hostname
 + 401908 Enhance DosFilter to allow dynamic configuration of attributes
 + 401966 Ensure OSGI WebApp as Service (WebAppContext) can be deployed only
   through ServiceWebAppProvider
 + 402008 Websocket blocking write hangs when remote client dies (or is killed)
   without going thru Close handshake
 + 402048 org.eclipse.jetty.server.ShutdownMonitor doesn't stop after the jetty
   server is stopped
 + 402075 Massive old gen growth when hit by lots of non persistent
   connections.
 + 402090 httpsender PendingState cause uncertain data send to server
 + 402106 fixed URI resize in HttpParser
 + 402148 Update Javadoc for WebSocketServlet for new API
 + 402154 WebSocket / Session.setIdleTimeout(ms) should support in-place idle
   timeout changes
 + 402185 updated javascript mime-type
 + 402277 spdy proxy: fix race condition in nested push streams initiated by
   upstream server. Fix several other small proxy issues
 + 402316 HttpReceiver and null pointer exception
 + 402341 Host with default port causes redirects loop
 + 402726 WebAppContext references old WebSocket packages in system and server
   classes
 + 402757 WebSocket client module can't be used with WebSocket server module in
   the same WAR

jetty-8.1.12.v20130726 - 26 July 2013
 + 396706 CGI support parameters
 + 397193 MongoSessionManager refresh updates last access time
 + 407342 ReloadedSessionMissingClassTest uses class compiled with jdk7
 + 408529 Etags set in 304 response
 + 408600 set correct jetty.url in all pom files
 + 408642 setContentType from addHeader
 + 408662 In pax-web servlet services requests even if init() has not finished
   running
 + 408806 getParameter returns null on Multipart request if called before
   request.getPart()/getParts()
 + 408909 GzipFilter setting of headers when reset and/or not compressed
 + 409028 Jetty HttpClient does not work with proxy CONNECT method
 + 409133 Empty <welcome-file> causes StackOverflowError
 + 409436 NPE on context restart using dynamic servlet registration
 + 409449 Ensure servlets, filters and listeners added via dynamic
   registration, annotations or descriptors are cleaned on context restarts
 + 409556 FileInputStream not closed in DirectNIOBuffer
 + 410405 Avoid NPE for requestDispatcher(../)
 + 410630 MongoSessionManager conflicting session update op
 + 410750 NoSQLSessions: implement session context data persistence across
   server restarts
 + 410893 async support defaults to false for spec created servlets and filters
 + 411135 HttpClient may send proxied https requests to the proxy instead of
   the target server.
 + 411216 RequestLogHandler handles async completion
 + 411458 MultiPartFilter getParameterMap doesn't preserve multivalued
   parameters 411459  MultiPartFilter.Wrapper getParameter should use charset
   encoding of part
 + 411755 MultiPartInputStreamParser fails on base64 encoded content
 + 411909 GzipFilter flushbuffer() results in erroneous finish() call
 + 412712 HttpClient does not send the terminal chunk after partial writes
 + 412750 HttpClient close expired connections fix
 + 413371 Default JSON.Converters for List and Set
 + 413372 JSON Enum uses name rather than toString()
 + 413684 Trailing slash shows JSP source
 + 413812 Make RateTracker serializable

jetty-7.6.12.v20130726 - 26 July 2013
 + 396706 CGI support parameters
 + 397193 MongoSessionManager refresh updates last access time
 + 407342 ReloadedSessionMissingClassTest uses class compiled with jdk7
 + 408529 Etags set in 304 response
 + 408600 set correct jetty.url in all pom files
 + 408642 setContentType from addHeader
 + 408662 In pax-web servlet services requests even if init() has not finished
   running
 + 408909 GzipFilter setting of headers when reset and/or not compressed
 + 409028 Jetty HttpClient does not work with proxy CONNECT method
 + 409133 Empty <welcome-file> causes StackOverflowError
 + 409556 FileInputStream not closed in DirectNIOBuffer
 + 410630 MongoSessionManager conflicting session update op
 + 410750 NoSQLSessions: implement session context data persistence across
   server restarts
 + 411135 HttpClient may send proxied https requests to the proxy instead of
   the target server.
 + 411216 RequestLogHandler handles async completion
 + 411458 MultiPartFilter getParameterMap doesn't preserve multivalued
   parameters 411459  MultiPartFilter.Wrapper getParameter should use charset
   encoding of part
 + 411755 MultiPartInputStreamParser fails on base64 encoded content
 + 411909 GzipFilter flushbuffer() results in erroneous finish() call
 + 412712 HttpClient does not send the terminal chunk after partial writes
 + 412750 HttpClient close expired connections fix
 + 413371 Default JSON.Converters for List and Set
 + 413372 JSON Enum uses name rather than toString()
 + 413684 Trailing slash shows JSP source
 + 413812 Make RateTracker serializable

jetty-8.1.11.v20130520 - 20 May 2013
 + 402844 STOP.PORT & STOP.KEY behaviour has changed
 + 403281 jetty.sh waits for started or failure before returning
 + 403513 jetty:run goal cannot be executed twice during the maven build
 + 403570 Asynchronous Request Logging
 + 404010 fix cast exception in mongodb session manager
 + 404128 Add Vary headers rather than set them
 + 404283 org.eclipse.jetty.util.Scanner.scanFile() dies with an NPE if
   listFiles() returns null
 + 404325 data constraint redirection does send default port
 + 404517 Close connection if request received after half close
 + 404789 Support IPv6 addresses in DoSFilter white list
 + 404958 Fixed Resource.newSystemResource striped / handling
 + 405281 allow filemappedbuffers to not be used
 + 405537 NPE in rendering JSP using SPDY and wrapped ServletRequest
 + 406437 Digest Auth supports out of order nc
 + 406618 Jetty startup in OSGi Equinox fails when using option
   jetty.home.bundle=org.eclipse.jetty.osgi.boot
 + 406923 CR line termination
 + 407136 @PreDestroy called after Servlet.destroy()
 + 407173 java.lang.IllegalStateException: null when using JDBCSessionManager
 + 407931 Add toggle for failing on servlet availability
 + 407976 JDBCSessionIdManager potentially leaves server in bad state after
   startup
 + 408077 HashSessionManager leaves file handles open after being stopped
 + 408446 Multipart parsing issue with boundry and charset in ContentType
   header

jetty-8.1.10.v20130312 - 12 March 2013
 + 376273 Early EOF because of SSL Protocol Error on
   https://api-3t.paypal.com/nvp.
 + 381521 allow compress methods to be configured
 + 392129 fixed handling of timeouts after startAsync
 + 394064 ensure that JarFile instances are closed on JarFileResource.release()
 + 398649 ServletContextListener.contextDestroyed() is not called on
   ContextHandler unregistration
 + 399703 made encoding error handling consistent
 + 399799 do not hold lock while calling invalidation listeners
 + 399967 Shutdown hook calls destroy
 + 400040 NullPointerException in HttpGenerator.prepareBuffers
 + 400142 ConcurrentModificationException in JDBC SessionManger
 + 400144 When loading a session fails the JDBCSessionManger produces duplicate
   session IDs
 + 400312 ServletContextListener.contextInitialized() is not called when added
   in ServletContainerInitializer.onStartup
 + 400457 Thread context classloader hierarchy not searched when finding
   webapp's java:comp/env
 + 400859 limit max size of writes from cached content
 + 401211 Remove requirement for jetty-websocket.jar in WEB-INF/lib
 + 401317 Make Safari 5.x websocket support minVersion level error more clear
 + 401382 Prevent parseAvailable from parsing next chunk when previous has not
   been consumed. Handle no content-type in chunked request.
 + 401474 Performance problem in org.eclipse.jetty.annotation.AnnotationParser
 + 401485 zip file closed exception
 + 401531 StringIndexOutOfBoundsException for "/*" <url-pattern> of
   <jsp-property-group> fix for multiple mappings to *.jsp
 + 401908 Enhance DosFilter to allow dynamic configuration of attributes
 + 402048 org.eclipse.jetty.server.ShutdownMonitor doesn't stop after the jetty
   server is stopped
 + 402485 reseed secure random
 + 402735 jetty.sh to support status which is == check
 + 402833 Test harness for global error page and hide exception message from
   reason string

jetty-7.6.11.v20130520 - 20 May 2013
 + 402844 STOP.PORT & STOP.KEY behaviour has changed
 + 403281 jetty.sh waits for started or failure before returning
 + 403513 jetty:run goal cannot be executed twice during the maven build
 + 403570 Asynchronous Request Logging
 + 404010 fix cast exception in mongodb session manager
 + 404128 Add Vary headers rather than set them
 + 404283 org.eclipse.jetty.util.Scanner.scanFile() dies with an NPE if
   listFiles() returns null
 + 404325 data constraint redirection does send default port
 + 404517 Close connection if request received after half close
 + 404789 Support IPv6 addresses in DoSFilter white list
 + 404958 Fixed Resource.newSystemResource striped / handling
 + 405281 allow filemappedbuffers to not be used
 + 405537 NPE in rendering JSP using SPDY and wrapped ServletRequest
 + 406437 Digest Auth supports out of order nc
 + 406923 CR line termination
 + 407136 @PreDestroy called after Servlet.destroy()
 + 407173 java.lang.IllegalStateException: null when using JDBCSessionManager
 + 407976 JDBCSessionIdManager potentially leaves server in bad state after
   startup
 + 408077 HashSessionManager leaves file handles open after being stopped
 + 408446 Multipart parsing issue with boundry and charset in ContentType
   header

jetty-7.6.10.v20130312 - 12 March 2013
 + 376273 Early EOF because of SSL Protocol Error on
   https://api-3t.paypal.com/nvp.
 + 381521 allow compress methods to be configured
 + 394064 ensure that JarFile instances are closed on JarFileResource.release()
 + 398649 ServletContextListener.contextDestroyed() is not called on
   ContextHandler unregistration
 + 399703 made encoding error handling consistent
 + 399799 do not hold lock while calling invalidation listeners
 + 399967 Shutdown hook calls destroy
 + 400040 NullPointerException in HttpGenerator.prepareBuffers
 + 400142 ConcurrentModificationException in JDBC SessionManger
 + 400144 When loading a session fails the JDBCSessionManger produces duplicate
   session IDs
 + 400457 Thread context classloader hierarchy not searched when finding
   webapp's java:comp/env
 + 400859 limit max size of writes from cached content
 + 401211 Remove requirement for jetty-websocket.jar in WEB-INF/lib
 + 401317 Make Safari 5.x websocket support minVersion level error more clear
 + 401382 Prevent parseAvailable from parsing next chunk when previous has not
   been consumed. Handle no content-type in chunked request.
 + 401474 Performance problem in org.eclipse.jetty.annotation.AnnotationParser
 + 401531 StringIndexOutOfBoundsException for "/*" <url-pattern> of
   <jsp-property-group> fix for multiple mappings to *.jsp
 + 401908 Enhance DosFilter to allow dynamic configuration of attributes
 + 402048 org.eclipse.jetty.server.ShutdownMonitor doesn't stop after the jetty
   server is stopped
 + 402485 reseed secure random
 + 402735 jetty.sh to support status which is == check
 + 402833 Test harness for global error page and hide exception message from
   reason string

jetty-9.0.0.RC2 - 24 February 2013
 + Fix etc/jetty.xml TimerScheduler typo that is preventing normal startup
 + Fix etc/jetty-https.xml ExcludeCipherSuites typo that prevents SSL startup
 + Fix websocket memory use

jetty-9.0.0.RC1 - 22 February 2013
 + 227244 Remove import of backport-util-concurrent Arrays class
 + 362854 Continuation implementations may deadlock
 + 376273 Early EOF because of SSL Protocol Error on
   https://api-3t.paypal.com/nvp.
 + 381521 allow compress methods to be configured
 + 388103 Add API for tracking down upload progress
 + 394064 ensure that JarFile instances are closed on JarFileResource.release()
 + 398649 ServletContextListener.contextDestroyed() is not called on
   ContextHandler unregistration
 + 399463 add start.ini documentation for OPTIONS. Remove reference to
   start_config
 + 399520 Websocket Server Connection needs session idle timeouts
 + 399535 Websocket-client connect should have configurable connect timeout
 + 400014 Http async client DNS performance
 + 400040 NullPointerException in HttpGenerator.prepareBuffers
 + 400184 SslContextFactory change. Disable hostname verification if trustAll
   is set
 + 400255 Using WebSocket.maxMessageSize results in IllegalArgumentException
 + 400434 Add support for an OutputStream ContentProvider
 + 400457 Thread context classloader hierarchy not searched when finding
   webapp's java:comp/env
 + 400512 ClientUpgradeRequet.addExtension() should fail if extension is not
   installed
 + 400555 HttpProxyEngine: Add http version header in response
 + 400631 Calling flush() on HttpServletResponse.getOutputStream() after last
   byte of body causes EofException.
 + 400734 NPE for redirects with relative location
 + 400738 ResourceHandler doesn't support range requests
 + 400848 Redirect fails with non-encoded location URIs
 + 400849 Conversation hangs if non-first request fails when queued
 + 400859 limit max size of writes from cached content
 + 400864 Added LowResourcesMonitor
 + 401177 Make org.eclipse.jetty.websocket.api.WebSocketAdapter threadsafe
 + 401183 Handle push streams in new method StreamFrameListener.onPush()
   instead of SessionFrameListener.syn()
 + 401211 Remove requirement for jetty-websocket.jar in WEB-INF/lib
 + 401317 Make Safari 5.x websocket support minVersion level error more clear
 + 401382 Prevent parseAvailable from parsing next chunk when previous has not
   been consumed. Handle no content-type in chunked request.
 + 401414 Hostname verification fails
 + 401427 WebSocket messages sent from onConnect fail to be read by jetty
   websocket-client
 + 401474 Performance problem in org.eclipse.jetty.annotation.AnnotationParser
 + 401485 zip file closed exception

jetty-9.0.0.RC0 - 01 February 2013
 + 362226 HttpConnection "wait" call causes thread resource exhaustion
 + 370384 jetty-aggregate not used in jetty-distribution
 + 381351 defaults for keymanager and trustmanager come from their factories
   and not hardcoded
 + 381521 Only set Vary header when content could be compressed
 + 381689 Allow jetty-runner to specify listen host along with listen port
 + 382237 support non java JSON classes
 + 385306 added getURI method
 + 391248 fixing localhost checking in statistics servlet
 + 391249 fix for invalid XML node dispatchedTimeMean in statistics servlet
 + 391345 fix missing br tag in statistics servlet
 + 393933 remove deprecated classes/methods and consolidate some static methods
   to SslContextFactory
 + 393968 fix typo in javadoc
 + 394541 remove continuation jar from distro, add as dep to test-jetty-webapp
 + 395232 UpgradeRequest object passed to createWebSocket() has null Session
 + 395444 Disabling Websocket Compress Extensions (not working with Chrome /
   deflate problem)
 + 396428 Test for WebSocket masking on client fragments per RFC 6455 Sec 5.1
 + 396574 add JETTY_HOME as a location for pid to be found
 + 396606 make spdy proxy capable of receiving SPDY and talk HTTP to the
   upstream server
 + 397168 backed of test timing
 + 397769 TimerScheduler does not relinquish cancelled tasks
 + 398872 SslConnection should not be notified of idle timeouts. First
   solution. Merge branch 'ssl_idle_timeout_ignored'.
 + 399132 check parent dir of session store against file to be removed
 + 399173 UpgradeRequest.getParameterMap() should never return null
 + 399242 Reduce/eliminate false sharing in BlockingArrayQueue
 + 399319 Request.getURI() may return negative ports
 + 399324 HttpClient does not handle correctly UnresolvedAddressException
 + 399343 OnWebSocketConnect should use api.Session parameter instead
 + 399344 Add missing @OnWebSocketError annotation
 + 399397 websocket-client needs better upgrade failure checks
 + 399421 Add websocket.api.Session.disconnect() for harsh low level connection
   disconnect
 + 399515 Websocket-client connect issues should report to websocket onError
   handlers
 + 399516 Websocket UpgradeException should contain HTTP Request/Response
   information
 + 399566 Running org.eclipse.jetty.server.session.MaxInactiveMigrationTest
   produces stack trace
 + 399568 OSGi tests can't find websocket classes
 + 399576 Server dumpStdErr throws exception if server is stopping
 + 399669 Remove WebSocketConnection in favor of websocket.api.Session
 + 399689 Websocket RFC6455 extension handshake fails if server doesn't have
   extension
 + 399703 made encoding error handling consistent
 + 399721 Change <Ref id= ...> to <Ref refid= ...>

jetty-9.0.0.M5 - 19 January 2013
 + 367638 throw exception for excess form keys
 + 381521 Only set Vary header when content could be compressed
 + 391623 Making --stop with STOP.WAIT perform graceful shutdown
 + 393158 java.lang.IllegalStateException when sending an empty InputStream
 + 393220 remove dead code from ServletHandler and log ServletExceptions in
   warn instead of debug
 + 393733 WebSocketClient interface should support multiple connections
 + 395885 ResourceCache should honor useFileMappedBuffer if set
 + 396253 FilterRegistration wrong order
 + 396459 Log specific message for empty request body for multipart mime
   requests
 + 396500 HttpClient Exchange takes forever to complete when less content sent
   than Content-Length
 + 396886 MultiPartFilter strips bad escaping on filename="..."
 + 397110 Accept %uXXXX encodings in URIs
 + 397111 Tolerate empty or excessive whitespace preceeding MultiParts
 + 397112 Requests with byte-range throws NPE if requested file has no mimetype
   (eg no file extension)
 + 397114 run-forked with waitForChild=false can lock up
 + 397130 maxFormContentSize set in jetty.xml is ignored
 + 397190 improve ValidUrlRule to iterate on codepoints
 + 397321 Wrong condition in default start.config for annotations
 + 397535 Support pluggable alias checking to support symbolic links
 + 397769 TimerScheduler does not relinquish cancelled tasks
 + 398105 Clean up WebSocketPolicy
 + 398285 ProxyServlet mixes cookies from different clients
 + 398337 UTF-16 percent encoding in UTF-16 form content
 + 398582 Move lib/jta jar into lib/jndi
 + JETTY-1533 handle URL with no path

jetty-9.0.0.M4 - 21 December 2012
 + 392417 Prevent Cookie parsing interpreting unicode chars
 + 393220 remove dead code from ServletHandler and log ServletExceptions in
   warn instead of debug
 + 393770 Error in ContextHandler.setEventListeners(EventListener[])
 + 394210 spdy api rename stream.syn() to stream.push()
 + 394211 spdy: Expose RemoteServerAddress and LocalServerAddress in
   StandardSession
 + 394294 Start web-bundles started before jetty
 + 394370 Add integration test for client resetting SPDY push SYN's
 + 394514 Preserve URI parameters in sendRedirect
 + 394552 HEAD requests don't work for jetty-client
 + 394719 remove regex from classpath matching
 + 394829 Session can not be restored after SessionManager.setIdleSavePeriod
   has saved the session
 + 394839 Allow multipart mime with no boundary
 + 394854 optimised promise implementation
 + 394870 Make enablement of remote access to test webapp configurable in
   override-web.xml
 + 395168 fix unavailable attributes when return type has annotation on super
   class
 + 395215 Multipart mime with just LF and no CRLF: add test for legacy filter
 + 395220 New InputStream extension to allow a mix of EOL styles between
   headers and content
 + 395312 log.warn if a SPDY stream gets committed twice
 + 395313 HttpTransportOverSPDY.send() does not rethrow exceptions, but call
   Callback.failed() only
 + 395314 Add missing flush() call after StandardSession.complete() has been
   called. Some test cleanup.
 + 395344 Move JSR-356 (Java WebSocket API) work off to Jetty 9.1.x
 + 395380 add ValidUrlRule to jetty-rewrite
 + 395394 allow logging from boot classloader
 + 395574 port jetty-runner and StatisticsServlet to jetty-9
 + 395605 class cast exception in XMLConfiguration fixed
 + 395649 add jetty-setuid back into jetty 9 and distribution
 + 395794 slightly modified fix for empty file extenstion to mime type mapping
   Added a default, so it will also work with unknown file extensions
 + 396036 SPDY send controlFrames even if Stream is reset to avoid breaking the
   compression context
 + 396193 spdy remove timeout parameters from api and move them to the Info*
   classes
 + 396459 Log specific message for empty request body for multipart mime
   requests
 + 396460 Make ServerConnector configurable with jetty-maven-plugin
 + 396472 org.eclipse.jetty.websocket needs to be removed from serverclasses as
   it should only be a systemclass
 + 396473 JettyWebXMlConfiguration does not reset serverclasses
 + 396474 add websocket server classes to jetty-maven-plugin classpath
 + 396475 Remove unneeded websocket-server dependency from test-jetty-webapp
 + 396518 Websocket AB Tests should test for which side disconnected and
   closed.wasClean
 + 396687 missing jetty-io dependency in jetty-servlets
 + JETTY-796 jetty ant plugin improvements

jetty-9.0.0.M3 - 20 November 2012
 + 391623 Add option to --stop to wait for target jetty to stop
 + 392237 Port test-integration to jetty-9
 + 392492 expect headers only examined for requests>=HTTP/1.1
 + 392850 ContextLoaderListener not called in 9.0.0.M1 and M2
 + 393075 1xx, 204, 304 responses ignore headers that suggest content
 + 393832 start connectors last
 + 393947 additional tests
 + 394143 add jetty-all aggregate via release profile
 + 394144 add jetty-jaspi

jetty-8.1.9.v20130131 - 31 January 2013
 + 362226 HttpConnection "wait" call causes thread resource exhaustion
 + 367638 throw exception for excess form keys
 + 381521 Only set Vary header when content could be compressed
 + 382237 support non java JSON classes
 + 391248 fixing localhost checking in statistics servlet
 + 391249 fix for invalid XML node dispatchedTimeMean in statistics servlet
 + 391345 fix missing br tag in statistics servlet
 + 391623 Add option to --stop to wait for target jetty to stop
 + 392417 Prevent Cookie parsing interpreting unicode chars
 + 392492 expect headers only examined for requests>=HTTP/1.1
 + 393075 1xx 204 and 304 ignore all headers suggesting content
 + 393158 java.lang.IllegalStateException when sending an empty InputStream
 + 393220 remove dead code from ServletHandler and log ServletExceptions in
   warn instead of debug
 + 393947 additional tests
 + 393968 fix typo in javadoc
 + 394294 A web-bundle started before jetty-osgi should be deployed as a webapp
   when jetty-osgi starts
 + 394514 Preserve URI parameters in sendRedirect
 + 394541 remove continuation jar from distro, add as dep to test-jetty-webapp
 + 394719 remove regex from classpath matching
 + 394811 Make JAASLoginService log login failures to DEBUG instead of WARN
   Same for some other exceptions.
 + 394829 Session can not be restored after SessionManager.setIdleSavePeriod
   has saved the session
 + 394839 Allow multipart mime with no boundary
 + 394870 Make enablement of remote access to test webapp configurable in
   override-web.xml
 + 395215 Multipart mime with just LF and no CRLF
 + 395380 add ValidUrlRule to jetty-rewrite
 + 395394 allow logging from boot classloader
 + 396253 FilterRegistration wrong order
 + 396459 Log specific message for empty request body for multipart mime
   requests
 + 396500 HttpClient Exchange takes forever to complete when less content sent
   than Content-Length
 + 396574 add JETTY_HOME as a location for pid to be found
 + 396886 MultiPartFilter strips bad escaping on filename="..."
 + 397110 Accept %uXXXX encodings in URIs
 + 397111 Tolerate empty or excessive whitespace preceeding MultiParts
 + 397112 Requests with byte-range throws NPE if requested file has no mimetype
   (eg no file extension)
 + 397130 maxFormContentSize set in jetty.xml is ignored
 + 397190 improve ValidUrlRule to iterate on codepoints
 + 397321 Wrong condition in default start.config for annotations
 + 397535 Support pluggable alias checking to support symbolic links
 + 398337 UTF-16 percent encoding in UTF-16 form content
 + 399132 check parent dir of session store against file to be removed
 + JETTY-1533 handle URL with no path

jetty-7.6.9.v20130131 - 31 January 2013
 + 362226 HttpConnection "wait" call causes thread resource exhaustion
 + 367638 throw exception for excess form keys
 + 381521 Only set Vary header when content could be compressed
 + 382237 support non java JSON classes
 + 391248 fixing localhost checking in statistics servlet
 + 391249 fix for invalid XML node dispatchedTimeMean in statistics servlet
 + 391345 fix missing br tag in statistics servlet
 + 391623 Add option to --stop to wait for target jetty to stop
 + 392417 Prevent Cookie parsing interpreting unicode chars
 + 392492 expect headers only examined for requests>=HTTP/1.1
 + 393075 1xx 204 and 304 ignore all headers suggesting content
 + 393220 remove dead code from ServletHandler and log ServletExceptions in
   warn instead of debug
 + 393947 additional tests
 + 393968 fix typo in javadoc
 + 394514 Preserve URI parameters in sendRedirect
 + 394541 remove continuation jar from distro, add as dep to test-jetty-webapp
 + 394719 remove regex from classpath matching
 + 394811 Make JAASLoginService log login failures to DEBUG instead of WARN
   Same for some other exceptions.
 + 394829 Session can not be restored after SessionManager.setIdleSavePeriod
   has saved the session
 + 394839 Allow multipart mime with no boundary
 + 395215 Multipart mime with just LF and no CRLF
 + 395380 add ValidUrlRule to jetty-rewrite
 + 395394 allow logging from boot classloader
 + 396459 Log specific message for empty request body for multipart mime
   requests
 + 396500 HttpClient Exchange takes forever to complete when less content sent
   than Content-Length
 + 396574 add JETTY_HOME as a location for pid to be found
 + 396886 MultiPartFilter strips bad escaping on filename="..."
 + 397110 Accept %uXXXX encodings in URIs
 + 397111 Tolerate empty or excessive whitespace preceeding MultiParts
 + 397112 Requests with byte-range throws NPE if requested file has no mimetype
   (eg no file extension)
 + 397130 maxFormContentSize set in jetty.xml is ignored
 + 397190 improve ValidUrlRule to iterate on codepoints
 + 397321 Wrong condition in default start.config for annotations
 + 397535 Support pluggable alias checking to support symbolic links
 + 398337 UTF-16 percent encoding in UTF-16 form content
 + 399132 check parent dir of session store against file to be removed
 + JETTY-1533 handle URL with no path
 + 394215 Scheduled tasks throwing exceptions kill java.util.Timer thread
 + 394232 add jetty-ant into jetty9
 + 394357 Make JarResource constructors protected
 + 394370 Add unit tests for HttpTransportOverSPDY.send()
 + 394383 add logging of the SSLEngine
 + 394545 Add jetty-jaas dependency to jetty-maven-plugin
 + 394671 Fix setting loglevel on commandline, organize import, fix javadoc
 + JETTY-846 Support maven-war-plugin configuration for jetty-maven-plugin; fix
   NPE

jetty-9.0.0.M2 - 06 November 2012
 + 371170 MongoSessionManager LastAccessTimeTest fails
 + 391877 org.eclipse.jetty.webapp.FragmentDescriptor incorrectly reporting
   duplicate others for after ordering
 + 392237 Split jaas from jetty-plus into jetty-jaas and port the
   test-jaas-webapp from codehaus
 + 392239 Allow no error-code or exception for error-pages
 + 392304 fixed intermittent client SSL failure. Correctly compact in flip2fill
 + 392525 Add option to --stop-wait to specify timeout
 + 392641 JDBC Sessions not scavenged if expired during downtime
 + 392812 MongoSessionIDManager never purges old sessions
 + 392959 Review HttpClient.getConversation(long)
 + 393014 Mongodb purgevalid using query for purgeinvalid
 + 393015 Mongodb purge not rescheduled
 + 393075 Jetty WebSocket client cannot connect to Tomcat WebSocket Server
 + 393218 add xsd=application/xml mime mapping to defaults
 + 393291 Confusing log entry about (non) existing webAppSourceDirectory
 + 393303 use jetty-web.xml to explicitly add the jetty packages that need
   visability.   This commit also sucked in some changes made to help with the
   documentation process (improving deployer configuration management
 + 393363 Use Locale.ENGLISH for all toUpperCase and toLowerCase calls
 + 393368 min websocket version
 + 393383 delay onClose call until closeOut is done
 + 393494 HashSessionManager can't delete unrestorable sessions on Windows
 + JETTY-1547 Jetty does not honor web.xml
   web-app/jsp-config/jsp-property-group/default-content-type
 + JETTY-1549 jetty-maven-plugin fails to reload the LoginService properly
 + JETTY-1550 virtual WEB-INF not created if project has overlays

jetty-8.1.8.v20121106 - 06 November 2012
 + 371170 MongoSessionManager LastAccessTimeTest fails
 + 388675 Non utf8 encoded query strings not decoded to parameter map using
   queryEncoding
 + 388706 Avoid unnecessary indirection through Charset.name
 + 389390 AnnotationConfiguration is ignored if the metadata-complete attribute
   is present in an override descriptor regardless of the value
 + 389452 if web-fragment metadata-complete==true still scan its related jar if
   there there is a ServletContainerInitializer, ensure webapp restarts work
 + 389686 Fix reference to org.eclipse.jetty.util.log.stderr.LONG system
   property in javadoc for StdErrLog
 + 389956 Bad __context set in WebAppContext.start sequence with respect to ENC
   setup
 + 389965 OPTIONS should allow spaces in comma separated list
 + 390108 Servlet 3.0 API for programmatic login doesn't appear to work
 + 390161 Apply DeferredAuthentication fix to jaspi
 + 390163 Implement ServletRegistration.Dynamic.setServletSecurity
 + 390503 http-method-omission element not being processed
 + 390560 The method AnnotationParser.getAnnotationHandlers(String) always
   returns a empty collection.
 + 391080 Multipart temp files can be left on disk from Request.getPart and
   getParts
 + 391082 No exception if multipart input stream incomplete
 + 391188 Files written with Request.getPart().write(filename) should not be
   auto-deleted
 + 391483 fix bad javadoc example in shutdown handler
 + 391622 Be lenient on RFC6265 restriction on duplicate cookie names in same
   response
 + 391623 Add option to --stop to wait for target jetty to stop
 + 391877 org.eclipse.jetty.webapp.FragmentDescriptor incorrectly reporting
   duplicate others for after ordering
 + 392239 Allow no error-code or exception for error-pages
 + 392525 Add option to --stop-wait to specify timeout
 + 392641 JDBC Sessions not scavenged if expired during downtime
 + 392812 MongoSessionIDManager never purges old sessions
 + 393014 Mongodb purgevalid using query for purgeinvalid
 + 393015 Mongodb purge not rescheduled
 + 393075 Jetty WebSocket client cannot connect to Tomcat WebSocket Server
 + 393218 add xsd=application/xml mime mapping to defaults
 + 393363 Use Locale.ENGLISH for all toUpperCase and toLowerCase calls
 + 393368 min websocket version
 + 393383 delay onClose call until closeOut is done
 + 393494 HashSessionManager can't delete unrestorable sessions on Windows
 + JETTY-1547 Jetty does not honor web.xml
   web-app/jsp-config/jsp-property-group/default-content-type

jetty-7.6.8.v20121106 - 06 November 2012
 + 371170 MongoSessionManager LastAccessTimeTest fails
 + 388675 Non utf8 encoded query strings not decoded to parameter map using
   queryEncoding
 + 389686 Fix reference to org.eclipse.jetty.util.log.stderr.LONG system
   property in javadoc for StdErrLog
 + 389956 Bad __context set in WebAppContext.start sequence with respect to ENC
   setup
 + 389965 OPTIONS should allow spaces in comma separated list
 + 390161 Apply DeferredAuthentication fix to jaspi
 + 390560 The method AnnotationParser.getAnnotationHandlers(String) always
   returns a empty collection.
 + 391483 fix bad javadoc example in shutdown handler
 + 391622 Be lenient on RFC6265 restriction on duplicate cookie names in same
   response
 + 391623 Add option to --stop to wait for target jetty to stop
 + 392239 Allow no error-code or exception for error-pages
 + 392525 Add option to --stop-wait to specify timeout
 + 392641 JDBC Sessions not scavenged if expired during downtime
 + 392812 MongoSessionIDManager never purges old sessions
 + 393014 Mongodb purgevalid using query for purgeinvalid
 + 393015 Mongodb purge not rescheduled
 + 393075 Jetty WebSocket client cannot connect to Tomcat WebSocket Server
 + 393218 add xsd=application/xml mime mapping to defaults
 + 393363 Use Locale.ENGLISH for all toUpperCase and toLowerCase calls
 + 393368 min websocket version
 + 393383 delay onClose call until closeOut is done
 + 393494 HashSessionManager can't delete unrestorable sessions on Windows

jetty-9.0.0.M1 - 15 October 2012
 + 369349 directory with spaces --dry-run fix
 + 385049 fix issue with pipelined connections when switching protocols
 + 387896 populate session in SessionAuthentication as a valueBound in addition
   to activation so it is populate when needed
 + 387919 throw EOFException on early eof from client on http requests
 + 387943 Catch CNFE when no jstl jars are installed
 + 387953 jstl does not work with jetty-7 in osgi
 + 388072 GZipFilter incorrectly gzips when Accept-Encoding: gzip; q=0
 + 388073 null session id from cookie causes NPE fixed
 + 388079 AbstractHttpConnection. Flush the buffer before shutting output down
   on error condition
 + 388102 Jetty HttpClient memory leaks when sending larger files
 + 388393 WebAppProvider doesn't work alongside OSGi deployer
 + 388502 handle earlyEOF with 500
 + 388652 Do not flush on handle return if request is suspended
 + 388675 Non utf8 encoded query strings not decoded to parameter map using
   queryEncoding
 + 388706 Avoid unnecessary indirection through Charset.name
 + 388895 Update dependencies for jetty-jndi
 + 389390 AnnotationConfiguration is ignored if the metadata-complete attribute
   is present in an override descriptor regardless of the value
 + 389452 if web-fragment metadata-complete==true still scan its related jar if
   there there is a ServletContainerInitializer, ensure webapp restarts work
 + 389686 Fix reference to org.eclipse.jetty.util.log.stderr.LONG system
   property in javadoc for StdErrLog
 + 389956 Bad __context set in WebAppContext.start sequence with respect to ENC
   setup
 + 389965 OPTIONS should allow spaces in comma separated list
 + 390108 Servlet 3.0 API for programmatic login doesn't appear to work
 + 390161 Apply DeferredAuthentication fix to jaspi
 + 390163 Implement ServletRegistration.Dynamic.setServletSecurity
 + 390256 Remove Jetty6 Support
 + 390263 Sec-WebSocket-Extensions from Chrome and Safari badly handled
 + 390503 http-method-omission element not being processed
 + 390560 The method AnnotationParser.getAnnotationHandlers(String) always
   returns a empty collection.
 + 391080 Multipart temp files can be left on disk from Request.getPart and
   getParts
 + 391082 No exception if multipart input stream incomplete
 + 391140 Implement x-webkit-deflate-frame extension as-used by Chrome/Safari
 + 391188 Files written with Request.getPart().write(filename) should not be
   auto-deleted
 + 391483 fix bad javadoc example in shutdown handler
 + 391588 WebSocket Client does not set masking on close frames
 + 391590 WebSocket client needs ability to set requested extensions
 + 391591 WebSocket client should support x-webkit-deflate-frame
 + 391622 Be lenient on RFC6265 restriction on duplicate cookie names in same
   response
 + 391623 Add option to --stop to wait for target jetty to stop
 + JETTY-1515 Include cookies on 304 responses from DefaultServlet
 + JETTY-1532 HTTP headers decoded with platform's default encoding
 + JETTY-1541 fixed different behaviour for single byte writes
 + JETTY-1547 Jetty does not honor web.xml
   web-app/jsp-config/jsp-property-group/default-content-type

jetty-9.0.0.M0 - 21 September 2012
 + 380924 xmlconfiguration <Configure and <New supports named constructors
   including dynamic ordering of parameters
 + 380928 Implement new websocket close code
 + 385448 migrate jetty jmx usage to be annotation based
 + 387928 retire jetty-ajp
 + 389639 set plugin version for jetty-jspc-maven-plugin

jetty-8.1.7.v20120910 - 10 September 2012
 + 388895 Update dependencies for jetty-jndi
 + fix busy logging statement re: sessions

jetty-7.6.7.v20120910 - 10 September 2012
 + 388895 Update dependencies for jetty-jndi
 + fix busy logging statement re: sessions

jetty-8.1.6.v20120903 - 03 September 2012
 + 347130 Empty getResourcePaths due to ZipFileClosedException
 + 367591 Support Env variables in XmlConfiguration
 + 377055 Prevent webapp classloader leaks
 + 379207 backported fixes from jetty-9 to make hierarchy work
 + 379423 Jetty URL Decoding fails for certain international characters
 + 383304 Reset PrintWriter on response recycle
 + 384847 better name
 + 385049 fix issue with pipelined connections when switching protocols
 + 385651 Message 'Address already in use' not specific enough
 + 385925 make SslContextFactory.setProtocols and
   SslContextFactory.setCipherSuites preserve the order of the given parameters
 + 386010 JspRuntimeContext rewraps System.err
 + 386591 add UnixCrypt note to about.html
 + 386714 used deferred auth for form login and error pages
 + 387896 populate session in SessionAuthentication as a valueBound in addition
   to activation so it is populate when needed
 + 387943 Catch CNFE when no jstl jars are installed
 + 387953 jstl does not work with jetty-7 in osgi
 + 388072 GZipFilter incorrectly gzips when Accept-Encoding: gzip; q=0
 + 388073 null session id from cookie causes NPE fixed
 + 388102 Jetty HttpClient memory leaks when sending larger files
 + 388393 WebAppProvider doesn't work alongside OSGi deployer
 + 388502 handle earlyEOF with 500
 + 388652 Do not flush on handle return if request is suspended
 + JETTY-1501 Setting custom error response message changes page title
 + JETTY-1515 Include cookies on 304 responses from DefaultServlet
 + JETTY-1527 handle requests with URIs like http://host  (ie no / )
 + JETTY-1529 Ensure new session that has just been authenticated does not get
   renewed
 + JETTY-1532 HTTP headers decoded with platform's default encoding
 + JETTY-1541 fixed different behaviour for single byte writes

jetty-7.6.6.v20120903 - 03 September 2012
 + 347130 Empty getResourcePaths due to ZipFileClosedException
 + 367591 Support Env variables in XmlConfiguration
 + 377055 Prevent webapp classloader leaks
 + 379207 backported fixes from jetty-9 to make hierarchy work
 + 379423 Jetty URL Decoding fails for certain international characters
 + 383304 Reset PrintWriter on response recycle
 + 384847 better name
 + 385049 fix issue with pipelined connections when switching protocols
 + 385651 Message 'Address already in use' not specific enough
 + 386010 JspRuntimeContext rewraps System.err
 + 386591 add UnixCrypt note to about.html
 + 386714 used deferred auth for form login and error pages
 + 387896 populate session in SessionAuthentication as a valueBound in addition
   to activation so it is populate when needed
 + 387943 Catch CNFE when no jstl jars are installed
 + 387953 jstl does not work with jetty-7 in osgi
 + 388072 GZipFilter incorrectly gzips when Accept-Encoding: gzip; q=0
 + 388073 null session id from cookie causes NPE fixed
 + 388102 Jetty HttpClient memory leaks when sending larger files
 + 388393 WebAppProvider doesn't work alongside OSGi deployer
 + 388502 handle earlyEOF with 500
 + 388652 Do not flush on handle return if request is suspended
 + JETTY-1501 Setting custom error response message changes page title
 + JETTY-1515 Include cookies on 304 responses from DefaultServlet
 + JETTY-1527 handle requests with URIs like http://host  (ie no / )
 + JETTY-1529 Ensure new session that has just been authenticated does not get
   renewed
 + JETTY-1532 HTTP headers decoded with platform's default encoding
 + JETTY-1541 fixed different behaviour for single byte writes
 + 385925 make SslContextFactory.setProtocols and
   SslContextFactory.setCipherSuites preserve the order of the given parameters

jetty-8.1.5.v20120716 - 16 June 2012
 + 376717 Balancer Servlet with round robin support, contribution, added
   missing license
 + 379250 Server is added to shutdown hook twice
 + 380866 maxIdleTime set to 0 after session migration
 + 381399 Unable to stop a jetty instance that has not finished starting
 + 381401 Print log warning when stop attempt made with incorrect STOP.KEY
 + 381402 Make ContextHandler take set of protected directories
 + 381521 set Vary:Accept-Encoding header for content that might be compressed
 + 381639 CrossOriginFilter does not support Access-Control-Expose-Headers
 + 381712 Support all declared servlets that implement
   org.apache.jasper.servlet.JspServlet
 + 381825 leave URI params in forwarded requestURI
 + 381876 Monitor should wait for child to finish before exiting
 + 382343 Jetty XML support for Map is broken
 + 383251 500 for SocketExceptions
 + 383881 WebSocketHandler sets request as handled
 + 384254 revert change to writable when not dispatched
 + 384280 Implement preliminary ServletRegistrations
 + 384847 CrossOriginFilter is not working
 + 384896 JDBCSessionManager fails to load existing sessions on oracle when
   contextPath is /
 + 384980 Jetty client unable to recover from Time outs when connection count
   per address hits max.
 + 385138 add getter for session path and max cookie age that seemed to
   disappear in a merge long ago
 + JETTY-1523 It is imposible to map servlet to "/" using
   WebApplicationInitializer
 + JETTY-1525 Show handle status in response debug message
 + JETTY-1530 refine search control on ldap login module

jetty-7.6.5.v20120716 - 16 July 2012
 + 376717 Balancer Servlet with round robin support, contribution, added
   missing license
 + 379250 Server is added to shutdown hook twice
 + 380866 maxIdleTime set to 0 after session migration
 + 381399 Unable to stop a jetty instance that has not finished starting
 + 381401 Print log warning when stop attempt made with incorrect STOP.KEY
 + 381402 Make ContextHandler take set of protected directories
 + 381521 set Vary:Accept-Encoding header for content that might be compressed
 + 381639 CrossOriginFilter does not support Access-Control-Expose-Headers
 + 381712 Support all declared servlets that implement
   org.apache.jasper.servlet.JspServlet
 + 381825 leave URI params in forwarded requestURI
 + 381876 Monitor should wait for child to finish before exiting
 + 382343 Jetty XML support for Map is broken
 + 383251 500 for SocketExceptions
 + 383881 WebSocketHandler sets request as handled
 + 384254 revert change to writable when not dispatched
 + 384847 CrossOriginFilter is not working
 + 384896 JDBCSessionManager fails to load existing sessions on oracle when
   contextPath is /
 + 384980 Jetty client unable to recover from Time outs when connection count
   per address hits max.
 + JETTY-1525 Show handle status in response debug message
 + JETTY-1530 refine search control on ldap login module

jetty-8.1.4.v20120524 - 24 May 2012
 + 367608 ignore the aysncrequestreadtest as it is known to fail and is waiting
   for a fix
 + 371853 Support bundleentry: protocol for webapp embedded as directory in
   osgi bundle
 + 373620 Add ch.qos.logback.access.jetty to the Import-Package for
   jetty-osgi-boot-logback bundle
 + 376152 apply context resources recursively
 + 376801 Make JAAS login modules useable without jetty infrastructure
 + 377323 Request#getParts() throws ServletException when it should be throwing
   IllegalStateException
 + 377391 Manifest updates to jetty-osgi-boot-logback
 + 377492 NPE if jsp taglibs bundle not deployed
 + 377550 set charset when content type is set
 + 377587 ConnectHandler write will block on partial write
 + 377610 New session not timed out if an old session is invalidated in scope
   of same request
 + 377709 Support for RequestParameterCallback missing
 + 378242 Re-extract war on restart if incomplete extraction
 + 378273 Remove default Bundle-Localization header
 + 378487 Null out contextPath on Request.recycle
 + 379015 Use factored jetty xml config files for defaults
 + 379046 avoid closing idle connections from selector thread
 + 379089 DefaultServlet ignores its resourceBase and uses context's
   ResourceCollection when listing diretories
 + 379194 ProxyServlet enhancement to enable easy creation of alternative
   HttpClient implementations
 + 379909 FormAuthenticator Rembers only the URL of first Request before
   authentication
 + 380034 last modified times taken from JarEntry for JarFile resources
 + 380212 Clear buffer if parsing fails due to full buffer
 + 380222 JettyPolicyRuntimeTest failure

jetty-7.6.4.v20120524 - 24 May 2012
 + 367608 ignore the aysncrequestreadtest as it is known to fail and is waiting
   for a fix
 + 371853 Support bundleentry: protocol for webapp embedded as directory in
   osgi bundle
 + 373620 Add ch.qos.logback.access.jetty to the Import-Package for
   jetty-osgi-boot-logback bundle
 + 376152 apply context resources recursively
 + 376801 Make JAAS login modules useable without jetty infrastructure
 + 377391 Manifest updates to jetty-osgi-boot-logback
 + 377492 NPE when deploying a Web Application Bundle with unresolved
   Require-TldBundle
 + 377550 set charset when content type is set
 + 377587 ConnectHandler write will block on partial write
 + 377610 New session not timed out if an old session is invalidated in scope
   of same request
 + 377709 Support for RequestParameterCallback missing
 + 378242 Re-extract war on restart if incomplete extraction
 + 378273 Remove default Bundle-Localization header
 + 378487 Null out contextPath on Request.recycle
 + 379015 Use factored jetty xml config files for defaults
 + 379046 avoid closing idle connections from selector thread
 + 379089 DefaultServlet ignores its resourceBase and uses context's
   ResourceCollection when listing diretories
 + 379194 ProxyServlet enhancement to enable easy creation of alternative
   HttpClient implementations
 + 379909 FormAuthenticator Rembers only the URL of first Request before
   authentication
 + 380034 last modified times taken from JarEntry for JarFile resources
 + 380212 Clear buffer if parsing fails due to full buffer
 + 380222 JettyPolicyRuntimeTest failure

jetty-8.1.3.v20120416 - 16 April 2012
 + 349110 MultiPartFilter records the content-type in request params
 + 367172 Remove detection for slf4j NOPLogger
 + 372678 Embedded Examples need updates for new LoginService requirement
 + 373269 Make ServletHandler.notFound() method impl do nothing - override to
   send back 404.
 + 373421 address potential race condition related to the nonce queue removing
   the same nonce twice
 + 373952 bind called too frequently on refresh
 + 374018 correctly handle requestperminuted underflow
 + 374152 jetty-all-server MANIFEST contains wrong import:
   javax.servlet.annotation;version="[2.6,3)"
 + 374252 SslConnection.onClose() does not forward to nested connection
 + 374258 SPDY leaks SSLEngines. Made the test more reliable
 + 374367 NPE in QueuedThreadPool.dump() with early java6 jvms
 + 374475 Response.sendRedirect does not encode UTF-8 characters properly
 + 374881 Set copyWebInf to false by default
 + 374891 enhancement to how ProxyServlet determines the proxy target
 + 375009 Filter initialization error will throw MultiException
 + 375083 Flow control should take in account window size changes from
   concurrent SETTINGS
 + 375096 If starting a server instance fails in osgi it is cleaned up
 + 375490 NPE with --help on command line
 + 375509 Stalled stream stalls other streams or session control frames. Now
   using a "death pill" instead of a boolean in order to avoid race conditions
   where DataInfos were read from the queue (but the boolean not updated yet),
   and viceversa.
 + 375594 fixed SSL tests so they are not order dependent
 + 375709 Ensure resolveTempDirectory failure does not deadlock; improve error
   message
 + 375906 Part.getHeader method not case insensitive
 + 375970 HttpServletRequest.getRemoteAddr() returns null when HTTP is over
   SPDY.
 + 376201 HalfClosed state not handled properly. Addendum to restore previous
   behavior, where a closed stream was also half closed.
 + 376324 <max-file-size> is not respected in <multipart-config>
 + JETTY-1495 Ensure dynamic servlet addition does not cause servlets to be
   inited.
 + JETTY-1500 form parameters from multipart request not available via
   request.getParameter
 + JETTY-1504 HttpServletResponseWrapper ignored when using asyncContext?

jetty-7.6.3.v20120416 - 16 April 2012
 + 367172 Remove detection for slf4j NOPLogger
 + 373269 Make ServletHandler.notFound() method impl do nothing - override to
   send back 404.
 + 373421 address potential race condition related to the nonce queue removing
   the same nonce twice
 + 373952 bind called too frequently on refresh
 + 374018 correctly handle requestperminuted underflow
 + 374252 SslConnection.onClose() does not forward to nested connection
 + 374258 SPDY leaks SSLEngines. Made the test more reliable
 + 374367 NPE in QueuedThreadPool.dump() with early java6 jvms
 + 374475 Response.sendRedirect does not encode UTF-8 characters properly
 + 374881 Set copyWebInf to false by default
 + 374891 enhancement to how ProxyServlet determines the proxy target
 + 375009 Filter initialization error will throw MultiException
 + 375083 Flow control should take in account window size changes from
   concurrent SETTINGS
 + 375096 If starting a server instance fails in osgi it is cleaned up
 + 375490 NPE with --help on command line
 + 375509 Stalled stream stalls other streams or session control frames. Now
   using a "death pill" instead of a boolean in order to avoid race conditions
   where DataInfos were read from the queue (but the boolean not updated yet),
   and viceversa.
 + 375594 fixed SSL tests so they are not order dependent
 + 375709 Ensure resolveTempDirectory failure does not deadlock; improve error
   message
 + 375970 HttpServletRequest.getRemoteAddr() returns null when HTTP is over
   SPDY.
 + 376201 HalfClosed state not handled properly. Addendum to restore previous
   behavior, where a closed stream was also half closed.
 + JETTY-1504 HttpServletResponseWrapper ignored when using asyncContext?

jetty-8.1.2.v20120308 - 08 March 2012
 + 370387 SafariWebsocketDraft0Test failure during build
 + 371168 Update ClientCrossContextSessionTest
 + 372093 handle quotes in Require-Bundle manifest string
 + 372457 Big response + slow clients + pipelined requests cause Jetty spinning
   and eventually closing connections. Added a TODO for a method renaming that
   will happen in the next major release (to avoid break implementers).
 + 372487 JDBCSessionManager does not work with Oracle
 + 372806 Command line should accept relative paths for xml config files
 + 373037 jetty.server.Response.setContentLength(int) should not close a Writer
   when length=0
 + 373162 add improved implementation for getParameterMap(), needs a test
   though and the existing setup doesn't seem like it would easily support the
   needed test so need to do that still
 + 373306 Set default user agent extraction pattern for UserAgentFilter
 + 373567 cert validation issue with ocsp and crldp always being enabled when
   validating turned on fixed
 + 373603 NullPointer in WebServletAnnotation
 + JETTY-1409 GzipFilter will double-compress application/x-gzip content
 + JETTY-1489 WebAppProvider attempts to deploy .svn folder
 + JETTY-1494

jetty-7.6.2.v20120308 - 08 March 2012
 + 370387 SafariWebsocketDraft0Test failure during build
 + 371168 Update ClientCrossContextSessionTest
 + 372093 handle quotes in Require-Bundle manifest string
 + 372457 Big response + slow clients + pipelined requests cause Jetty spinning
   and eventually closing connections. Added a TODO for a method renaming that
   will happen in the next major release (to avoid break implementers).
 + 372487 JDBCSessionManager does not work with Oracle
 + 372806 Command line should accept relative paths for xml config files
 + 373037 jetty.server.Response.setContentLength(int) should not close a Writer
   when length=0
 + 373162 add improved implementation for getParameterMap(), needs a test
   though and the existing setup doesn't seem like it would easily support the
   needed test so need to do that still
 + 373306 Set default user agent extraction pattern for UserAgentFilter
 + 373567 cert validation issue with ocsp and crldp always being enabled when
   validating turned on fixed
 + JETTY-1409 GzipFilter will double-compress application/x-gzip content
 + JETTY-1489 WebAppProvider attempts to deploy .svn folder
 + JETTY-1494

jetty-8.1.1.v20120215 - 15 February 2012
 + 369121 simplified test
 + 370120 jvm arguments added via start.ini and --exec are missing spaces
 + 370137 SslContextFactory does not respect order for
   [included|excluded]Protocols() and [included|excluded]CipherSuites().
 + 370368 resolve stack overflow in mongo db session manager
 + 370386 Remove META-INF from jetty distro
 + 371040 nosqlsession needs to call correct super contructor for new sessions
 + 371041 valid was not being set to new mongo db sessions, and the call to
   mongodb api was wrong in isIdInUse
 + 371162 NPE protection for nested security handlers
 + JETTY-1484 Add option for HashSessionManager to delete session files if it
   can't restore them

jetty-7.6.1.v20120215 - 15 February 2012
 + 369121 simplified test
 + 370120 jvm arguments added via start.ini and --exec are missing spaces
 + 370137 SslContextFactory does not respect order for
   [included|excluded]Protocols() and [included|excluded]CipherSuites().
 + 370368 resolve stack overflow in mongo db session manager
 + 370386 Remove META-INF from jetty distro
 + 371040 nosqlsession needs to call correct super contructor for new sessions
 + 371041 valid was not being set to new mongo db sessions, and the call to
   mongodb api was wrong in isIdInUse
 + 371162 NPE protection for nested security handlers
 + JETTY-1484 Add option for HashSessionManager to delete session files if it
   can't restore them

jetty-8.1.0.v20120127 - 27 January 2012
 + 368773 allow authentication to be set by non securityHandler handlers
 + 368992 avoid update key while flushing during a write
 + 369216 turned off the shared resource cache
 + 369349 replace quotes with a space escape method

jetty-7.6.0.v20120127 - 27 January 2012
 + 368773 allow authentication to be set by non securityHandler handlers
 + 368992 avoid update key while flushing during a write
 + 369216 turned off the shared resource cache
 + 369349 replace quotes with a space escape method

jetty-8.1.0.RC5 - 20 January 2012
 + 359329 Prevent reinvocation of LoginModule.login with jaspi for already
   authed user
 + 368632 Remove superfluous removal of org.apache.catalina.jsp_file
 + 368633 fixed configure.dtd resource mappings
 + 368635 moved lifecycle state reporting from toString to dump
 + 368773 process data constraints without realm
 + 368787 always set token view to new header buffers in httpparser
 + 368821 improved test harness
 + 368920 JettyAwareLogger always formats the arguments
 + 368948 POM for jetty-jndi references unknown version for javax.activation
 + 368992 NPE in HttpGenerator.prepareBuffers() test case
 + JETTY-1475 made output state fields volatile to provide memory barrier for
   non dispatched thread IO

jetty-7.6.0.RC5 - 20 January 2012
 + 359329 Prevent reinvocation of LoginModule.login with jaspi for already
   authed user
 + 368632 Remove superfluous removal of org.apache.catalina.jsp_file
 + 368633 fixed configure.dtd resource mappings
 + 368635 moved lifecycle state reporting from toString to dump
 + 368773 process data constraints without realm
 + 368787 always set token view to new header buffers in httpparser
 + 368821 improved test harness
 + 368920 JettyAwareLogger always formats the arguments
 + 368948 POM for jetty-jndi references unknown version for javax.activation
 + 368992 avoid non-blocking flush when writing to avoid setting !_writable
   without _writeblocked
 + JETTY-1475 made output state fields volatile to provide memory barrier for
   non dispatched thread IO

jetty-8.1.0.RC4 - 13 January 2012
 + 365048 jetty Http client does not send proxy authentication when requesting
   a Https-resource through a web-proxy.
 + 366774 removed XSS vulnerbility
 + 367099 Upgrade jetty-websocket for RFC 6455 - Addendum
 + 367433 added tests to investigate
 + 367435 improved D00 test harness
 + 367485 HttpExchange canceled before response do not release connection
 + 367502 WebSocket connections should be closed when application context is
   stopped.
 + 367548 jetty-osgi-boot must not import the nested package twice
 + 367591 corrected configuration.xml version to 7.6
 + 367635 Added support for start.d directory
 + 367638 limit number of form parameters to avoid DOS
 + 367716 simplified idleTimeout logic
 + 368035 WebSocketClientFactory does not invoke super.doStop()
 + 368060 do not encode sendRedirect URLs
 + 368112 NPE on <jsp-config><taglib> element parsing web.xml
 + 368113 Support servlet mapping to ""
 + 368114 Protect against non-Strings in System properties for Log
 + 368189 WebSocketClientFactory should not manage external thread pool. 368240
   - Improve AggregateLifeCycle handling of shared lifecycles
 + 368215 Remove debug from jaspi
 + 368240 Better handling of locally created ThreadPool. Forgot to null out
   field.
 + 368291 Change warning to info for NoSuchFieldException on
   BeanELResolver.properties
 + JETTY-1467 close half closed when idle

jetty-7.6.0.RC4 - 13 January 2012
 + 365048 jetty Http client does not send proxy authentication when requesting
   a Https-resource through a web-proxy.
 + 366774 removed XSS vulnerbility
 + 367099 Upgrade jetty-websocket for RFC 6455 - Addendum
 + 367716 simplified maxIdleTime logic
 + 368035 WebSocketClientFactory does not invoke super.doStop()
 + 368060 do not encode sendRedirect URLs
 + 368114 Protect against non-Strings in System properties for Log
 + 368189 WebSocketClientFactory should not manage external thread pool
 + 368215 Remove debug from jaspi
 + 368240 Improve AggregateLifeCycle handling of shared lifecycles
 + 368291 Change warning to info for NoSuchFieldException on
   BeanELResolver.properties

jetty-8.1.0.RC2 - 22 December 2011
 + 359329 jetty-jaspi must exports its packages. jetty-plus must import
   javax.security
 + 364638 HttpParser closes if data received while seeking EOF. Tests fixed to
   cope
 + 364921 Made test less time sensitive
 + 364936 use Resource for opening URL streams
 + 365267 NullPointerException in bad Address
 + 365375 ResourceHandler should be a HandlerWrapper
 + 365750 Support WebSocket over SSL, aka wss://
 + 365932 Produce jetty-websocket aggregate jar for android use
 + 365947 Set headers for Auth failure and retry in http-spi
 + 366316 Superfluous printStackTrace on 404
 + 366342 Dont persist DosFilter trackers in http session
 + 366730 pass the time idle to onIdleExpire
 + 367048 test harness for guard on suspended requests
 + 367175 SSL 100% CPU spin in case of blocked write and RST
 + 367219 WebSocketClient.open() fails when URI uses default ports
 + 367383 jsp-config element must be returned for
   ServletContext.getJspConfigDescriptor
 + JETTY-1460 suppress PrintWriter exceptions
 + JETTY-1463 websocket D0 parser should return progress even if no fill done
 + JETTY-1465 NPE in ContextHandler.toString

jetty-7.6.0.RC3 - 05 January 2012
 + 367433 added tests to investigate
 + 367435 improved D00 test harness
 + 367485 HttpExchange canceled before response do not release connection
 + 367502 WebSocket connections should be closed when application context is
   stopped.
 + 367591 corrected configuration.xml version to 7.6
 + 367635 Added support for start.d directory
 + 367638 limit number of form parameters to avoid DOS
 + JETTY-1467 close half closed when idle

jetty-7.6.0.RC2 - 22 December 2011
 + 364638 HttpParser closes if data received while seeking EOF. Tests fixed to
   cope
 + 364921 Made test less time sensitive for ssl
 + 364936 use Resource for opening URL streams
 + 365267 NullPointerException in bad Address
 + 365375 ResourceHandler should be a HandlerWrapper
 + 365750 Support WebSocket over SSL, aka wss://
 + 365932 Produce jetty-websocket aggregate jar for android use
 + 365947 Set headers for Auth failure and retry in http-spi
 + 366316 Superfluous printStackTrace on 404
 + 366342 Dont persist DosFilter trackers in http session
 + 366730 pass the time idle to onIdleExpire
 + 367048 test harness for guard on suspended requests
 + 367175 SSL 100% CPU spin in case of blocked write and RST
 + 367219 WebSocketClient.open() fails when URI uses default ports
 + JETTY-1460 suppress PrintWriter exceptions
 + JETTY-1463 websocket D0 parser should return progress even if no fill done
 + JETTY-1465 NPE in ContextHandler.toString

jetty-8.1.0.RC1 - 06 December 2011
 + 360245 The version of the javax.servlet packages to import is 2.6 instead of
   3.0
 + 365370 ServletHandler can fall through to nested handler

jetty-8.1.0.RC0 - 30 November 2011
 + 352565 cookie httponly flag ignored
 + 353285 ServletSecurity annotation ignored
 + 357163 jetty 8 ought to proxy jetty8 javadocs
 + 357209 JSP tag listeners not called
 + 360051 SocketConnectionTest.testServerClosedConnection is excluded
 + 361135 Allow session cookies to NEVER be marked as secure, even on HTTPS
   requests.
 + 362249 update shell scripts to jetty8
 + 363878 Add ecj compiler to jetty-8 for jsp
 + 364283 can't parse the servlet multipart-config for the web.xml
 + 364430 Support web.xml enabled state for servlets

jetty-7.6.0.RC5 - 20 January 2012
 + 359329 Prevent reinvocation of LoginModule.login with jaspi for already
   authed user
 + 368632 Remove superfluous removal of org.apache.catalina.jsp_file
 + 368633 fixed configure.dtd resource mappings
 + 368635 moved lifecycle state reporting from toString to dump
 + 368773 process data constraints without realm
 + 368787 always set token view to new header buffers in httpparser
 + 368821 improved test harness
 + 368920 JettyAwareLogger always formats the arguments
 + 368948 POM for jetty-jndi references unknown version for javax.activation
 + 368992 avoid non-blocking flush when writing to avoid setting !_writable
   without _writeblocked
 + JETTY-1475 made output state fields volatile to provide memory barrier for
   non dispatched thread IO

jetty-7.6.0.RC4 - 13 January 2012
 + 365048 jetty Http client does not send proxy authentication when requesting
   a Https-resource through a web-proxy.
 + 366774 removed XSS vulnerbility
 + 367099 Upgrade jetty-websocket for RFC 6455 - Addendum
 + 367716 simplified idleTimeout logic
 + 368035 WebSocketClientFactory does not invoke super.doStop()
 + 368060 do not encode sendRedirect URLs
 + 368114 Protect against non-Strings in System properties for Log
 + 368189 WebSocketClientFactory should not manage external thread pool
 + 368215 Remove debug from jaspi
 + 368240 Improve AggregateLifeCycle handling of shared lifecycles
 + 368291 Change warning to info for NoSuchFieldException on
   BeanELResolver.properties

jetty-7.6.0.RC3 - 05 January 2012
 + 367433 added tests to investigate
 + 367435 improved D00 test harness
 + 367485 HttpExchange canceled before response do not release connection
 + 367502 WebSocket connections should be closed when application context is
   stopped.
 + 367591 corrected configuration.xml version to 7.6
 + 367635 Added support for start.d directory
 + 367638 limit number of form parameters to avoid DOS
 + JETTY-1467 close half closed when idle

jetty-7.6.0.RC2 - 22 December 2011
 + 364638 HttpParser closes if data received while seeking EOF. Tests fixed to
   cope
 + 364921 Made test less time sensitive for ssl
 + 364936 use Resource for opening URL streams
 + 365267 NullPointerException in bad Address
 + 365375 ResourceHandler should be a HandlerWrapper
 + 365750 Support WebSocket over SSL, aka wss://
 + 365932 Produce jetty-websocket aggregate jar for android use
 + 365947 Set headers for Auth failure and retry in http-spi
 + 366316 Superfluous printStackTrace on 404
 + 366342 Dont persist DosFilter trackers in http session
 + 366730 pass the time idle to onIdleExpire
 + 367048 test harness for guard on suspended requests
 + 367175 SSL 100% CPU spin in case of blocked write and RST
 + 367219 WebSocketClient.open() fails when URI uses default ports
 + JETTY-1460 suppress PrintWriter exceptions
 + JETTY-1463 websocket D0 parser should return progress even if no fill done
 + JETTY-1465 NPE in ContextHandler.toString

jetty-7.6.0.RC1 - 04 December 2011
 + 352565 cookie httponly flag ignored
 + 353285 ServletSecurity annotation ignored
 + 357163 jetty 8 ought to proxy jetty8 javadocs
 + 357209 JSP tag listeners not called
 + 360051 SocketConnectionTest.testServerClosedConnection is excluded
 + 361135 Allow session cookies to NEVER be marked as secure, even on HTTPS
   requests.
 + 362249 update shell scripts to jetty8
 + 363878 Add ecj compiler to jetty-8 for jsp
 + 364283 can't parse the servlet multipart-config for the web.xml
 + 364430 Support web.xml enabled state for servlets
 + 365370 ServletHandler can fall through to nested handler

jetty-7.6.0.RC0 - 29 November 2011
 + 349110 fixed bypass chunk handling
 + 360546 handle set count exceeding max integer
 + 362111 StdErrLog.isDebugEnabled() returns true too often
 + 362113 Improve Test Coverage of org.eclipse.jetty.util.log classes
 + 362407 setTrustStore(Resource) -> setTrustStoreResource(R)
 + 362447 add setMaxNonceAge() to DigestAuthenticator
 + 362468 NPE at line org.eclipse.jetty.io.BufferUtil.putHexInt
 + 362614 NPE in accepting connection
 + 362626 IllegalStateException thrown when SslContextFactory preconfigured
   with SSLContext
 + 362696 expand virtual host configuration options to ContextHandler and add
   associated test case for new behavior
 + 362742 improved UTF8 exception reason
 + 363124 improved websocket close handling
 + 363381 Throw IllegalStateException if Request uri is null on getServerName
 + 363408 GzipFilter should not attempt to compress HTTP status 204
 + 363488 ShutdownHandler use stopper thread
 + 363718 Setting java.rmi.server.hostname in jetty-jmx.xml
 + 363757 partial fix
 + 363785 StdErrLog must use system-dependent EOL
 + 363943 ignore null attribute values
 + 363993 EOFException parsing HEAD response in HttpTester
 + 364638 SCEP does idle timestamp checking. New setCheckForIdle method
   controls onIdleExpired callback. 364921 a second onIdleExpired callback will
   result in close rather than a shutdown output.
 + 364657 Support HTTP only cookies from standard API
 + JETTY-1442 add _hostHeader setter for ProxyRule
 + Refactored NIO layer for better half close handling

jetty-8.0.4.v20111024 - 24 October 2011
 + 358263 JDBCSessionIdManager add setDatasource(DataSource) method
 + 358649 Replace existing StdErrLog system properties for DEBUG/IGNORED with
   LEVEL instead.
 + 360836 Accept parameters with bad UTF-8. Use replacement character
 + 360912 CrossOriginFilter does not send Access-Control-Allow-Origin on
   responses. 355103 Make allowCredentials default to true in
   CrossOriginFilter.
 + 360938 Connections closed after a while
 + 361135 secure cookies for sessions
 + 361319 Log initialization does not catch correct exceptions on all jvms
 + 361325 359292 Allow KeyStore to be set
 + 361456 release timer task on connection failed
 + 361655 ExecutorThreadPool.isLowOnThreads() returns wrong value
 + JETTY-1444 start threadpool before selector manager

jetty-7.5.4.v20111024 - 24 October 2011
 + 358263 JDBCSessionIdManager add setDatasource(DataSource) method
 + 358649 Replace existing StdErrLog system properties for DEBUG/IGNORED with
   LEVEL instead.
 + 360836 Accept parameters with bad UTF-8. Use replacement character
 + 360912 CrossOriginFilter does not send Access-Control-Allow-Origin on
   responses. 355103 Make allowCredentials default to true in
   CrossOriginFilter.
 + 360938 Connections closed after a while
 + 361319 Log initialization does not catch correct exceptions on all jvms
 + 361325 359292 Allow KeyStore to be set
 + 361456 release timer task on connection failed
 + 361655 ExecutorThreadPool.isLowOnThreads() returns wrong value
 + JETTY-1444 start threadpool before selector manager

jetty-8.0.3.v20111011 - 11 October 2011
 + 348978 migrate jetty-http-spi
 + 358649 StdErrLog system properties for package/class logging LEVEL

jetty-8.0.2.v20111006 - 06 October 2011
 + 336443 add missing comma in DigestAuthenticator string
 + 342161 ScannerTest fails intermittently on Mac OS X
 + 346419 testing HttpClient FDs
 + 353267 Request._parameters initialization bug
 + 353509 jetty-client unit tests are running too long
 + 353627 Basic Auth checks that Basic method has been send
 + 356144 Allow SelectorManager thread priority to be set
 + 356274 Start SSL socket factory in call to open()
 + 357163 jetty 8 ought to proxy jetty8 javadocs
 + 357178 websockets draft 14 support
 + 357188 Send content buffer directly
 + 357209 JSP tag listeners not called
 + 357216 Logging via Log4J does not expand braces in format strings
 + 357240 more half close refinements
 + 357338 remove debug
 + 357672 resolve issue with serializing pojos with mongodb session manager
   thanks to john simone for the discovery and fix
 + 357959 Include javadoc in distribution
 + 358027 NullPointerException in ResourceHandler with jetty-stylesheet.css
 + 358035 idle time only active if > 0
 + 358147 Add catch for UnknownHostException to fix leaky file descriptor in
   client
 + 358164 Dispatch from servlet to handler
 + 358263 add method for osgi users to register a driver as Class.forName does
   not work for them
 + 358649 StdErrLog system properties for package/class logging LEVEL
 + 358674 Still allows sslv3 for now
 + 358687 Updated jsp does not scan for system tlds Fixed pattern
 + 358784 JSP broken on Java 1.5
 + 358925 bit more javadoc on usage
 + 358959 File descriptor leak with UnresolvedAddressException
 + 359309 adjust previous test for servletPath to include pathInfo
 + 359673 updated websocket version handling
 + 359675 Principal != String, fix for issue in property file login manager
 + 360051 SocketConnectionTest.testServerClosedConnection is excluded
 + 360066 jsps referenced in web.xml <jsp-file> elements do not compile
 + JETTY-1130 Access Sessions from HashSessionIdManager
 + JETTY-1277 Fixed sendRedirect encoding of relative locations
 + JETTY-1322 idle sweeper checks for closed endp
 + JETTY-1377 extra logging for busy selector
 + JETTY-1378 new sys property for the latest jsp-impl to force the use of the
   JDTCompiler when running in OSGi.
 + JETTY-1414 applied to PropertyUserStore
 + JETTY-1415 Start/Stop Server and Client only once in test, code format
 + JETTY-1420 Set Host header for new request in RedirectListener
 + JETTY-1421 Implement RedirectListener.onException,onConnectionFailed
 + JETTY-1423 force connection to be closed returned
 + JETTY-1430 local JNDI contexts don't carry environment
 + JETTY-1434 Add a jsp that exercises jstl
 + JETTY-1439 space in directory installation path causes classloader problem

jetty-7.5.3.v20111011 - 11 October 2011
 + 348978 migrate jetty-http-spi
 + 358649 StdErrLog system properties for package/class logging LEVEL

jetty-7.5.2.v20111006 - 06 October 2011
 + 336443 check nonce count is increasing
 + 342161 ScannerTest fails intermittently on Mac OS X
 + 346419 testing HttpClient FDs
 + 353267 Request._parameters initialization bug
 + 353509 jetty-client unit tests are running too long
 + 353627 Basic Auth checks that Basic method has been send
 + 356144 Allow SelectorManager thread priority to be set
 + 356274 Start SSL socket factory in call to open()
 + 357178 websockets draft 14 support
 + 357188 Send content buffer directly
 + 357209 JSP tag listeners not called
 + 357216 Logging via Log4J does not expand braces in format strings
 + 357240 more half close refinements
 + 357338 remove debug
 + 357672 resolve issue with serializing pojos with mongodb session manager
   thanks to john simone for the discovery and fix
 + 357959 Include javadoc in distribution
 + 358027 NullPointerException in ResourceHandler with jetty-stylesheet.css
 + 358035 idle time only active if > 0
 + 358147 Add catch for UnknownHostException to fix leaky file descriptor in
   client
 + 358164 Dispatch from servlet to handler
 + 358263 add method for osgi users to register a driver as Class.forName does
   not work for them
 + 358649 StdErrLog system properties for package/class logging LEVEL
 + 358674 Still allows sslv3 for now
 + 358687 Updated jsp does not scan for system tlds Fixed pattern
 + 358784 JSP broken on Java 1.5
 + 358925 bit more javadoc on usage
 + 358959 File descriptor leak with UnresolvedAddressException
 + 359309 adjust previous test for servletPath to include pathInfo
 + 359673 updated websocket version handling
 + 359675 Principal != String, fix for issue in property file login manager
 + 360051 SocketConnectionTest.testServerClosedConnection is excluded
 + 360066 jsps referenced in web.xml <jsp-file> elements do not compile
 + JETTY-1130 Access Sessions from HashSessionIdManager
 + JETTY-1277 Fixed sendRedirect encoding of relative locations
 + JETTY-1322 idle sweeper checks for closed endp
 + JETTY-1377 extra logging for busy selector
 + JETTY-1378 new sys property for the latest jsp-impl to force the use of the
   JDTCompiler when running in OSGi.
 + JETTY-1414 applied to PropertyUserStore
 + JETTY-1415 Start/Stop Server and Client only once in test, code format
 + JETTY-1420 Set Host header for new request in RedirectListener
 + JETTY-1421 Implement RedirectListener.onException,onConnectionFailed
 + JETTY-1423 force connection to be closed returned
 + JETTY-1430 local JNDI contexts don't carry environment
 + JETTY-1434 Add a jsp that exercises jstl
 + JETTY-1439 space in directory installation path causes classloader problem

jetty-8.0.1.v20110908 - 08 September 2011
 + 350634 Added Resource.newResource(File)
 + 356190 fix monodb tests  for changed test api
 + 356428 removed timed waits from test
 + 356693 reduce visibility to webapp of websocket implementations
 + 356695 jetty server jars are provided for websockets
 + 356726 Instead of the sessionDestroyed called sessionCreated after
   invalidate session
 + 356751 Add null protection to ServletContextHandler.doStop
 + 356823 correctly decode close codes.  Send not utf-8 close code
 + 357058 Acceptor thread blocking

jetty-7.5.1.v20110908 - 08 September 2011
 + 350634 Added Resource.newResource(File)
 + 356190 fix monodb tests  for changed test api
 + 356428 removed timed waits from test
 + 356693 reduce visibility to webapp of websocket implementations
 + 356695 jetty server jars are provided for websockets
 + 356726 Instead of the sessionDestroyed called sessionCreated after
   invalidate session
 + 356751 Add null protection to ServletContextHandler.doStop
 + 356823 correctly decode close codes.  Send not utf-8 close code
 + 357058 Acceptor thread blocking

jetty-8.0.0.v20110901 - 01 September 2011
 + 352565 cookie httponly flag ignored
 + 353073 better warnings
 + 353285 ServletSecurity annotation ignored
 + 356421 Upgraded websocket to draft 13 support

jetty-7.5.0.v20110901 - 01 September 2011
 + 353073 better warnings
 + 356421 Upgraded websocket to draft 13 support

jetty-7.5.0.RC2 - 30 August 2011
 + 293739 Hide stacks in named log testing. Various other minor log cleanups in
   output.
 + 352188 TestClient correctly processes --host option in jetty-websocket
 + 352222 Moved JmxMonitor functionality from Codehaus
 + 353014 TimeoutExchangeTest run time reduced
 + 353073 deprecated non factory method for websocket clients
 + 353192 Better warning for classes of wrong type
 + 353623 Added new methods to HttpExchange
 + 353624 HttpURI accepts java.net.URI object in constructor
 + 354080 ServletContextHandler allows to replace any subordinate handler when
   restarted
 + 355478 set public to HashedSession, looks like honest mistake and not by
   design to be this way
 + 355854 remove automatic conversion in favor of issuing a warning for
   jetty-web.xml that can't be processed
 + 356128 Moved integration tests from jetty-monitor to test-integration module
 + 356137 Upgrade to jsp implementation version 2.1.3-b10
 + 356144 added SelectorManager.setSelectorPriorityDelta(int)
 + JETTY-1410 handle 1xx in similar fashion to 401s and 302s

jetty-7.5.0.RC1 - 19 August 2011
 + 276670 SLF4J loggers show correct location information
 + 335001 Eliminate expected exceptions from log when running in JBoss
 + 355103 Make allowCredentials default to true in CrossOriginFilter
 + 355162 Allow creating an empty resource collection
 + JETTY-1410 HTTP client handles CONTINUE 100 response correctly
 + JETTY-1414 HashLoginService doesn't refresh realm if specified config
   filename is not an absolute platform specific value

jetty-8.0.0.RC0 - 16 August 2011
 + 352565 cookie httponly flag ignored
 + 353285 ServletSecurity annotation ignored
 + Enable annotations by default
 + Merge from jetty-7.4.3

jetty-8.0.0.M3 - 27 May 2011
 + 324505 Implement API login
 + 335500 request.getParts() throws a NullPointerException
 + 343472 isUserInRole does not prevent subsequent login call
 + 346180 jsp-2.2 support
 + Updated to jetty-7.4.2.v20110526

jetty-7.5.0.RC0 - 15 August 2011
 + 298502 Handle 200 Connect responses with no content-length
 + 347484 / - > ${/} in some paths in grant codebases
 + 349005 add javadoc detailing the convenience hack of removing leading /'s
 + 351516 Refactored sessions to better support nosql session managers
 + 351576 Do not use deprecated method File.toURL()
 + 352046 Need try/catch around features set in XmlParser
 + 352133 Generally resolve java 1.5isms
 + 352176 xml parsing on startElement should be more flexible on using qName or
   localName
 + 352421 HttpURI paths beginning with '.'
 + 352684 Implemented spinning thread analyzer
 + 352786 GzipFilter fails to pass parameters to GzipResponseWrapper
 + 352999 ExpireTest running too long
 + 353073 WebSocketClient
 + 353095 maven-jetty-plugin: PermGen leak due to javax.el.BeanELResolver
 + 353165 addJars can follow symbolic link jar files
 + 353210 Bundle-Version in o.e.j.o.boot.logback fix
 + 353465 JAASLoginService ignores callbackHandlerClass
 + 353563 HttpDestinationQueueTest too slow
 + 353862 Improve performance of QuotedStringTokenizer.quote()
 + 354014 Content-Length is passed to wrapped response in GZipFilter
 + 354204 Charset encodings property file not used
 + 354397 RewriteRegexRule handles special characters in regex group
 + 354466 Typo in example config of jetty-plus.xml

jetty-7.4.5.v20110725 - 25 July 2011
 + 347484 / - > ${/} in some paths in grant codebases
 + 352133 resolve some 1.5isms
 + 352421 HttpURI paths beginning with '.'
 + 352786 GzipFilter fails to pass parameters to GzipResponseWrapper

jetty-7.4.4.v20110707 - 07 July 2011
 + 308851 Converted all jetty-client module tests to JUnit 4
 + 345268 JDBCSessionManager does not work with maxInactiveInterval = -1
 + 350397 SelectChannelConnector does not shutdown gracefully
 + 350634 Reverted FileResource constructor changes
 + 351039 Forward dispatch should retain locale
 + 351199 HttpServletResponse.encodeURL() wrongly encodes an url without path
   when cookies are disabled
 + JETTY-1153 Default charset/encoding of HTTP POST requests
 + JETTY-1380 Jetty Rewrite example does not work in Hightide

jetty-7.4.3.v20110701 - 01 July 2011
 + 295832 ProxyServlet more extensible and configurable
 + 302566 GZIP handler for embedded Jetty servers
 + 308851 Converted HttpExchangeTest and related tests to JUnit 4
 + 324704 JDBC Session Manager reloading session
 + 332200 Eliminate expected exceptions from log while using
   org.eclipse.jetty.jmx bundle
 + 347468 o.e.j.deploy.binding.GlobalWebappConfigBindingTest fails on Windows
   platform
 + 347617 Dynamically install/update/remove OSGi bundles discovered in the
   contexts folder
 + 347717 start.jar destroys dependent child of --exec
 + 347889 OSGi should follow directive visibility:=reexport for
   META-INF/web-fragments and resources
 + 347898 Close channel on JVM exceptions
 + 348652 jetty.sh starts two unix processes
 + 348935 Close A tag in directory listing
 + 349344 Passing empty query string to UrlEncoded#decodeTo(String, MultiMap
   String) does not yield an empty map
 + 349738 set buffer sizes for http client in proxy servlet
 + 349870 proxy servlet protect continuation against fast failing exchanges
 + 349896 SCEP supports zero idleTimeout
 + 349897 draft -09 websockets
 + 349997 MBeanContainer uses weak references
 + 350533 Add "Origin" to the list of allowed headers in CrossOriginFilter
 + 350634 Cleanup FileResource construction
 + 350642 Don't close SCEP during NIOBuffer manipulation
 + JETTY-1342 Recreate selector in change task
 + JETTY-1385 NPE in jetty client's
   HTttpExchange.setRequestContentSource(InputStream)
 + JETTY-1390 RewriteHandler handles encoded URIs

jetty-7.4.2.v20110526
 + 334443 Improve the ability to specify extra class paths using the Jetty
   Maven Plugin
 + 336220 tmp directory is not set if you reload a webapp with
   jetty-maven-plugin
 + 338364 Fixed expires header for set cookies
 + 345615 Enable SSL Session caching
 + 345729 binding for managing server and system classes globally
 + 345763 Source file is updated during the build
 + 345873 Update jetty-ssl.xml to new style
 + 345900 Handle IPv6 with default port
 + 346014 Fixed full HttpGenerator
 + 346124 ServletContext resources paths not resolved correctly when using UNC
   shares
 + 346179 o.e.j.util.ScannerTest fails on MacOS X platform
 + 346181 o.e.j.server.StressTest stalls on MacOS X platform
 + 346614 HttpConnection.handle() spins in case of SSL truncation attacks
 + 346764 OrderedGroupBinding deployment binding
 + 346998 AbstractLifeCycle.isRunning() returns false if state changes from
   STARTING to STARTED during call
 + 347137 Allow SSL renegotiations by default in HttpClient
 + 374174 Consistent mbean names
 + JETTY-1146 Encode jsessionid in sendRedirect
 + JETTY-1342 Recreate selector if wakeup throws JVM bug

jetty-7.4.1.v20110513
 + 288563 remove unsupported and deprecated --secure option
 + 332907 Add context property to ObjectName of JMX MBeans
 + 336056 Ability to override the computation of the ContextHandler to deploy
   the DefaultServlet on the HttpService
 + 340040 Support for a total timeout
 + 343083 Set nested dispatch type and connection
 + 343172 Check package implementor for version
 + 343277 add support for a context white list
 + 343352 make sure that jetty.osgi.boot is activated when a WAB is registered
 + 343482 refactored overlay deployer layout to use WAR layout
 + 343567 HttpClient does not limit the destination's exchange queue
 + 343680 Handle OSGi bundle jars not ending in ".war"
 + 343707 'REQUEST' is printed on console for each incoming HTTP request
 + 343923 flush timeouts applied to outer loop
 + 343936 Session idle calls unbind and remove listeners
 + 344059 Websockets draft-07
 + 344067 Add support for OSGi fragment bundles to add static resources to
   web-bundles
 + 344513 Attempting to set ConfigurationClasses in jetty-web.xml causes NPE
 + 344529 Ability to customize the error handling of the OSGi HttpService
 + 345047 Readded deprecated ScanningAppDeployer#setMonitoredDir
 + 345290 Weak references from SessionIdManager. HashSessionManager cleanup
 + 345543 Always close endpoint on SSLException
 + 345656 Disambiguate SslContextFactory#validateCerts property
 + 345679 Allow setting an initialized KeyStore as keystore/truststore of
   SslContextFactory
 + 345704 jetty-nested works with forwarded SSL in cloudfoundry
 + JETTY-954 WebAppContext eats any start exceptions instead of stopping the
   server load
 + JETTY-1314 Handle bad URI encodings
 + JETTY-1324 Tested not using CESU-8 instead of UTF-8
 + JETTY-1326 Invoker names not hashCode based
 + JETTY-1343 IllegalArgumentException for bad % encodings
 + JETTY-1347 Updated ServletHander javadoc

jetty-7.4.0.v20110414
 + 342504 Scanner Listener
 + 342700 refine websocket API for anticipated changes
 + JETTY-1362 Set root cause of UnavailableException
 + Various test harness cleanups to avoid random failures

jetty-7.4.0.RC0
 + 324110 Added test harnesses for merging of QueryStrings
 + 337685 Update websocket API in preparation for draft -07
 + 338627 HashSessionManager.getIdleSavePeriod returns milliseconds instead of
   seconds
 + 338807 Ignore content length in 1xx, 204, 304 responses
 + 338819 Externally control Deployment Manager application lifecycle
 + 339084 Fixed NPE with servlet 3.0 async listener
 + 339150 Validate client certificate when it is used for authentication
 + 339187 In the OSGi manifest of the jetty-all-server aggregate, mark
   javax.annotation as optional
 + 339543 Add configuration options for Certificate Revocation checking
 + 340265 Improve handling of io shutdown in SSL
 + 340621 Added SizedThreadPool interface
 + 340636 HashSessionManager lazy loads all sessions
 + 340838 Update ConnectHandler to perform half closes properly
 + 340878 Integrations should be able to load their own keystores
 + 340920 Dynamically assign RMI registry port for integration testing
 + 340949 Scanner delays file notifications until files are stable
 + 341006 Move inner enums out into separate file
 + 341105 Stack trace is printed for an ignored exception
 + 341145 WebAppContext MBean attribute serverClasses returns empty value
 + 341171 Locking in HttpDestination blocks all requests to the same address
 + 341206 Stop order is wrong in HandlerWrapper
 + 341255 org.eclipse.http usage in AJP/SessionId linkage
 + 341386 Remote close not detected by HttpClient
 + 341394 Remove 'Unavailable' JMX attributes of WebAppContext MBean
 + 341439 Blocking HttpClient does not use soTimeout for timeouts
 + 341561 Exception when adding o.e.j.s.DoSFilter as managed attribute
 + 341692 Fixed deadlock if stopped while starting
 + 341694 Disable AJP buffer resizing
 + 341726 JSONPojoConverter handles characters
 + 341736 Split jetty-nested out of war module
 + 341850 Protect QTP dump from bad stacks
 + 341992 Overlayed context deployer
 + JETTY-1245 Pooled Buffers implementation
 + JETTY-1354 Added jetty-nested
 + Added extra session removal test
 + Ensure generated fragment names are unique

jetty-8.0.0.M2 - 16 November 2010
 + 320073 Reconsile configuration mechanism
 + 321068 JSF2 fails to initialize
 + 324493 Registration init parameter handling null check, setInitParameters
   additive
 + 324505 Request.login method must throw ServletException if it cant login
 + 324872 allow disabling listener restriction from using *Registration
   interfaces
 + 327416 Change meaning of @HandlesTypes in line with latest interpretation by
   JSR315
 + 327489 Change meaning of @MultipartConfig to match servlet spec 3.0
   maintenance release 3.0a
 + 328008 Handle update to Servlet Spec 3 Section 8.2.3.h.ii
 + 330188 Reject web-fragment.xml with same <name> as another already loaded
   one
 + 330208 Support new wording on servlet-mapping and filter-mapping merging
   from servlet3.0a
 + 330292 request.getParts() returns only one part when the name is the same
 + Update to jetty-7.2.1.v20101111

jetty-7.3.1.v20110307 - 07 March 2011
 + 316382 Support a more strict SSL option with certificates
 + 333481 Handle UCS-4 codepoints in decode and encode
 + 335329 Moved blocking timeout handling to outside try catch
 + 336668 policy supports cert validation
 + 336691 Possible wrong length returned by ChannelEndPoint.flush() in case of
   RandomAccessFileBuffer
 + 336781 If xml parser is not validating, turn off external dtd resolution
 + 336793 Tee data filled and flushed from endpoint
 + 337258 Scanner start and end cycle notification
 + 337268 Allow specifying alias of a certificate to be used by SSL connector
 + 337270 Shared Timer for session management
 + 337271 Flush SSL endpoint when dispatch thread held forever
 + 337678 Readded optional async connection mode for HttpClient
 + 337685 Work in progress on draft 6 websockets
 + 337746 Fixed Session deIdle recursion
 + 337784 Improve HashSessionManager for session migrations
 + 337878 Extra tests of security constraints
 + 337896 HttpExchange.timeout does not override HttpClient.timeout
 + 337898 set client HttpConnection max idle time from exchange timeout
 + 338035 Default acceptors 0.25*CPUs and improved selector/acceptor thread
   names.
 + 338068 Leaking ConstraintMappings on redeploy
 + 338092 ProxyServlet leaks memory
 + 338607 Removed managed attributes when context is stopped
 + 338819 Externally control Deployment Manager application lifecycle
 + JETTY-1304 Allow quoted boundaries in Multipart filter
 + JETTY-1317 More elegent handling of bad URIs in requests
 + JETTY-1331 Allow alternate XML configuration processors (eg spring)
 + JETTY-1333 HttpClient _timeout and _soTimeout is messed up
 + JETTY-1335 HttpClient's SelectConnector clean-up
 + JETTY-1337 Workname cannot contain '.'
 + JETTY-1338 Trust default SecureRandom seed

jetty-7.3.0.v20110203 - 03 February 2011
 + 296978 standardizing various Testing Util Classes to jetty-test-helper
 + 319178 test failure fix in jetty-util on windows
 + 320457 add SPNEGO support
 + 324505 Implement API login
 + 328872 Multi Jetty xml files not loading if directory is referenced in
   jetty.conf
 + 329746 client option to set just truststore and use strict ssl context
 + 331803 Update XML configuration files to use proper arguments for startup
   command in examples
 + 332179 Fixed formatting of negative dates
 + 332432 Scanner.java now always scanning the canonical form of File
 + 332517 Improved DefaultServlet debug
 + 332703 Cleanup context scope JNDI at stop
 + 332796 Annotations inheritance does not work with jetty7
 + 332799 100% CPU on redeploy session invalidation
 + 332937 Added Destroyable Dumpable interfaces and reworked dependent
   lifecycles, specially of JNDI
 + 333247 fix api compat issue in ConstraintSecurityHandler
 + 333415 wired up HttpInput.available and added test harnesses
 + 333481 Handle UTF-32 codepoints in decode and encode
 + 333608 tlds defined in web.xml are not picked up
 + 333679 Refactored jetty-jmx. Moved mbeans to modules
 + 333717 HttpExchange able to return local address used
 + 333771 System properties are not available inside XML configuration file by
   using the 'property' tag
 + 333875 Monitor public constructor
 + 333892 Improved JVM bug detection
 + 334062 It should be possible to embed in the jetty.home.bundle the ssl
   keystore files
 + 334229 javax-security needs to import the package javax.security.cert in its
   OSGi manifest
 + 334311 fix buffer reuse issue in CachedExchange
 + 335329 Stop SSL spin during handshake and renogotiate
 + 335361 Fixed 'jetty.sh check' to show current PID when JETTY_PID env
   variable is set
 + 335641 Cleaned up dispatch handling to avoid key.interestOps==0 when
   undispatched
 + 335681 Improve ChannelEndPoint.close() to avoid spinning
 + 335836 Race when updating SelectChannelEndPoint._dispatched
 + JETTY-1259 NullPointerException in JDBCSessionIdManager when invalidating
   session (further update)

jetty-7.2.2.v20101205 - 05 December 2010
 + 328789 Clean up tmp files from test harnesses
 + 330188 Reject web-fragment.xml with same <name> as another already loaded
   one
 + 330208 Support new wording on servlet-mapping and filter-mapping merging
   from servlet3.0a
 + 330210 Improve performance of writing large bytes arrays
 + 330229 Jetty tries to parse META-INF/*.tld when jsp-api is not on classpath
   causing DTD entity resoluton to fail
 + 330265 start.jar --stop kills --exec subprocess
 + 330417 Atomic PUT in PutFilter
 + 330419 Reloading webapp duplicates StandardDescriptorProcessor
 + 330686 OSGi: Make org.eclipse.jetty.jsp-2.1 a fragment of
   org.apache.jasper.glassfish
 + 330732 Removed System.err debugging
 + 330764 Command line properties passed to start.jar --exec
 + 331230 Fixed low thread warnings when acceptors>threadpool
 + 331461 Fixed idle timeout for unflushed HTTP/1.0
 + 331567 IPAccessHandlerTest failed on MacOS fix
 + 331703 Fixed failing OSGI test TestJettyOSGiBootWithJsp.java on MacOSX
 + JETTY-1297 Improved matching of vhosts so that a vhost match has priority
 + JETTY-1307 Check that JarFileResource directories end with /
 + JETTY-1308 327109 (re)fixed AJP handling of empty packets

jetty-7.2.1.v20101111 - 11 November 2010
 + 324679 Fixed dedection of write before static content
 + 328008 Handle update to Servlet Spec 3 Section 8.2.3.h.ii
 + 328199 Ensure blocking connectors always close socket
 + 328205 Improved SelectManager stopping
 + 328306 Serialization of FormAuthentication
 + 328332 Response.getContentType works with setHeader
 + 328523 Fixed overloaded setters in AppProvider
 + 328778 Improved javadoc for secure session cookies
 + 328782 allow per connection max idle time to be set
 + 328885 web overrides do not override
 + 328988 Idle saving of session values
 + 329180 Spin check for Selector to stop
 + 329410 Enforce XmlConfiguration properties as Map<String,String>
 + 329602 only clear ServletContext attributes on doStop
 + 329642 Concurrent modification exception in Deployment Manager
 + 329643 Improved deployment of resource collections
 + JETTY-748 Prevent race close of socket by old acceptor threads
 + JETTY-1291 Extract query parameters even if POST content consumed
 + JETTY-1295 Contexts mixed up when hot-deploying on virtual hosts
 + JETTY-1297 Make ServletContext.getContext(String) virtual host aware

jetty-6.1.26 - 10 November 2010
 + JETTY-748 Prevent race close of socket by old acceptor threads
 + JETTY-1239 HTAccessHandler [allow from 127.0.0.1] does not work
 + JETTY-1291 Extract query parameters even if POST content consumed
 + JETTY-1293 Avoid usage of String.split
 + JETTY-1296 Always clear changes list in selectManager

jetty-6.1.26.RC0 - 20 October 2010
 + 325468 Clean work webapp dir before unpack
 + 327109 Fixed AJP handling of empty packets
 + 327562 Implement all X-Forwarded headers in ProxyServlet
 + JETTY-547 Improved usage of shutdownOutput before close
 + JETTY-912 add per exchange timeout
 + JETTY-1051 offer jetty.skip flag for maven plugin
 + JETTY-1096 exclude maven and plexus classes from jetty plugin
 + JETTY-1248 Infinite loop creating temp MultiPart files
 + JETTY-1264 Idle timer deadlock
 + JETTY-1271 Handle unavailable request
 + JETTY-1278 J2se6 SPI filter handling fix
 + JETTY-1283 Allow JSONPojoConvertorFactory to set fromJSON
 + JETTY-1287 rewrite handler thread safe issue resolved
 + JETTY-1288 info when atypical classloader set to WebAppContext
 + JETTY-1289 MRU cache for filter chains
 + JETTY-1292 close input streams after keystore.load()

jetty-7.2.0.v20101020 - 20 October 2010
 + 289540 added javadoc into distribution
 + 297154 add source distribution artifact
 + 323985 Xmlconfiguration pulls start.jar config properties
 + 324369 Improved handling of multiple versions of
   draft-ietf-hybi-thewebsocketprotocol
 + 326734 Configure Digest maxNonceAge with Security handler init param
 + 327109 Fixed AJP handling of empty packets
 + 327183 Allow better configurability of HttpClient for TLS/SSL
 + 327469 removed needless java6 dependencies
 + 327562 Implement all X-Forwarded headers in ProxyServlet
 + 327601 Multipart Filter handles quoted tokens
 + 327725 Nested ResourceCaches
 + 328199 Ensure blocking connectors always close socket
 + 328205 Improved SelectManager stopping
 + 328273 Added serializable to default user identity
 + JETTY-1288 Info statement when atypical classloader set on WebAppContext
 + JETTY-1289 LRU cache for filter chains

jetty-7.2.0.RC0 - 01 October 2010
 + 314087 Simplified SelectorManager
 + 319334 Concurrent, sharable ResourceCache
 + 319370 WebAppClassLoader.Context
 + 319444 Two nulls are appended to log statements from ContextHanler$Context
 + 320073 Reconsile configuration mechanism
 + 320112 Websocket in aggregate jars
 + 320264 Removed duplicate mime.property entries
 + 320457 Added rfc2045 support to B64Code
 + 321232 BasicAuthenticator ignores bad Authorization header
 + 321307 HashSessionManager calls passivation listeners
 + 321730 SelectChannelEndPoint prints to System.err
 + 321735 HttpClient onException called for buffer overflow
 + 322448 Added jetty-dir.css for directory listings
 + 322575 NPE in HotSwapHandler if old handler null
 + 322683 RewriteHandler thread safety
 + 323196 org.mortbay properties to org.eclipse
 + 323435 MovedContextHandler permanent redirection
 + 323464 IPv6 localhost with no Host header
 + 324110 Merge async dispatch parameters
 + 324158 Durable download or Orbit jars
 + 324260 Jetty-6 continuations handle complete calls
 + 324359 illegal actions on AsyncContext should not change its state
 + 324360 validate input on getResource since loop logic obscures subclass
   input validation.
 + 324369 Implement draft-ietf-hybi-thewebsocketprotocol-01
 + 324377 Allow dispatch of ServletRequest and ServletResponse
 + 324379 Change content type after getWriter
 + 324501 Fire RequestListener.requestDestroyed in last-to-first order
 + 324601 Check session expiry on access
 + 324679 Allow filter to write before static content
 + 324811 NPE in Server.dump
 + 324812 restore WebAppContext constructor used by geronimo integration
 + 325072 include to DefaultServlet of missing file throws
   FileNotFoundException
 + 325105 websocket ondisconnect fixed
 + 325128 websocket send during onConnect
 + 325468 Clean work webapp dir before unpack
 + 326612 Handle X-Forwarded-Proto header
 + JETTY-912 added per exchange timeout api
 + JETTY-1063 Plugin problems with spaces in classpath resource references
 + JETTY-1245 Do not use direct buffers with NIO SSL
 + JETTY-1249 Apply max idle time to all connectors
 + JETTY-1250 Parallel start of HandlerCollection
 + JETTY-1256 annotation and jta jars from Orbit
 + JETTY-1259 NullPointerException in JDBCSessionIdManager when invalidating
   session
 + JETTY-1261 errant listener usage in StandardDescriptorProcessor
 + JETTY-1263 JDBCSessionIdManager table creation fails on Oracle
 + JETTY-1265 Reason field option in client response
 + JETTY-1266 Destroy sessions before filters/servlets
 + JETTY-1268 Form Auth saves POST data
 + JETTY-1269 Improve log multithreadedness
 + JETTY-1270 Websocket closed endp protection
 + JETTY-1271 handled unavailable exception
 + JETTY-1279 Make jetty-plus.xml enable plus features for all webapps by
   default
 + JETTY-1281 Create new session after authentication
 + JETTY-1283 JSONPojoConvertorFactory can turn off fromJSON
 + Added ignore to Logger interface
 + Fix jetty-plus.xml for new configuration names
 + Improved debug dump

jetty-7.1.6.v20100715
 + 319519 Warn about duplicate configuration files
 + 319655 Reset HEAD status
 + JETTY-1247 synchronize recylcing of SSL NIO buffers
 + JETTY-1248 fix parsing of bad multiparts
 + JETTY-1249 Apply max idle time to all connectors
 + JETTY-1251 Replace then close selector for JVM bugs

jetty-8.0.0.M1 - 12 July 2010
 + 306350 Ensure jars excluded by ordering are not scanned for annotations
 + JETTY-1224 Change jetty-8 merge rules for fragment descriptors and
   annotations
 + Ensure <absolute-ordering> in web.xml overrides relative <ordering> in
   fragments
 + Ensure empty <absolute-ordering> implies exclusion of all fragments
 + Ensure servlet-api jar class inheritance hierarchy is scanned

jetty-7.1.5.v20100705
 + 288194 Add blacklist/whitelist to ProxyServlet and ProxyHandler
 + 296570 EOFException for HttpExchange when HttpClient.stop called
 + 311550 The WebAppProvider should allow setTempDirectory
 + 316449 Websocket disconnect fix
 + 316584 Exception on startup if temp path has spaces and extractWAR=false
 + 316597 Removed null check and fixed name in Resource#hrefEncodeURI
 + 316909 CNFE: org.xml.sax.SAXException on org.eclipse.jetty.osgi.boot start
   with jsp fragment
 + 316970 jetty.sh fails to find JETTY_HOME in standard directories
 + 316973 jetty.sh claims java installation is invalid
 + 316976 removed quotes of JAVA_OPTIONS in jetty.sh
 + 317007 Unable to run Jetty OSGi when
   -Dosgi.compatibility.bootdelegation=false
 + 317019 Date HTTP header not sent for HTTP/1.0 requests
 + 317231 Ability to configure jetty with a fragment bundle that contains
   etc/jetty.xml
 + 317759 Allow roles and constraints to be added after init
 + 317906 OPTIONS correctly handles TRACE
 + 318308 Correct quoting of unicode control characters
 + 318470 unboxing NPE protection in HttpConnection
 + 318551 Optional uncheck Printwriter
 + 319060 Support web-bundles that are not expanded (bundle is zipped)
 + JETTY-1237 Save local/remote address to be available after close
 + Update ecj to 3.6 Helios release drop

jetty-6.1.25 - 26 July 2010
 + 320264 Removed duplicate mime.property entries
 + JETTY-1212 Long content lengths
 + JETTY-1214 Avoid ISE when scavenging invalid session
 + JETTY-1223 DefaultServlet: NPE when setting relativeResourceBase and
   resourceBase is not set
 + JETTY-1226 javax.activation needs to be listed in the system classes
 + JETTY-1237 Remember local/remote details of endpoint
 + JETTY-1251 protected against closed selector
 + COMETD-112 if two threads create the same channel, then create events may
   occur after subscribe events
 + Jetty-6 is now in maintenance mode.

jetty-7.1.4.v20100610
 + 292326 Stop continuations if server is stopped
 + 292814 Make QoSFilter and DoSFilter JMX manageable
 + 293222 Improve request log to handle/show asynchronous latency
 + 294212 Can not customize session cookie path
 + 295715 AbstractSessionManager decoupled from Context
 + 298551 SslSocketConnector does not need keystore stream
 + 301608 Deregister shutdown hooks
 + 302350 org.eclipse.jetty.server.NCSARequestLog is missing JavaDoc
 + 303661 jetty.sh failes if JETTY_HOME is not writeable
 + 304100 Better document JMX setup in jetty-jmx.xml
 + 305300 AsyncContext.start dispatches runnable
 + 314299 Create test harness for JDBCLoginService
 + 314581 Implement the Sec-Websocket handshake
 + 315190 CrossOriginFilter avoid headers not understood by WebSocket
 + 315687 included init script fails to test for JETTY_HOME as empty
 + 315715 Improved Cookie version handling. Server.setMaxCookieVersion
 + 315744 Fixed STOP.PORT and STOP.KEY in start.jar
 + 315748 Removed --fromDaemon from start.jar (replaced with --daemon)
 + 315925 Improved context xml configuration handling
 + 315995 Incorrect package name in system classes list
 + 316119 Fixed idleTimeout for SocketEndPoint
 + 316254 Implement @DeclareRoles
 + 316334 Breaking change on org.eclipse.jetty.client.HttpExchange
 + 316399 Debug output in MultiPartFilter
 + 316413 Restarting webapp for packed war fails
 + 316557 OSGi HttpService failure due to undeployed context handlers
 + JETTY-547 Delay close after shutdown until request read
 + JETTY-1231 Support context request log handler

jetty-7.1.3.v20100526
 + 296567 HttpClient RedirectListener handles new HttpDestination
 + 297598 JDBCLoginService uses hardcoded credential class
 + 305898 Websocket handles query string in URI
 + 307457 Exchanges are left unhandled when connection is lost
 + 313205 Unable to run test-jdbc-sessions tests
 + 314009 jetty.xml configuration file on command line
 + 314177 JSTL support is broken
 + 314459 support maven3 for builds

jetty-7.1.2.v20100523
 + 308866 Update test suite to JUnit4 - Module jetty-util
 + 312948 Recycle SSL crypto buffers
 + 313196 randomly allocate ports for session test
 + 313278 Implement octet ranges in IPAccessHandler
 + 313336 secure websockets
 + 314009 updated README.txt
 + Update links to jetty website and wiki on test webapp

jetty-7.1.1.v20100517
 + 302344 Make the list of available contexts if root context is not configured
   optional
 + 304803 Remove TypeUtil Integer and Long caches
 + 306226 HttpClient should allow changing the keystore and truststore type
 + 308850 Update test suite to JUnit4 - Module jetty-annotations
 + 308853 Update test suite to JUnit4 - Module jetty-deploy
 + 308854 Update test suite to JUnit4 - Module jetty-http
 + 308855 Update test suite to JUnit4 - Module jetty-io
 + 308856 Update test suite to JUnit4 - Module jetty-jmx
 + 308857 Update test suite to JUnit4 - Module jetty-jndi
 + 308858 Update test suite to JUnit4 - Module jetty-plus
 + 308859 Update test suite to JUnit4 - Module jetty-policy
 + 308860 Update test suite to JUnit4 - Module jetty-rewrite
 + 308862 Update test suite to JUnit4 - Module jetty-server
 + 308863 Update test suite to JUnit4 - Module jetty-servlet
 + 308867 Update test suite to JUnit4 - Module jetty-webapp
 + 310918 Fixed write blocking for client HttpConnection
 + 312526 Protect shutdown thread initialization during shutdown

jetty-7.1.0 - 05 May 2010
 + 306353 fixed cross context dispatch to root context
 + 311154 Added deprecated StringBuffer API for backwards compatibility
 + 311554 Protect shutdown thread from Server#doStop
 + 312243 Optimized timeout handling

jetty-7.1.0.RC1 - 05 May 2010
 + 286889 Allow System and Server classes to be set on Server instance and when
   applied to all webapps
 + 291448 SessionManager has isCheckingRemoteSessionIdEncoding
 + 296650 JETTY-1198 reset idle timeout on request body chunks
 + 297104 HTTP CONNECT does not work correct with SSL destinations
 + 306782 Close connection when expected 100 continues is not sent
 + 308848 Update test suite to JUnit4 - Module jetty-ajp
 + 308861 Update test suite to JUnit4 - Module jetty-security
 + 308864 Update test suite to JUnit4 - Module jetty-servlets
 + 308865 Update test suite to JUnit4 - Module jetty-start
 + 308868 Update test suite to JUnit4 - Module jetty-websocket
 + 308869 Update test suite to JUnit4 - Module jetty-xml
 + 309153 Hide extracted WEB-INF/lib when running a non-extracted war
 + 309369 Added WebSocketLoadTest
 + 309686 Fixed response buffers usage
 + 310094 Improved start.jar options handling and configs
 + 310382 NPE protection when WAR is not a file
 + 310562 SslSocketConnector fails to start if excludeCipherSuites is set
 + 310634 Get the localport when opening a server socket
 + 310703 Update test suite to JUnit4 - Module tests/test-integration
 + 310918 Synchronize content exchange
 + 311154 Use Appendable in preference to StringBuilder/StringBuffer in APIs
 + 311362 Optional org.eclipse.jetty.util.log.stderr.SOURCE
 + JETTY-1030 Improve jetty.sh script
 + JETTY-1142 Replace Set-Cookies with same name

jetty-7.1.0.RC0 - 27 April 2010
 + 294563 Websocket client connection
 + 297104 Improve handling of CONNECT method
 + 306349 ProxyServlet does not work unless deployed at /
 + 307294 Add AbstractLifeCycle.AbstractLifeCycleListener implementation
 + 307847 Fixed combining mime type parameters
 + 307898 Handle large/async websocket messages
 + 308009 ObjectMBean incorrectly casts getTargetException() to Exception
 + 308420 convert jetty-plus.xml to use DeploymentManager
 + 308925 Protect the test webapp from remote access
 + 309466 Removed synchronization from StdErrLog
 + 309765 Added JSP module
 + 310051 _configurationClasses now defaults to null in WebAppContext
 + 310094 Improved start.jar usage and config files
 + 310431 Default ErrorHandler as server Bean
 + 310467 Allow SocketConnector to create generic Connection objects
 + 310603 Make Logger interface consistent
 + 310605 Make a clean room implementation of the JSP logger bridge
 + JETTY-903 Stop both caches
 + JETTY-1200 SSL NIO Endpoint wraps non NIO buffers
 + JETTY-1202 Use platform default algorithm for SecureRandom
 + JETTY-1212 handle long content lengths
 + JETTY-1214 avoid ISE when scavenging invalid session
 + Add AnnotationConfiguration to jetty-plus.xml
 + Add NPE protection to ContainerInitializerConfiguration
 + Fix jetty-plus.xml reference to addLifeCycle
 + Merged 7.0.2.v20100331
 + Temporarily remove jetty-osgi module to clarify jsp version compatibility

jetty-7.0.2.v20100331 - 31 March 2010
 + 297552 Don't call Continuation timeouts from acceptor tick
 + 298236 Additional unit tests for jetty-client
 + 306782 httpbis interpretation of 100 continues. Body never skipped
 + 306783 NPE in StdErrLog when Throwable is null
 + 306840 Suppress content-length in requests with no content
 + 306880 Support for UPGRADE in HttpClient
 + 306884 Suspend with timeout <=0 never expires
 + 307589 updated servlet 3.0 continuations for final API
 + Allow Configuration array to be set on Server instance for all web apps
 + Ensure webapps with no WEB-INF don't scan WEB-INF/lib
 + Take excess logging statements out of startup

jetty-6.1.24 - 21 April 2010
 + 308925 Protect the test webapp from remote access
 + JETTY-903 Stop both caches
 + JETTY-1198 reset idle timeout on request body chunks
 + JETTY-1200 SSL NIO Endpoint wraps non NIO buffers
 + JETTY-1211 SetUID loadlibrary name and debug
 + COMETD-100 ClientImpl logs "null" as clientId
 + COMETD-107 Reloading the application with reload extension does not fire
   /meta/connect handlers until long poll timeout expires
 + COMETD-99 ClientImpl logs exceptions in listeners with "debug" level
 + Upgraded to cometd 1.1.1 client

jetty-6.1.23 - 02 April 2010
 + 292800 ContextDeployer - recursive setting is undone by FilenameFilter
 + 296569 removeLifeCycleListener() has no effect
 + 300178 HttpClients opens too many connections that are immediately closed
 + 304658 Inconsistent Expires date format in Set-Cookie headers with maxAge=0
 + 304698 org.eclipse.jetty.http.HttpFields$DateGenerator.formatCookieDate()
   uses wrong (?) date format
 + 306331 Session manager is kept after call to doScope
 + 306840 suppress content-length in requests without content
 + JETTY-875 Allow setting of advice field in response to Handshake
 + JETTY-983 Range handling cleanup
 + JETTY-1133 Handle multiple URL ; parameters
 + JETTY-1134 BayeuxClient: Connect msg should be sent as array
 + JETTY-1149 transient should be volatile in AbstractLifeCycle
 + JETTY-1153 System property for UrlEncoded charset
 + JETTY-1155 HttpConnection.close notifies HttpExchange
 + JETTY-1156 SSL blocking close with JVM Bug busy key fix
 + JETTY-1157 Don't hold array passed in write(byte[])
 + JETTY-1158 NPE in StdErrLog when Throwable is null
 + JETTY-1161 An Extension that measures round-trip delay for cometd messages
 + JETTY-1162 Add support for async/sync message delivery to BayeuxClient
 + JETTY-1163 AJP13 forces 8859-1 encoding
 + JETTY-1168 Don't hold sessionIdManager lock when invalidating sessions
 + JETTY-1170 NPE on client when server-side extension returns null
 + JETTY-1174 Close rather than finish Gzipstreams to avoid JVM leak
 + JETTY-1175 NPE in TimesyncExtension
 + JETTY-1176 NPE in StatisticsExtension if client is null
 + JETTY-1177 Allow error handler to set cacheControl
 + JETTY-1178 Make continuation servlet to log the incoming JSON in case of
   parsing errors
 + JETTY-1180 Extension methods are wrongly called
 + JETTY-1182 COMETD-76 do not lock client while sending messages
 + JETTY-1183 AcknowledgedMessagesClientExtension does not handle correctly
   message resend when client long polls again
 + JETTY-1186 Better document JMX setup in jetty-jmx.xml
 + JETTY-1188 Null old jobs in QueuedThreadPool
 + JETTY-1191 Limit size of ChannelId cache
 + JETTY-1192 Fixed Digested POST and HttpExchange onRetry
 + JETTY-1193 Exception details are lost in AbstractCometdServlet.getMessages
 + JETTY-1195 Coalesce buffers in ChannelEndPoint.flush()
 + JETTY-1196 Enable TCP_NODELAY by default in client connectors
 + JETTY-1197 SetUID module test fails when using Java 1.6 to build
 + JETTY-1199 FindBugs cleanups
 + JETTY-1202 Use platfrom default algorithm for SecureRandom
 + JETTY-1205 Memory leak in browser-to-client mapping
 + JETTY-1207 NPE protection in FormAuthenticator
 + COMETD-28 Improved concurrency usage in Bayeux and channel handling
 + COMETD-46 reset ContentExchange content on resend
 + COMETD-58 Extension.rcv() return null causes NPE in
   AbstractBayeux.PublishHandler.publish
 + COMETD-59 AcknowledgeExtension does not handle null channel in Message
 + COMETD-62 Delay add listeners until after client construction
 + JSON parses NaN as null
 + Remove references to old content in HttpClient client tests for www.sun.com
 + Updated JSP to 2.1.v20091210

jetty-7.0.2.RC0
 + 290765 Reset input for HttpExchange retry
 + 292799 WebAppDeployer - start a started context?
 + 292800 ContextDeployer - recursive setting is undone by FilenameFilter
 + 294799 when configuring a webapp, don't look for WEB-INF/jetty6-web.xml
 + 296569 removeLifeCycleListener() has no effect
 + 296765 JMX Connector Server and ShutdownThread
 + 297421 Hide server/system classes from WebAppClassLoader.getResources
 + 297783 Handle HEAD reponses in HttpClient
 + 298144 Unit test for jetty-client connecting to a server that uses Basic
   Auth
 + 298145 Reorganized test harness to separate the HTTP PUT and HTTP GET test
   URLs
 + 298234 Unit test for jetty-client handling different HTTP error codes
 + 298667 DeploymentManager uses ContextProvider and WebAppProvider
 + 299455 Enum support in JSONPojoConvertor
 + 300178 HttpClients opens too many connections that are immediately closed
 + 300733 Jars from lib/ext are not visible for my web application
 + 300933 AbstractConnector uses concurrent objects for stats
 + 301089 Improve statistics available in StatisticsHandler and
   AbstractConnector
 + 302018 Improve statistics available in AbstractSessionHandler
 + 302198 Rename HttpClient authorization classes to Authentication
 + 302244 invalid configuration boolean conversion in FormAuthenticator
 + 302246 redirect loop using form authenticator
 + 302556 CrossOriginFilter does not work correctly when
   Access-Control-Request-Headers header is not present
 + 302669 WebInfConfiguration.unpack() unpacks WEB-INF/* from a
   ResourceCollection, breaking JSP reloading with ResourceCollections
 + 303526 Added include cyphers
 + 304307 Handle ;jsessionid in FROM Auth
 + 304532 Skip some tests on IBM JVMs until resolved
 + 304658 Inconsistent Expires date format in Set-Cookie headers with maxAge=0
 + 304698 org.eclipse.jetty.http.HttpFields$DateGenerator.formatCookieDate()
   uses wrong (?) date format
 + 304781 Reset HttpExchange timeout on slow request content
 + 304801 SSL connections FULL fix
 + 305997 Coalesce buffers in ChannelEndPoint.flush()
 + 306028 Enable TCP_NODELAY by default in client connectors
 + 306330 Flush filter chain cache after Invoker servlet
 + 306331 Session manager is kept after call to doScope
 + JETTY-776 Make new session-tests module to concentrate all reusable session
   clustering test code
 + JETTY-910 Allow request listeners to access session
 + JETTY-983 Range handling cleanup
 + JETTY-1133 Handle multiple URL ; parameters
 + JETTY-1151 JETTY-1098 allow UTF-8 with 0 carry bits
 + JETTY-1153 System property for UrlEncoded charset
 + JETTY-1155 HttpConnection.close notifies HttpExchange
 + JETTY-1156 SSL blocking close with JVM Bug busy key fix
 + JETTY-1157 Don't hold array passed in write(byte[])
 + JETTY-1163 AJP13 forces 8859-1 encoding
 + JETTY-1174 Close rather than finish Gzipstreams to avoid JVM leak
 + JETTY-1177 Allow error handler to set cacheControl
 + JETTY-1179 Persistant session tables created on MySQL use wrong datatype
 + JETTY-1184 shrink thread pool even with frequent small jobs
 + JETTY-1192 Fixed Digested POST
 + JETTY-1199 FindBugs cleanups
 + Added IPAccessHandler
 + COMETD-46 reset ContentExchange response content on resend
 + JSON parses NaN as null
 + Updated Servlet3Continuation to final 3.0.20100224

jetty-8.0.0.M0 - 28 February 2010
 + Merged 7.0.1.v20091116
 + Updated servlet 3.0 spec 20100224
 + Updated to cometd 1.0.1

jetty-7.0.1.v20091125 - 25 November 2009
 + 274251 DefaultServlet supports exact match mode
 + 288401 HttpExchange.cancel() Method Unimplemented
 + 289027 deobfuscate HttpClient SSL passwords
 + 289265 Test harness for async input
 + 289959 Improved ContextDeployer configuration
 + 289960 start.jar assumes command line args are configs
 + 291019 Fix default DEBUG option; "-D.DEBUG=true" now works
 + 291340 Race condition in onException() notifications
 + 291543 make bin/*.sh scripts executable in distribution
 + 291589 Update jetty-rewrite demo
 + 292546 Proactively enforce HttpClient idle timeout
 + 292642 Fix errors in embedded Jetty examples
 + 292825 Continuations ISE rather than ignore bad transitions
 + 293222 Improved StatisticsHandler for async
 + 293506 Unable to use jconsole with Jetty when running with security manager
 + 293557 Add "jad" mime mapping
 + 294154 Patched jetty-osgi
 + 294224 HttpClient timeout setting has no effect when connecting to host
 + 294345 Support for HTTP/301 + HTTP/302 response codes
 + 294563 Initial websocket implementation
 + 295421 Cannot reset() a newly created HttpExchange: IllegalStateException 0
   => 0
 + 295562 CrossOriginFilter does not work with default values in Chrome and
   Safari
 + JETTY-937 More JVM bug work arounds. Insert pause if all else fails
 + JETTY-983 Send content-length with multipart ranges
 + JETTY-1114 unsynchronised WebAppClassloader.getResource(String)
 + JETTY-1121 Merge Multipart query parameters
 + JETTY-1122 Handle multi-byte utf that causes buffer overflow
 + JETTY-1125 TransparentProxy incorrectly configured for test webapp
 + JETTY-1129 Filter control characters out of StdErrLog
 + JETTY-1135 Handle connection closed before accepted during JVM bug work
   around
 + JETTY-1144 fixed multi-byte character overflow
 + JETTY-1148 Reset partially read request reader
 + COMETD-34 Support Baeyux MBean
 + CQ-3581 jetty OSGi contribution
 + CVE-2009-3555 Prevent SSL renegotiate for SSL vulnerability
 + Fixed client abort asocciation
 + Fixed XSS issue in CookieDump demo servlet.
 + Improved start.jar usage text for properties
 + Moved centralized logging and verifier back to sandbox
 + Promoted Jetty Centralized Logging from Sandbox
 + Promoted Jetty WebApp Verifier from Sandbox
 + Refactored continuation test harnessess

jetty-7.0.0.v20091005 - 05 October 2009
 + 291340 Race condition in onException() notifications

jetty-6.1.21 - 22 September 2009
 + 282543 HttpClient SSL buffer size fix
 + 288055 fix jetty-client for failed listener state machine
 + 288153 reset exchange when resending
 + 288182 PUT request fails during retry
 + JETTY-719 Document state machine of jetty http client
 + JETTY-933 State == HEADER in client
 + JETTY-936 Improved servlet matching and optimized
 + JETTY-1038 ChannelId.isParentOf returns the wrong result
 + JETTY-1061 Catch exceptions from cometd listeners
 + JETTY-1072 maven plugin handles context path not as documented
 + JETTY-1080 modified previous fix for windows
 + JETTY-1084 HEAD command not setting content-type in response under certain
   circumstances
 + JETTY-1090 resolve inifinte loop condition for webdav listener
 + JETTY-1092 MultiPartFilter can be pushed into infinite loop
 + JETTY-1093 Request.toString throws exception when size exceeds 4k
 + JETTY-1098 Default form encoding is UTF8
 + JETTY-1099 Improve cookie handling in BayeuxClient
 + JETTY-1100 extend setuid feature to allow setting max open file descriptors
 + JETTY-1102 Wrong usage of deliver() in private chat messages
 + JETTY-1108 SSL EOF detection
 + JETTY-1109 Improper handling of cookies in Terracotta tests
 + JETTY-1112 Response fails if header exceeds buffer size
 + JETTY-1113 IllegalStateException when adding servlet filters
   programmatically
 + JETTY-1114 Unsynchronize webapp classloader getResource
 + Fix DefaultServletTest for windows
 + Include tmp directory sweeper in build
 + Streamline jetty-jboss build, update sar to QueuedThreadPool
 + Update Jetty implementation of com.sun.net.httpserver.*

jetty-7.0.0.RC6 - 21 September 2009
 + 280723 Add non blocking statistics handler
 + 282543 HttpClient SSL buffer size fix
 + 283357 org.eclipse.jetty.server.HttpConnectionTest exceptions
 + 288055 jetty-client fails to resolve failed resolution attempts correctly
 + 288153 jetty-client resend doesn't reset exchange
 + 288182 PUT request fails during retry
 + 288466 LocalConnector is not thread safe
 + 288514 AbstractConnector does not handle InterruptedExceptions on shutdown
 + 288772 Failure to connect does not set status to EXCEPTED
 + 289146 formalize reload policy functionality
 + 289156 jetty-client: no longer throw runtime exception for bad authn details
 + 289221 HttpExchange does not timeout when using blocking connector
 + 289285 org.eclipse.jetty.continuation 7.0.0.RC5 imports the
   org.mortbay.util.ajax package
 + 289686 HttpExchange.setStatus() has too coarse synchronization
 + 289958 StatisticsServlet incorrectly adds StatisticsHandler
 + 289960 start.jar assumes command line args are configs
 + 290081 Eager consume LF after CR
 + 290761 HttpExchange isDone handles intercepted events
 + JETTY-719 Document state machine of jetty http client
 + JETTY-780 CNFE during startup of webapp with spring-context >= 2.5.1
 + JETTY-936 274251 Improved servlet matching and optimized'
 + JETTY-1080 modify previous fix to work on windows
 + JETTY-1084 HEAD command not setting content-type in response under certain
   circumstances
 + JETTY-1086 Use UncheckedPrintWriter & cleaned up HttpStatus.Code usage
 + JETTY-1090 resolve potential infinite loop with webdav listener
 + JETTY-1092 MultiPartFilter can be pushed into infinite loop
 + JETTY-1093 Request.toString throws exception when size exceeds 4k
 + JETTY-1098 Default form encoding is UTF8
 + JETTY-1101 Updated servlet3 continuation constructor
 + JETTY-1105 Custom error pages aren't working
 + JETTY-1108 SSL EOF detection
 + JETTY-1112 Response fails if header exceeds buffer size
 + JETTY-1113 IllegalStateException when adding servlet filters
   programmatically
 + Copy VERSION.txt to distro
 + Fixed XSS issue in CookieDump demo servlet.
 + Remove printlns from jetty-plus
 + Tweak DefaultServletTest under windows

jetty-6.1.20 - 27 August 2009
 + 283513 Check endp.isOpen when blocking read
 + 283818 fixed merge of forward parameters
 + 285006 Fixed NPE in AbstractConnector during shutdown
 + 286535 ContentExchange status code
 + 286911 Clean out cache when recycling HTTP fields
 + JETTY-838 Don't log and throw
 + JETTY-874 Better error on full header
 + JETTY-960 Support ldaps
 + JETTY-1046 maven-jetty-jspc-plugin keepSources takes affect only in
   packageRoot
 + JETTY-1057 XSS error page
 + JETTY-1065 Add RedirectRegexRule to provide match/replace/group redirect
   support
 + JETTY-1066 Send 400 error for request URI parse exceptions
 + JETTY-1068 Avoid busy flush of async SSL
 + JETTY-1069 Adjust Bayeux Java client backoff algorithm
 + JETTY-1070 Java Bayeux Client not sending /meta/disconnect on stop
 + JETTY-1074 JMX thread manipulation
 + JETTY-1077 HashSSORealm shares Principals between UserRealms
 + JETTY-1078 Automatic JSON Pojo Conversion
 + JETTY-1079 ResourceCollection.toString() can throw IllegalStateException
 + JETTY-1080 Ignore files that would be extracted outside the destination
   directory when unpacking WARs
 + JETTY-1081 Handle null content type in GzipFilter
 + JETTY-1084 Disable GzipFilter for HEAD requests
 + JETTY-1085 Allow url sessionID if cookie invalid
 + JETTY-1086 Added UncheckedPrintWriter to avoid ignored EOFs
 + JETTY-1087 Chunked SSL non blocking input
 + JETTY-1098 Upgrade jsp to SJSAS-9_1_1-B60F-07_Jan_2009
 + Added DebugHandler
 + Added getSubscriptions to cometd client
 + Clarified cometd interval timeout and allow per client intervals
 + COMETD-7 max latency config for lazy messages
 + Made unSubscribeAll public on cometd client
 + Removed clearing of queue in unSubscribeAll for cometd client
 + Update Main.main method to call setWar
 + Update test-jndi and test-annotation examples for atomikos 3.5.5

jetty-7.0.0.RC5 - 27 August 2009
 + 286911 Clean out cache when recycling HTTP fields
 + 287496 Use start.ini always and added --exec
 + 287632 FilterContinuations for blocking jetty6
 + JETTY-838 Don't log and throw
 + JETTY-874 Better header full warnings
 + JETTY-960 Support for ldaps
 + JETTY-1081 Handle null content type in GzipFilter
 + JETTY-1084 Disable GzipFilter for HEAD requests
 + JETTY-1085 Allow url sessionID if cookie invalid
 + JETTY-1086 Added UncheckedPrintWriter to avoid ignored EOFs
 + JETTY-1087 Chunked SSL non blocking input

jetty-6.1.19 - 01 July 2009
 + JETTY-799 shell script for jetty on cygwin
 + JETTY-863 Non blocking stats handler
 + JETTY-937 Further Improvements for sun JVM selector bugs
 + JETTY-970 BayeuxLoadGenerator latency handling
 + JETTY-1011 Grizzly uses queued thread pool
 + JETTY-1028 jetty:run plugin should check for the web.xml from the overlays
   if not found in src/main/webapp/WEB-INF/
 + JETTY-1029 Handle quoted cookie paths
 + JETTY-1031 Handle large pipeline
 + JETTY-1033 jetty-plus compiled with jdk1.5
 + JETTY-1034 Cookie parsing
 + JETTY-1037 reimplemented channel doRemove
 + JETTY-1040 jetty.client.HttpConnection does not handle non IOExceptions
 + JETTY-1042 Avoid cookie reuse on shared connection
 + JETTY-1044 add commons-daemon support as contrib/start-daemon module
 + JETTY-1045 Handle the case where request.PathInfo() should be "/*"
 + JETTY-1046 maven-jetty-jspc-plugin keepSources takes affect only in
   packageRoot
 + JETTY-1047 Cometd client can grow cookie headers
 + JETTY-1048 Default servlet can handle partially filtered large static
   content
 + JETTY-1049 Improved transparent proxy usability
 + JETTY-1054 Avoid double deploys
 + JETTY-1055 Cookie quoting
 + JETTY-1057 Error page stack trace XSS
 + JETTY-1058 Handle trailing / with aliases on
 + JETTY-1062 Don't filter cometd message without data

jetty-7.0.0.RC4 - 18 August 2009
 + 279820 Fixed HotSwapHandler
 + 285891 SessionAuthentication is serializable
 + 286185 Implement ability for JSON implementation to automatically register
   convertors
 + 286535 ContentExchange status code
 + JETTY-1057 XSS error page
 + JETTY-1079 ResourceCollection.toString
 + JETTY-1080 Ignore files that would be extracted outside the destination
   directory when unpacking WARs
 + Added discoverable start options

jetty-7.0.0.RC3 - 07 August 2009
 + 277403 remove system properties
 + 282447 concurrent destinations in HttpClient
 + 283172 fix Windows build, broken on directory creation with the
   DefaultServlet
 + 283375 additional error-checking on SSL connector passwords to prevent NPE
 + 283513 Check endp.isOpen when blocking read
 + 285697 extract parameters if dispatch has query
 + JETTY-1074 JMX thread manipulation
 + Improved deferred authentication handling

jetty-7.0.0.RC2 - 29 June 2009
 + 283375 improved extensibility of SSL connectors
 + 283818 fixed merge of forward parameters
 + 283844 Webapp / TLD errors are not clear
 + 284475 update jetty.sh for new OPTIONS syntax
 + 284510 Enhance jetty-start for diagnosis and unit testing
 + 284981 Implement a cross-origin filter
 + 285006 fix AbstractConnector NPE during shutdown
 + Added DebugHandler
 + Added JavaUtilLog for Jetty logging to java.util.logging framework
 + backport jetty-8 annotation parsing to jetty-7
 + Disassociate method on IdentityService
 + Improved handling of overlays and resourceCollections

jetty-7.0.0.RC1 - 15 June 2009
 + 283344 Startup on windows is broken
 + JETTY-1066 283357 400 response for bad URIs
 + JETTY-1068 Avoid busy flush of async SSL

jetty-7.0.0.RC0 - 08 June 2009
 + 271535 Adding integration tests, and enabling RFC2616 tests
 + 280843 Buffer pool uses isHeader
 + 281287 Handle date headers before 1 Jan 1970
 + 282807 Better handling of 100 continues if response committed
 + JETTY-967 create standalone build for PKCS12Import at codehaus
 + JETTY-1056 update jetty-ant module for Jetty 7 at codehaus trunk
 + JETTY-1058 Handle trailing / with aliases

jetty-7.0.0.M4 - 01 June 2009
 + 281059 NPE in QTP with debug on
 + JETTY-799 shell script for jetty on cygwin
 + JETTY-1031 Handle large pipeline
 + JETTY-1034 Cookie parsing
 + JETTY-1042 Prevent cookie leak between shared connection
 + JETTY-1048 Fix for large partially filtered static content
 + JETTY-1049 Improved transparent proxy usability
 + JETTY-1054 Avoid double deploys
 + JETTY-1055 Cookie quoting
 + JETTY-1057 Error page stack trace XSS

jetty-7.0.0.M3 - 20 June 2009
 + 274251 Allow dispatch to welcome files that are servlets (configurable)
 + 276545 Quoted cookie paths
 + 277403 Cleanup system property usage
 + 277798 Denial of Service Filter
 + 279725 Support 100 and 102 expectations
 + 280707 client.HttpConnection does not catch and handle non-IOExceptions
 + 281470 Handle the case where request.PathInfo() should be "/*"
 + Added ContinuationThrowable
 + added WebAppContext.setConfigurationDiscovered for servlet 3.0 features
 + fixed race with expired async listeners
 + Numerous cleanups from static code analysis
 + Portable continuations for jetty6 and servlet3
 + Refactored AbstractBuffers to HttpBuffers for performance
 + refactored configuration mechanism
 + Refactored continuations to only support response wrapping

jetty-7.0.0.M2 - 18 May 2009
 + 273767 Update to use geronimo annotations spec 1.1.1
 + 275396 Added ScopedHandler to set servlet scope before security handler
 + JETTY-937 Work around Sun JVM bugs
 + JETTY-941 Linux chkconfig hint
 + JETTY-959 CGI servlet doesn't kill the CGI in case the client disconnects
 + JETTY-980 Fixed ResourceHandler ? handling, and bad URI creation in listings
 + JETTY-996 Make start-stop-daemon optional
 + JETTY-1003 java.lang.IllegalArgumentException: timeout can't be negative
 + JETTY-1004 CERT VU#402580 Canonical path handling includes ? in path segment
 + JETTY-1013 MySql Error with JDBCUserRealm
 + JETTY-1014 Enable start-stop-daemon by default on jetty.sh
   (START_STOP_DAEMON=1)
 + JETTY-1015 Reduce BayeuxClient and HttpClient lock contention
 + JETTY-1020 ZipException in org.mortbay.jetty.webapp.TagLibConfiguration
   prevents all contexts from being loaded

jetty-6.1.18 - 16 May 2009
 + JETTY-937 Improved work around sun JVM selector bugs
 + JETTY-1004 CERT VU#402580 Canonical path handling includes ? in path segment
 + JETTY-1008 ContinuationBayeux destroy is called
 + JETTY-1013 MySql Error with JDBCUserRealm
 + JETTY-1014 Enable start-stop-daemon by default on jetty.sh
   (START_STOP_DAEMON=1)
 + JETTY-1015 Reduce BayeuxClient and HttpClient lock contention
 + JETTY-1017 HttpDestination has too coarse locking
 + JETTY-1018 Denial of Service Filter
 + JETTY-1020 ZipException in org.mortbay.jetty.webapp.TagLibConfiguration
   prevents all contexts from being loaded
 + JETTY-1022 Removed several 1.5isms

jetty-5.1.15 - 18 May 2009
 + JETTY-418 synchronized load class
 + JETTY-1004 CERT VU402580 Canonical path handling includes ? in path segment
 + Fixes for CERT438616-CERT237888-CERT21284

jetty-6.1.17 - 30 April 2009
 + JETTY-936 Make optional dispatching to welcome files as servlets
 + JETTY-937 Work around sun JVM selector bugs
 + JETTY-941 Linux chkconfig hint
 + JETTY-957 Reduce hardcoded versions
 + JETTY-980 Security / Directory Listing XSS present
 + JETTY-982 Make test-jaas-webapp run with jetty:run
 + JETTY-983 Default Servlet sets accept-ranges for cached/gzipped content
 + JETTY-985 Allow listeners to implement both interfaces
 + JETTY-988 X-Forwarded-Host has precedence over X-Forwarded-Server
 + JETTY-989 GzipFilter handles addHeader
 + JETTY-990 Async HttpClient connect
 + JETTY-992 URIUtil.encodePath encodes markup characters
 + JETTY-996 Make start-stop-daemon optional
 + JETTY-997 Remove jpackage-utils dependency on rpm install
 + JETTY-1000 Avoided needless 1.5 dependency
 + JETTY-1002 cometd-api to 1.0.beta8
 + JETTY-1003 java.lang.IllegalArgumentException: timeout can't be negative
 + JETTY-1004 CERT VU#402580 Canonical path handling includes ? in path segment
 + JETTY-1006 Resume meta connect on all XD messages

jetty-7.0.0.M1 - 22 April 2009
 + 271258 FORM Authentication dispatch handling avoids caching
 + 271536 Add support to IO for quietly closing Readers / Writers
 + 273011 JETTY-980 JETTY-992 Security / Directory Listing XSS present
 + 273101 Fix DefaultServletTest XSS test case
 + 273153 Test for Nested references in DispatchServlet
 + JETTY-695 Handler dump
 + JETTY-983 DefaultServlet generates accept-ranges for cached/gzip content
 + Initial support for LoginService.logout
 + Removed HTTPConnection specifics from connection dispatching
 + Reworked authentication for deferred authentication
 + Reworked JMX for new layout

jetty-6.1.16 - 01 April 2009
 + JETTY-702 Create "jetty-tasks.xml" for the Ant plugin
 + JETTY-899 Standardize location for configuration files which go into etc
 + JETTY-936 Allow dispatch to welcome files that are servlets
 + JETTY-944 Lazy messages don't prevent long polls waiting
 + JETTY-946 Redeploys with maven jetty plugin of webapps with overlays don't
   work
 + JETTY-947 Exception stops terracotta session scavenger
 + JETTY-948 ConcurrentModificationException in TerracottaSessionManager
   scavenger
 + JETTY-949 Move cometd source to cometd.org project
 + JETTY-953 SSL keystore file input stream is not being closed directly
 + JETTY-956 SslSelectChannelConnector - password should be the default value
   of keyPassword if not specified
 + JETTY-959 CGI servlet doesn't kill the CGI in case the client disconnects
 + JETTY-964 Typo in Jetty 6.1.15 Manifest - Bundle-RequiredExcutionEnvironment
 + JETTY-972 Move cometd code back from cometd.org project (temporarily)
 + JETTY-973 Deliver same message to a collection of cometd Clients

jetty-7.0.0.M0 - 27 March 2009
 + JETTY-496 Support inetd/xinetd through use of System.inheritedChannel()
 + JETTY-540 Merged 3.0 Public Review changes
 + JETTY-567 Delay in initial TLS Handshake With FireFox 3 beta5 and
   SslSelectChannelConnector
 + JETTY-600 Automated tests of WADI integration + upgrade to WADI 2.0
 + JETTY-691 System.getProperty() calls ... wrap them in doPrivileged
 + JETTY-713 Expose additional AbstractConnector methods via MBean
 + JETTY-731 Completed DeliverListener for cometd
 + JETTY-748 RandomAccessFileBuffer for hadoop optimization
 + JETTY-749 Improved ArrayQueue
 + JETTY-765 ensure stop mojo works for all execution phases
 + JETTY-774 Improved caching of mime types with charsets
 + JETTY-775 AbstractSessionTest remove timing related test
 + JETTY-778 handle granular windows timer in lifecycle test
 + JETTY-779 Fixed line feed in request log
 + JETTY-781 Add "mvn jetty:deploy-war" for deploying a pre-assembled war
 + JETTY-782 Implement interval advice for BayeuxClient
 + JETTY-783 Update jetty self-signed certificate
 + JETTY-784 TerracottaSessionManager leaks sessions scavenged in other nodes
 + JETTY-786 Allow DataSourceUserRealm to create tables
 + JETTY-787 Handle MSIE7 mixed encoding
 + JETTY-788 Fix jotm for scoped jndi naming
 + JETTY-790 WaitingContinuations can change mutex if not pending
 + JETTY-792 TerracottaSessionManager does not unlock new session with
   requested id
 + JETTY-793 Fixed DataCache millisecond rounding
 + JETTY-794 WADI integration tests fail intermittently
 + JETTY-795 NullPointerException in SocketConnector.java
 + JETTY-801 Bring back 2 arg EnvEntry constructor
 + JETTY-802 Modify the default error pages to make association with Jetty
   clearer
 + JETTY-804 HttpClient timeout does not always work
 + JETTY-805 Fix jetty-jaas.xml for new UserRealm package
 + JETTY-806 Timeout related Deadlocks in HTTP Client
 + JETTY-807 HttpTester to handle charsets
 + JETTY-808 cometd client demo run.sh
 + JETTY-809 Need a way to customize WEB-INF/lib file extensions that are added
   to the classpath
 + JETTY-811 Allow configuration of system properties for the maven plugin
   using a file
 + JETTY-813 Simplify NCSARequestLog.java
 + JETTY-814 Add org.eclipse.jetty.client.Address.toString()
 + JETTY-816 Implement reconnect on java bayeux client
 + JETTY-817 Aborted SSL connections may cause jetty to hang with full cpu
 + JETTY-818 Support javax.servlet.request.ssl_session_id
 + JETTY-821 Allow lazy loading of persistent sessions
 + JETTY-822 Commit when autocommit=true causes error with mysql
 + JETTY-823 Extend start.config profiles
 + JETTY-824 Access to inbound byte statistics
 + JETTY-825 URL decoding of spaces (+) fails for encoding not utf8
 + JETTY-830 Add ability to reserve connections on http client
 + JETTY-831 Add ability to stop java bayeux client
 + JETTY-832 More UrlDecoded handling in relation to JETTY-825
 + JETTY-834 Configure DTD does not allow <Map> children
 + JETTY-837 Response headers set via filter are ignored for static resources
 + JETTY-840 add default mime types to *.htc and *.pps
 + JETTY-841 Duplicate messages when sending private message to yourself with
   cometd chat demo
 + JETTY-842 NPE in jetty client when no path component
 + JETTY-843 META-INF/MANIFEST.MF is not present in unpacked webapp
 + JETTY-844 Replace reflection with direct invocation in Slf4jLog
 + JETTY-848 Temporary folder not fully cleanup after stop (via Sweeper)
 + JETTY-854 JNDI scope does not work with applications in a .war
 + JETTY-859 MultiPartFilter ignores the query string parameters
 + JETTY-861 switched buffer pools to ThreadLocal implementation
 + JETTY-862 EncodedHttpURI ignores given encoding in constructor
 + JETTY-866 jetty-client test case fix
 + JETTY-869 NCSARequestLog locale config
 + JETTY-870 NullPointerException in Response when performing redirect to wrong
   relative URL
 + JETTY-871 jetty-client expires() NPE race condition fixed
 + JETTY-876 Added new BlockingArrayQueue and new QueuedThreadPool
 + JETTY-890 merge jaspi branch to trunk
 + JETTY-894 Add android .apk to mime types
 + JETTY-897 Remove swing dependency in GzipFilter
 + JETTY-898 Allow jetty debs to start with custom java args provided by users
 + JETTY-899 Standardize location and build process for configuration files
   which go into etc
 + JETTY-909 Update useragents cache
 + JETTY-917 Change for JETTY-811 breaks systemProperties config parameter in
   maven-jetty-plugin
 + JETTY-922 Fixed NPE on getRemoteHost when socket closed
 + JETTY-923 Client supports attributes
 + JETTY-926 default location for generatedClasses of jspc plugin is incorrect
 + JETTY-938 Deadlock in the TerracottaSessionManager
 + JETTY-939 NPE in AbstractConfiguration.callPreDestroyCallbacks
 + JETTY-946 Redeploys with maven jetty plugin of webapps with overlays don't
   work
 + JETTY-950 Fix double-printing of request URI in request log
 + JETTY-953 SSL keystore file input stream is not being closed directly
 + JETTY-956 SslSelectChannelConnector - password should be the default value
   of keyPassword if not specified
 + moved to org.eclipse packages
 + simplified HandlerContainer API

jetty-6.1.15 - 04 March 2009
 + JETTY-923 BayeuxClient uses message pools to reduce memory footprint
 + JETTY-924 Improved BayeuxClient disconnect handling
 + JETTY-925 Lazy bayeux messages
 + JETTY-926 default location for generatedClasses of jspc plugin is incorrect
 + JETTY-931 Fix issue with jetty-rewrite.xml
 + JETTY-934 fixed stop/start of Bayeux Client
 + JETTY-938 Deadlock in the TerracottaSessionManager
 + JETTY-939 NPE in AbstractConfiguration.callPreDestroyCallbacks

jetty-6.1.15 - 02 March 2009
 + JETTY-923 BayeuxClient uses message pools to reduce memory footprint
 + JETTY-924 Improved BayeuxClient disconnect handling
 + JETTY-925 Lazy bayeux messages
 + JETTY-926 default location for generatedClasses of jspc plugin is incorrect

jetty-6.1.15.rc4 - 19 February 2009
 + JETTY-496 Support inetd/xinetd through use of System.inheritedChannel()
 + JETTY-713 Expose additional AbstractConnector methods via MBean
 + JETTY-749 Improved ack extension
 + JETTY-802 Modify the default error pages to make association with Jetty
   clearer
 + JETTY-811 Allow configuration of system properties for the maven plugin
   using a file
 + JETTY-815 Add comet support to jQuery javascript library
 + JETTY-840 add default mime types to *.htc and *.pps
 + JETTY-848 Temporary folder not fully cleanup after stop (via Sweeper)
 + JETTY-869 NCSARequestLog locale config
 + JETTY-870 NullPointerException in Response when performing redirect to wrong
   relative URL
 + JETTY-872 Handshake handler calls wrong extension callback
 + JETTY-878 Removed printStackTrace from WaitingContinuation
 + JETTY-879 Support extra properties in jQuery comet implementation
 + JETTY-882 ChannelBayeuxListener called too many times
 + JETTY-884 Use hashcode for threadpool ID
 + JETTY-887 Split configuration and handshaking in jquery comet
 + JETTY-888 Fix abort in case of multiple outstanding connections
 + JETTY-894 Add android .apk to mime types
 + JETTY-898 Allow jetty debs to start with custom java args provided by users
 + JETTY-909 Update useragents cache

jetty-6.1.15.rc3 - 28 January 2009
 + JETTY-691 System.getProperty() calls ... wrap them in doPrivileged
 + JETTY-844 Replace reflection with direct invocation in Slf4jLog
 + JETTY-861 switched buffer pools to ThreadLocal implementation
 + JETTY-866 jetty-client test case fix

jetty-6.1.15.rc2 - 23 January 2009
 + JETTY-567 Delay in initial TLS Handshake With FireFox 3 beta5 and
   SslSelectChannelConnector
 + adjustment to jetty-client assembly packaging

jetty-6.1.15.pre0 - 20 January 2009
 + JETTY-600 Automated tests of WADI integration + upgrade to WADI 2.0
 + JETTY-749 Reliable message delivery
 + JETTY-781 Add "mvn jetty:deploy-war" for deploying a pre-assembled war
 + JETTY-794 WADI integration tests fail intermittently
 + JETTY-795 NullPointerException in SocketConnector.java
 + JETTY-798 Jboss session manager incompatible with LifeCycle.Listener
 + JETTY-801 Bring back 2 arg EnvEntry constructor
 + JETTY-802 Modify the default error pages to make association with Jetty very
   clear
 + JETTY-804 HttpClient timeout does not always work
 + JETTY-806 Timeout related Deadlocks in HTTP Client
 + JETTY-807 HttpTester to handle charsets
 + JETTY-808 cometd client demo run.sh
 + JETTY-809 Need a way to customize WEB-INF/lib file extensions that are added
   to the classpath
 + JETTY-814 Add org.eclipse.jetty.client.Address.toString()
 + JETTY-816 Implement reconnect on java bayeux client
 + JETTY-817 Aborted SSL connections may cause jetty to hang with full cpu
 + JETTY-819 Jetty Plus no more jre 1.4
 + JETTY-821 Allow lazy loading of persistent sessions
 + JETTY-824 Access to inbound byte statistics
 + JETTY-825 URL decoding of spaces (+) fails for encoding not utf8
 + JETTY-827 Externalize servlet api
 + JETTY-830 Add ability to reserve connections on http client
 + JETTY-831 Add ability to stop java bayeux client
 + JETTY-832 More UrlDecoded handling in relation to JETTY-825
 + JETTY-833 Update debian and rpm packages for new jsp-2.1-glassfish jars and
   servlet-api jar
 + JETTY-834 Configure DTD does not allow <Map> children
 + JETTY-837 Response headers set via filter are ignored for static resources
 + JETTY-841 Duplicate messages when sending private message to yourself with
   cometd chat demo
 + JETTY-842 NPE in jetty client when no path component
 + JETTY-843 META-INF/MANIFEST.MF is not present in unpacked webapp
 + JETTY-852 Ensure handshake and connect retried on failure for jquery-cometd
 + JETTY-854 JNDI scope does not work with applications in a .war
 + JETTY-855 jetty-client uber assembly support
 + JETTY-858 ContentExchange provides bytes
 + JETTY-859 MultiPartFilter ignores the query string parameters
 + JETTY-862 EncodedHttpURI ignores given encoding in constructor

jetty-6.1.14 - 14 November 2008
 + JETTY-630 jetty6-plus rpm is missing the jetty6-plus jar
 + JETTY-748 Reduced flushing of large content
 + JETTY-765 ensure stop mojo works for all execution phases
 + JETTY-777 include util5 on the jetty debs
 + JETTY-778 handle granular windows timer in lifecycle test
 + JETTY-779 Fixed line feed in request log
 + JETTY-782 Implement interval advice for BayeuxClient
 + JETTY-783 Update jetty self-signed certificate
 + JETTY-784 TerracottaSessionManager leaks sessions scavenged in other nodes
 + JETTY-787 Handle MSIE7 mixed encoding
 + JETTY-788 Fix jotm for new scoped jndi
 + JETTY-790 WaitingContinuations can change mutex if not pending
 + JETTY-791 Ensure jdk1.4 compatibility for jetty-6
 + JETTY-792 TerracottaSessionManager does not unlock new session with
   requested id
 + JETTY-793 Fixed DataCache millisecond rounding

jetty-6.1.12 - 04 November 2008
 + JETTY-731 Completed DeliverListener for cometd
 + JETTY-772 Increased default threadpool size to 250
 + JETTY-774 Cached text/json content type
 + JETTY-775 fix port of openspaces to jetty-6

jetty-7.0.0.pre5 - 30 October 2008
 + JETTY-766 Fix npe
 + JETTY-767 Fixed SSL Client no progress handshake bug
 + JETTY-768 Remove EnvEntry overloaded constructors
 + JETTY-769 jquery example error
 + JETTY-771 Ensure NamingEntryUtil is jdk1.4 compliant
 + JETTY-772 Increased default threadpool size to 250

jetty-6.1.12.rc5 - 30 October 2008
 + JETTY-703 maxStopTimeMs added to QueuedThreadPool
 + JETTY-762 improved QueuedThreadPool idle death handling
 + JETTY-763 Fixed AJP13 constructor
 + JETTY-766 Ensure SystemProperties set early on jetty-maven-plugin
 + JETTY-767 Fixed SSL Client no progress handshake bug
 + JETTY-768 Remove EnvEntry overloaded constructors
 + JETTY-771 Ensure NamingEntryUtil jdk1.4 compliant

jetty-7.0.0.pre4 - 28 October 2008
 + JETTY-241 Support for web application overlays in rapid application
   development (jetty:run)
 + JETTY-319 improved passing of exception when webapp unavailable
 + JETTY-331 SecureRandom hangs on systems with low entropy (connectors slow to
   start)
 + JETTY-591 No server classes for jetty-web.xml
 + JETTY-604 AbstractSession.setSessionURL
 + JETTY-670 $JETTY_HOME/bin/jetty.sh not worked in Solaris, because of
   /usr/bin/which has no error-code
 + JETTY-676 ResourceHandler doesn't support HTTP HEAD requests
 + JETTY-677 GWT serialization issue
 + JETTY-680 Can't configure the ResourceCollection with maven
 + JETTY-681 JETTY-692 MultiPartFilter is slow for file uploads
 + JETTY-682 Added listeners and queue methods to cometd
 + JETTY-686 LifeCycle.Listener
 + JETTY-687 Issue with servlet-mapping in dynamic servlet invoker
 + JETTY-688 Cookie causes NumberFormatException
 + JETTY-689 processing of non-servlet related annotations
 + JETTY-690 Updated XBean dependencies to XBean version 3.4.3 and Spring
   2.0.5.
 + JETTY-696 jetty.sh restart not working
 + JETTY-698 org.eclipse.resource.JarResource.extract does not close
   JarInputStream jin
 + JETTY-699 Optimized cometd sending of 1 message to many many clients
 + JETTY-700 unit test for unread request data
 + JETTY-703 maxStopTimeMs added to QueuedThreadPool
 + JETTY-708 allow 3 scopes for jndi resources: jvm, server or webapp
 + JETTY-709 Jetty plugin's WebAppConfig configured properties gets overridden
   by AbstractJettyRunMojo even when already set
 + JETTY-710 Worked around poor implementation of File.toURL()
 + JETTY-711 DataSourceUserRealm implementation
 + JETTY-712 HttpClient does not handle request complete after response
   complete
 + JETTY-715 AJP Key size as Integer
 + JETTY-716 Fixed NPE on empty cometd message
 + JETTY-718 during ssl unwrap, return true if some bytes were read, even if
   underflow
 + JETTY-720 fix HttpExchange.waitForStatus
 + JETTY-721 Support wildcard in VirtualHosts configuration
 + JETTY-723 jetty.sh does not check if TMP already is set
 + JETTY-724 better handle EBCDIC default JVM encoding
 + JETTY-728 Improve Terracotta integration and performances
 + JETTY-730 Set SAX parse features to defaults
 + JETTY-731 DeliverListener for cometd
 + JETTY-732 Case Sensitive Basic Authentication Response Header
   Implementations
 + JETTY-733 Expose ssl connectors with xbean
 + JETTY-735 Wrong default jndi name on DataSourceUserRealm
 + JETTY-736 Client Specific cometd advice
 + JETTY-737 refactored jetty.jar into jetty, xml, security, ssl, webapp and
   deploy jars
 + JETTY-738 If jetty.sh finds a pid file is does not check to see if a process
   with that pid is still running
 + JETTY-739 Race in QueuedThreadPool
 + JETTY-741 HttpClient connects slowly due to reverse address lookup by
   InetAddress.getHostName()
 + JETTY-742 Private messages in cometd chat demo
 + JETTY-747 Handle HttpClient exceptions better
 + JETTY-755 Optimized HttpParser and buffers for few busy connections
 + JETTY-757 Unhide JAAS classes
 + JETTY-758 Update JSP to glassfish tag SJSAS-9_1_1-B51-18_Sept_2008
 + JETTY-759 Fixed JSON small negative real numbers
 + JETTY-760 Handle wildcard VirtualHost and normalize hostname in
   ContextHandlerCollection
 + JETTY-762 improved QueuedThreadPool idle death handling
 + JETTY-763 Fixed AJP13 constructor
 + JETTY-766 Ensure SystemProperties set early on jetty-maven-plugin

jetty-6.1.12.rc4 - 21 October 2008
 + JETTY-319 improved passing of exception when webapp unavailable
 + JETTY-729 Backport Terracotta integration to Jetty6.1 branch
 + JETTY-744 Backport of JETTY-741: HttpClient connects slowly due to reverse
   address lookup by InetAddress.getHostName()
 + JETTY-747 Handle exceptions better in HttpClient
 + JETTY-755 Optimized HttpParser and buffers for few busy connections
 + JETTY-758 Update JSP 2.1 to glassfish tag SJSAS-9_1_1-B51-18_Sept_2008
 + JETTY-759 Fixed JSON small negative real numbers
 + JETTY-760 Handle wildcard VirtualHost and normalize hostname in
   ContextHandlerCollection

jetty-6.1.12.rc3 - 10 October 2008
 + JETTY-241 Support for web application overlays in rapid application
   development (jetty:run)
 + JETTY-686 LifeCycle.Listener
 + JETTY-715 AJP key size
 + JETTY-716 NPE for empty cometd message
 + JETTY-718 during ssl unwrap, return true if some bytes were read, even if
   underflow
 + JETTY-720 fix HttpExchange.waitForStatus
 + JETTY-721 Support wildcard in VirtualHosts configuration
 + JETTY-722 jndi related threadlocal not cleared after deploying webapp
 + JETTY-723 jetty.sh does not check if TMP already is set
 + JETTY-725 port JETTY-708 (jndi scoping) to jetty-6
 + JETTY-730 set SAX parser features to defaults
 + JETTY-731 DeliverListener for cometd
 + JETTY-732 Case Sensitive Basic Authentication Response Header
   Implementations
 + JETTY-736 Client Specific cometd advice
 + JETTY-738 If jetty.sh finds a pid file is does not check to see if a process
   with that pid is still running
 + JETTY-739 Race in QueuedThreadPool
 + JETTY-742 Private messages in cometd chat demo

jetty-6.1.12rc2 - 12 September 2008
 + JETTY-282 Support manually-triggered reloading
 + JETTY-331 SecureRandom hangs on systems with low entropy (connectors slow to
   startup)
 + JETTY-591 No server classes for jetty-web.xml
 + JETTY-670 $JETTY_HOME/bin/jetty.sh not worked in Solaris, because of
   /usr/bin/which has no error-code
 + JETTY-671 Configure DTD does not allow <Property> children
 + JETTY-672 Utf8StringBuffer doesn't properly handle null characters (char
   with byte value 0)
 + JETTY-676 ResourceHandler doesn't support HTTP HEAD requests
 + JETTY-677 GWT serialization issue
 + JETTY-680 Can't configure the ResourceCollection with maven
 + JETTY-681 JETTY-692 MultiPartFilter is slow for file uploads
 + JETTY-682 Added listeners and queue methods to cometd
 + JETTY-683 ResourceCollection works for jsp files but does not work for
   static resources under DefaultServlet
 + JETTY-687 Issue with servlet-mapping in dynamic servlet invoker
 + JETTY-688 Cookie causes NumberFormatException
 + JETTY-696 ./jetty.sh restart not working
 + JETTY-698 org.eclipse.resource.JarResource.extract does not close
   JarInputStream jin
 + JETTY-699 Optimize cometd sending of 1 message to many many clients
 + JETTY-709 Jetty plugin's WebAppConfig configured properties gets overridden
   by AbstractJettyRunMojo even when already set
 + JETTY-710 Worked around poor implementation of File.toURL()
 + JETTY-712 HttpClient does not handle request complete after response
   complete

jetty-7.0.0pre3 - 06 August 2008
 + JETTY-30 Externalize servlet-api to own project
 + JETTY-182 Support setting explicit system classpath for jasper
   Jsr199JavaCompiler
 + JETTY-319 Get unavailable exception and added startWithUnavailable option
 + JETTY-381 JETTY-622 Multiple Web Application Source Directory
 + JETTY-442 Accessors for mimeType on ResourceHandler
 + JETTY-502 forward of an include should hide include attributes
 + JETTY-562 RewriteHandler support for virtual hosts
 + JETTY-563 JETTY-482 OpenRemoteServiceServlet for GWT1.5M2+
 + JETTY-564 Consider optionally importing org.apache.jasper.servlet
 + JETTY-571 SelectChannelConnector throws Exception on close on Windows
 + JETTY-608 Suspend/Resume/Complete request listeners
 + JETTY-621 Improved LazyList javadoc
 + JETTY-626 Null protect reading the dtd resource from classloader
 + JETTY-628 Rewrite rule for rewriting scheme
 + JETTY-629 Don't hold timeout lock during expiry call
 + JETTY-632 OSGi tags for Jetty client
 + JETTY-633 Default form encoding 8859_1 rather than utf-8
 + JETTY-635 Correctly merge request parameters when doing forward
 + JETTY-636 Separate lifeycle of jsp build
 + JETTY-637 empty date headers throw IllegalArgumentException
 + JETTY-641 JDBC Realm purge cache problem
 + JETTY-642 NPE in LdapLoginModule
 + JETTY-644 LdapLoginModule uses proper filters when searching
 + JETTY-645 Do not provide jetty-util to the webapps
 + JETTY-646 Should set Cache-Control header when sending errors to avoid
   caching
 + JETTY-647 suspended POSTs with binary data do too many resumes
 + JETTY-650 Parse "*" URI for HTTP OPTIONS request
 + JETTY-651 Release resources during destroy
 + JETTY-653 Upgrade jta api specs to more recent version
 + JETTY-654 Allow Cometd Bayeux object to be JMX manageable
 + JETTY-655 Support parsing application/x-www-form-urlencoded parameters via
   http PUT
 + JETTY-656 HttpClient defaults to async mode
 + JETTY-659 ContentExchange and missing headers in HttpClient
 + JETTY-663 AbstractDatabaseLoginModule handle not found UserInfo and userName
 + JETTY-665 Support merging class directories
 + JETTY-666 scanTargetPatterns override the values already being set by
   scanTarget
 + JETTY-667 HttpClient handles chunked content
 + JETTY-669 Http methods other than GET and POST should not have error page
   content
 + JETTY-671 Configure DTD does not allow <Property> children
 + JETTY-672 Utf8StringBuffer doesn't properly handle null characters (char
   with byte value 0)
 + JETTY-675 ServletContext.getRealPath("") returns null instead of returning
   the root dir of the webapp
 + Upgrade jsp 2.1 to SJSAS-9_1_02-B04-11_Apr_2008

jetty-6.1.12rc1 - 01 August 2008
 + JETTY-319 Get unavailable exception and added startWithUnavailable option
 + JETTY-381 JETTY-622 Multiple Web Application Source Directory
 + JETTY-442 Accessors for mimeType on ResourceHandler
 + JETTY-502 forward of an include should hide include attributes
 + JETTY-562 RewriteHandler support for virtual hosts
 + JETTY-563 GWT OpenRemoteServiceServlet GWT1.5M2+
 + JETTY-564 Consider optionally importing org.apache.jasper.servlet
 + JETTY-571 SelectChannelConnector throws Exception on close on Windows
 + JETTY-596 Proxy authorization support in HttpClient
 + JETTY-599 handle buffers consistently handle invalid index for poke
 + JETTY-603 Handle IPv6 in HttpURI
 + JETTY-605 Added optional threadpool to BayeuxService
 + JETTY-606 better writeTo impl for BIO
 + JETTY-607 Add GigaSpaces session clustering
 + JETTY-610 jetty.class.path not being interpreted
 + JETTY-613 website module now generates site-component for jetty-site
 + JETTY-614 scanner allocated hashmap on every scan
 + JETTY-623 ServletContext.getServerInfo() non compliant
 + JETTY-626 Null protect reading the dtd resource from classloader
 + JETTY-628 Rewrite rule for rewriting scheme
 + JETTY-629 Don't hold timeout lock during expiry call
 + JETTY-632 OSGi tags for Jetty client
 + JETTY-633 Default form encoding 8859_1 rather than utf-8
 + JETTY-635 Correctly merge request parameters when doing forward
 + JETTY-637 empty date headers throw IllegalArgumentException
 + JETTY-641 JDBC Realm purge cache problem
 + JETTY-642 NPE in LdapLoginModule
 + JETTY-644 LdapLoginModule uses proper filters when searching
 + JETTY-646 Should set Cache-Control header when sending errors to avoid
   caching
 + JETTY-647 suspended POSTs with binary data do too many resumes
 + JETTY-650 Parse "*" URI for HTTP OPTIONS request
 + JETTY-651 Release resources during destroy
 + JETTY-654 Allow Cometd Bayeux object to be JMX manageable
 + JETTY-655 Support parsing application/x-www-form-urlencoded parameters via
   http PUT
 + JETTY-656 HttpClient defaults to async mode
 + JETTY-657 Backport jetty-7 sslengine
 + JETTY-658 backport latest HttpClient from jetty-7 to jetty-6
 + JETTY-659 ContentExchange and missing headers in HttpClient
 + JETTY-660 Backported QoSFilter
 + JETTY-663 AbstractDatabaseLoginModule handle not found UserInfo and userName
 + JETTY-665 Support merging class directories
 + JETTY-666 scanTargetPatterns override the values already being set by
   scanTarget
 + JETTY-667 HttpClient handles chunked content
 + JETTY-669 Http methods other than GET and POST should not have error page
   content
 + Upgrade jsp 2.1 to SJSAS-9_1_02-B04-11_Apr_2008

jetty-7.0.0pre2 - 30 June 2008
 + JETTY-336 413 error for header buffer full
 + JETTY-425 race in stopping SelectManager
 + JETTY-568 Avoid freeing DirectBuffers. New locking NIO ResourceCache
 + JETTY-569 Stats for suspending requests
 + JETTY-572 Unique cometd client ID
 + JETTY-576 servlet dtds and xsds not being loaded locally
 + JETTY-578 OSGI Bundle-RequiredExcutionEnvironment set to J2SE-1.5
 + JETTY-579 OSGI resolved management and servlet.resources import error
 + JETTY-580 Fixed SSL shutdown
 + JETTY-581 ContextPath constructor
 + JETTY-582 final ISO_8859_1
 + JETTY-584 handle null contextPath
 + JETTY-587 persist sessions to database
 + JETTY-588 handle Retry in ServletException
 + JETTY-589 Added Statistics Servlet
 + JETTY-590 Digest auth domain for root context
 + JETTY-592 expired timeout callback without synchronization
 + JETTY-595 SessionHandler only deals with base request session
 + JETTY-596 proxy support in HttpClient
 + JETTY-598 Added more reliable cometd message flush option
 + JETTY-599 handle buffers consistently handle invalid index for poke
 + JETTY-603 Handle IPv6 in HttpURI
 + JETTY-605 Added optional threadpool to BayeuxService
 + JETTY-606 better writeTo impl for BIO
 + JETTY-607 Add GigaSpaces session clustering
 + JETTY-609 jetty-client improvements for http conversations
 + JETTY-610 jetty.class.path not being interpreted
 + JETTY-611 make general purpose jar scanning mechanism
 + JETTY-612 scan for web.xml fragments
 + JETTY-613 various distribution related changes
 + JETTY-614 scanner allocates hashmap on every iteration
 + JETTY-615 Replaced CDDL servlet.jar with Apache-2.0 licensed version
 + JETTY-623 ServletContext.getServerInfo() non compliant

jetty-6.1.11 - 06 June 2008
 + JETTY-336 413 error for full header buffer
 + JETTY-425 race in stopping SelectManager
 + JETTY-580 Fixed SSL shutdown
 + JETTY-581 ContextPath constructor
 + JETTY-582 final ISO_8859_1
 + JETTY-584 handle null contextPath
 + JETTY-588 handle Retry in ServletException
 + JETTY-590 Digest auth domain for root context
 + JETTY-592 expired timeout callback without synchronization
 + JETTY-595 SessionHandler only deals with base request session
 + JETTY-596 Proxy support in HttpClient
 + JETTY-598 Added more reliable cometd message flush option

jetty-6.1.10 - 20 May 2008
 + JETTY-440 allow file name patterns for jsp compilation for jspc plugin
 + JETTY-529 CNFE when deserializing Array from session resolved
 + JETTY-537 JSON handles Locales
 + JETTY-547 Shutdown SocketEndpoint output before close
 + JETTY-550 Reading 0 bytes corrupts ServletInputStream
 + JETTY-551 Upgraded to Wadi 2.0-M10
 + JETTY-556 Encode all URI fragments
 + JETTY-557 Allow ServletContext.setAttribute before start
 + JETTY-558 optional handling of X-Forwarded-For/Host/Server
 + JETTY-566 allow for non-blocking behavior in jetty maven plugin
 + JETTY-572 unique cometd client ID
 + JETTY-579 osgi fixes with management and servlet resources
 + Use QueuedThreadPool as default

jetty-7.0.0pre1 - 03 May 2008
 + JETTY-440 allow file name patterns for jsp compilation for jspc plugin
 + JETTY-529 CNFE when deserializing Array from session resolved
 + JETTY-558 optional handling of X-Forwarded-For/Host/Server
 + JETTY-559 ignore unsupported shutdownOutput
 + JETTY-566 allow for non-blocking behavior in jetty maven plugin
 + address osgi bundling issue relating to build resources
 + Allow annotations example to be built regularly, copy to contexts-available
 + Improved suspend examples
 + Make annotations example consistent with servlet 3.0
 + Refactor JNDI impl to simplify

jetty-7.0.0pre0 - 21 April 2008
 + JETTY-282 Support manually-triggered reloading by maven plugin
 + JETTY-341 100-Continues sent only after getInputStream called
 + JETTY-386 backout fix and replaced with
   ContextHandler.setCompactPath(boolean)
 + JETTY-399 update OpenRemoteServiceServlet to gwt 1.4
 + JETTY-467 allow URL rewriting to be disabled
 + JETTY-468 unique holder names for addServletWithMapping
 + JETTY-471 LDAP JAAS Realm
 + JETTY-474 Fixed case sensitivity issue with HttpFields
 + JETTY-475 AJP connector in RPMs
 + JETTY-486 Improved jetty.sh script
 + JETTY-487 Handle empty chunked request
 + JETTY-494 Client side session replication
 + JETTY-519 HttpClient does not recycle closed connection
 + JETTY-522 Add build profile for macos for setuid
 + JETTY-523 Default servlet uses ServletContext.getResource
 + JETTY-524 Don't synchronize session event listener calls
 + JETTY-525 Fixed decoding for long strings
 + JETTY-526 Fixed MMBean fields on JMX MBeans
 + JETTY-528 Factor our cookie parsing to CookieCutter
 + JETTY-530 Improved JMX MBeanContainer lifecycle
 + JETTY-531 Optional expires on MovedContextHandler
 + JETTY-532 MBean properties for QueuedThreadPool
 + JETTY-535 Fixed Bayeux server side client memory leak
 + JETTY-537 JSON handles Locales
 + JETTY-538 test harness fix for windows
 + JETTY-540 Servlet-3.0 & java5 support (work in progress)
 + JETTY-543 Atomic batch get and put of files
 + JETTY-545 Rewrite handler
 + JETTY-546 Webapp runner. All in one jar to run a webapps
 + JETTY-547 Shutdown SocketEndpoint output before close
 + JETTY-550 Reading 0 bytes corrupts ServletInputStream
 + JETTY-551 Wadi 2.0-M10
 + JETTY-553 Fixed customize override
 + JETTY-556 Encode all URI fragments
 + JETTY-557 Allow ServletContext.setAttribute before start
 + JETTY-560 Allow decoupling of jndi names in web.xml
 + Added option to dispatch to suspended requests.
 + BayeuxClient use a single connection for polling
 + Delay 100 continues until getInputStream
 + Ensure Jotm tx mgr can be found in jetty-env.xml
 + HttpClient supports pipelined request
 + Jetty-6.1.8 Changes
 + Make javax.servlet.jsp optional osgi import for jetty module
 + QueuedThreadPool default
 + Refactor of Continuation towards servlet 3.0 proposal
 + Renamed modules management and naming to jmx and jndi.
 + RetryRequest exception now extends ThreadDeath

jetty-6.1.9 - 26 March 2008
 + JETTY-399 update OpenRemoteServiceServlet to gwt 1.4
 + JETTY-471 LDAP JAAS Realm
 + JETTY-475 AJP connector in RPMs
 + JETTY-482 update to JETTY-399
 + JETTY-519 HttpClient does not recycle closed connection
 + JETTY-522 Add build profile for macos for setuid
 + JETTY-525 Fixed decoding for long strings
 + JETTY-526 Fixed MMBean fields on JMX MBeans
 + JETTY-532 MBean properties for QueuedThreadPool
 + JETTY-535 Fixed Bayeux server side client memory leak
 + JETTY-538 test harness fix for windows
 + JETTY-541 Cometd per client timeouts
 + Ensure Jotm tx mgr can be found in jetty-env.xml
 + Make javax.servlet.jsp optional osgi import for jetty module

jetty-6.1.8 - 28 February 2008
 + JETTY-350 log ssl errors on SslSocketConnector
 + JETTY-417 JETTY_LOGS environment variable not queried by jetty.sh
 + JETTY-433 ContextDeployer constructor fails unnecessarily when using a
   security manager if jetty.home not set
 + JETTY-434 ContextDeployer scanning of sub-directories should be optional
 + JETTY-481 Handle empty Bayeux response
 + JETTY-489 Improve doco on the jetty.port property for plugin
 + JETTY-490 Fixed JSONEnumConvertor
 + JETTY-491 opendocument mime types
 + JETTY-492 Null pointer in HashSSORealm
 + JETTY-493 JSON handles BigDecimals
 + JETTY-498 Improved cookie parsing
 + JETTY-507 Fixed encoding from JETTY-388 and test case
 + JETTY-508 Extensible cometd handlers
 + JETTY-509 Fixed JSONP transport for changing callback names
 + JETTY-511 jetty.sh mishandled JETTY_HOME when launched from a relative path
 + JETTY-512 add slf4j as optional to manifest
 + JETTY-513 Terracotta session replication does not work when the initial page
   on each server does not set any attributes
 + JETTY-515 Timer is missing scavenging Task in HashSessionManager
 + Add "mvn jetty:stop"
 + Added BayeuxService
 + Added JSON.Convertor and non static JSON instances
 + Added QueuedThreadPool
 + add removeHandler(Handler) method to HandlerContainer interface
 + AJP handles bad mod_jk methods
 + Allow code ranges on ErrorPageErrorHandler
 + allow sessions to be periodically persisted to disk
 + Cookie support in BayeuxClient
 + Fixed JSON negative numbers
 + further Optimizations and improvements of Cometd
 + grizzly fixed for posts
 + Improved Bayeux API
 + Improved Cometd timeout handling
 + JSON unquotes /
 + Long cache for JSON
 + Optimizations and improvements of Cometd, more pooled objects
 + Optimized QuotedStringTokenizer.quote()
 + Remove duplicate commons-logging jars and include sslengine in jboss sar

jetty-6.1.7 - 22 December 2007
 + JETTY-386 CERT-553235 backout fix and replaced with
   ContextHandler.setCompactPath(boolean)
 + JETTY-467 allow URL rewriting to be disabled
 + JETTY-468 unique holder names for addServletWithMapping
 + JETTY-474 Fixed case sensitivity issue with HttpFields
 + JETTY-486 Improved jetty.sh script
 + JETTY-487 Handle empty chunked request
 + Add "mvn jetty:stop"
 + Added BayeuxService
 + Added JSON.Convertor and non static JSON instances
 + allow sessions to be periodically persisted to disk
 + Cookie support in BayeuxClient
 + grizzly fixed for posts
 + jetty-6.1 branch created from 6.1.6 and r593 of jetty-contrib trunk
 + Optimizations and improvements of Cometd, more pooled objects
 + Update java5 patch

jetty-6.1.6 - 18 November 2007
 + JETTY-455 Optional cometd id
 + JETTY-459 Unable to deploy from Eclipse into the root context
 + JETTY-461 fixed cometd unknown channel
 + JETTY-464 typo in ErrorHandler
 + JETTY-465 System.exit() in constructor exception for MultiPartOutputStream
 + rudimentary debian packaging
 + updated grizzly connector to 1.6.1

jetty-6.1.6rc1 - 05 November 2007
 + JETTY-388 Handle utf-16 and other multibyte non-utf-8 form content
 + JETTY-409 String params that denote files changed to File
 + JETTY-438 handle trailing . in vhosts
 + JETTY-439 Fixed 100 continues clash with Connection:close
 + JETTY-443 windows bug causes Acceptor thread to die
 + JETTY-445 removed test code
 + JETTY-448 added setReuseAddress on AbstractConnector
 + JETTY-450 Bad request for response sent to server
 + JETTY-451 Concurrent modification of session during invalidate
 + JETTY-452 CERT VU#237888 Dump Servlet - prevent cross site scripting
 + JETTY-453 updated Wadi to 2.0-M7
 + JETTY-454 handle exceptions with themselves as root cause
 + JETTY-456 allow null keystore for osX
 + JETTY-457 AJP certificate chains
 + Added configuration file for capturing stderr and stdout
 + CERT VU#38616 handle single quotes in cookie names.
 + Give bayeux timer name
 + Give Terracotta session scavenger a name
 + Housekeeping on poms
 + Improved JSON parsing from Readers
 + Jetty Eclipse Plugin 1.0.1: force copy of context file on redeploy
 + Moved some impl classes from jsp-api-2.1 to jsp-2.1
 + Updated for dojo 1.0(rc) cometd
 + Upgrade jsp 2.1 to SJSAS-9_1-B58G-FCS-08_Sept_2007

jetty-6.1.6rc0 - 03 October 2007
 + JETTY-259 SystemRoot set for windows CGI
 + JETTY-311 avoid json keywords
 + JETTY-376 allow anything but CRLF in reason string
 + JETTY-398 Allow same WADI Dispatcher to be used across multiple web-app
   contexts
 + JETTY-400 consume CGI stderr
 + JETTY-402 keep HashUserRealm in sync with file
 + JETTY-403 Allow long content length for range requests
 + JETTY-404 WebAppDeployer sometimes deploys duplicate webapp
 + JETTY-405 Default date formate for reqest log
 + JETTY-407 AJP handles unknown content length
 + JETTY-413 Make rolloveroutputstream timer daemon
 + JETTY-422 Allow <Property> values to be null in config files
 + JETTY-423 Ensure javax.servlet.forward parameters are latched on first
   forward
 + JETTY-425 Handle duplicate stop calls better
 + JETTY-430 improved cometd logging
 + JETTY-431 HttpClient soTimeout
 + Add ability to persist sessions with HashSessionManager
 + Added ConcatServlet to combine javascript and css
 + Added jetty.lib system property to start.config
 + Added JPackage RPM support
 + Added JSON.Convertable
 + Adding setUsername,setGroupname to setuid and mavenizing native build
 + Add jetty.host system property
 + AJP13 Fix on chunked post
 + Allow properties files on the XmlConfiguration command line.
 + Allow scan interval to be set after Scanner started
 + Avoid FULL exception in window between blockForOutput and remote close
 + Cached user agents strings in the /org/mortbay/jetty/useragents resource
 + CVE-2007-5615 Added protection for response splitting with bad headers.
 + Ensure session is completed only when leaving context.
 + Fix cached header optimization for extra characters
 + Fix Host header for async client
 + Fix patch for java5 to include cometd module
 + Fix typo in async client onResponsetHeader method name
 + Give deployment file Scanner threads a unique name
 + Make default time format for RequestLog match NCSA default
 + Make mx4j used only if runtime uses jdk<1.5
 + Moved Grizzly to contrib
 + Prevent infinite loop on stopping with temp dir
 + Removal of unneeded dependencies from management, maven-plugin, naming &
   plus poms
 + SetUID option to support setgid
 + Tweak OSGi manifests to remove unneeded imports
 + Updated README, test index.html file and jetty-plus.xml file
 + Update jasper2.1 to tag SJSAS-9_1-B58C-FCS-22_Aug_2007
 + Update terracotta to 2.4.1 and exclude ssl classes
 + Use terracotta repo for build; make jetty a terracotta module
 + UTF-8 for bayeux client

jetty-6.1.5 - 19 July 2007
 + JETTY-392 updated LikeJettyXml example
 + Fixed GzipFilter for dispatchers
 + Fixed reset of reason
 + Upgrade to Jasper 2.1 tag SJSAS-9_1-B50G-BETA3-27_June_2007

jetty-6.1.5rc0 - 15 July 0200
 + JETTY-253 Improved graceful shutdown
 + JETTY-373 Stop all dependent lifecycles
 + JETTY-374 HttpTesters handles large requests/responses
 + JETTY-375 IllegalStateException when committed
 + JETTY-376 allow spaces in reason string
 + JETTY-377 allow sessions to be wrapped with
   AbstractSesssionManager.SessionIf
 + JETTY-378 handle JVMs with non ISO/UTF default encodings
 + JETTY-380 handle pipelines of more than 4 requests
 + JETTY-385 EncodeURL for new sessions from dispatch
 + JETTY-386 Allow // in file resources
 + Added GzipFilter and UserAgentFilter
 + Dispatch SslEngine expiry (non atomic)
 + Improved Request log configuration options
 + make jetty plus example webapps use ContextDeployer
 + make OSGi manifests for jetty jars
 + Make SLF4JLog impl public, add mbean descriptors
 + Protect SslSelectChannelConnector from exceptions during close
 + remove call to open connectors in jetty.xml
 + SetUID option to only open connectors before setUID.
 + SPR-3682 - dont hide forward attr in include.
 + update links on website
 + update terracotta configs for tc 2.4 stable1
 + update terracotta session clustering to terracotta 2.4
 + Upgrade to Jasper 2.1 tag SJSAS-9_1-B50G-BETA3-27_June_2007

jetty-6.1.4 - 15 June 2007
 + JETTY-370 ensure idleTimeout<=0 means connections never expire
 + JETTY-371 Fixed chunked HEAD response
 + JETTY-372 make test for cookie caching more rigorous
 + fixed early open() call in NIO connectors

jetty-6.1.4rc1 - 10 June 2007
 + JETTY-310 better exception when no filter file for cometd servlet
 + JETTY-323 handle htaccess without a user realm
 + JETTY-346 add wildcard support to extra scan targets for maven plugin
 + JETTY-355 extensible SslSelectChannelConnector
 + JETTY-357 cleaned up ssl buffering
 + JETTY-360 allow connectors, userRealms to be added from a <jettyConfig> for
   maven plugin
 + JETTY-361 prevent url encoding of dir listings for non-link text
 + JETTY-362 More object locks
 + JETTY-365 make needClientAuth work on SslSelectChannelConnector
 + JETTY-366 JETTY-368 Improved bayeux disconnect
 + async client improvements
 + fixed handling of large streamed files
 + Fixed synchronization conflict SslSelectChannel and SelectChannel
 + moved documentation for jetty and jspc maven plugins to wiki
 + Optional static content cache
 + Work around IBM JVM socket close issue

jetty-6.1.4rc0 - 01 June 2007
 + JETTY-257 fixed comet cross domain
 + JETTY-309 fix applied to sslEngine
 + JETTY-317 rollback inclusion of cometd jar for maven plugin
 + JETTY-318 Prevent meta channels being created
 + JETTY-330 Allow dependencies with scope provided for jspc plugin
 + JETTY-335 SslEngine overflow fix
 + JETTY-337 deprecated get/setCipherSuites and added
   get/setExcludeCipherSuites
 + JETTY-338 protect isMoreInBuffer from destroy
 + JETTY-339 MultiPartFiler deletes temp files on IOException
 + JETTY-340 FormAuthentication works with null response
 + JETTY-344 gready fill in ByteArrayBuffer.readFrom
 + JETTY-345 fixed lost content with blocked NIO
 + JETTY-347 Fixed type util init
 + JETTY-352 Object locks
 + Add (commented out) jspc precompile to test-webapp
 + Add ability to run cometd webapps to maven plugin
 + Add slf4j-api for upgraded version
 + Allow XmlConfiguration properties to be configured
 + Change scope of fields for Session
 + Delay ssl handshake until after dispatch in sslSocketConnector
 + fixed JSP close handling
 + fixed waiting continuation reset
 + improved date header handling
 + Optional send Date header. Server.setSendDateHeader(boolean)
 + Reorganized import of contrib modules
 + Set so_timeout during ssl handshake as an option on SslSocketConnector
 + Unified JMX configuration
 + Updated junit to 3.8.2
 + Updated slf4j version to 1.3.1
 + update etc/jetty-ssl.xml with new handshake timeout setting

jetty-6.1.3 - 04 May 2007
 + JETTY-309 don't clear writable status until dispatch
 + JETTY-315 suppressed warning
 + JETTY-322 AJP13 cping and keep alive
 + Handle CRLF for content in header optimization

jetty-6.1.2 - 01 May 2007
 + JETTY-322 fix ajp cpong response and close handling
 + JETTY-324 fix ant plugin
 + JETTY-328 updated jboss
 + Added static member definition in WadiSessionManager
 + Fixed session invalidation error in WadiSessionManager
 + Improved unavailabile handling
 + sendError resets output state
 + Updated Wadi to version 2.0-M3

jetty-6.1.2rc5 - 24 April 2007
 + JETTY-305 delayed connection destroy
 + JETTY-309 handle close in multivalue connection fields
 + JETTY-314 fix for possible NPE in Request.isRequestedSessionIdValid
 + Allow jsp-file to be / or /*
 + removed some compile warnings
 + set default keystore for SslSocketConnector

jetty-6.1.2rc4 - 19 April 2007
 + JETTY-294 Fixed authentication reset
 + JETTY-299 handle win32 paths for object naming
 + JETTY-300 removed synchronized on dispatch
 + JETTY-302 correctly parse quoted content encodings
 + JETTY-303 fixed dual reset of generator
 + JETTY-304 Fixed authentication reset

jetty-6.1.2rc3 - 16 April 2007
 + JETTY-283 Parse 206 and 304 responses in client
 + JETTY-285 enable jndi for mvn jetty:run-war and jetty:run-exploded
 + JETTY-289 fixed javax.net.ssl.SSLException on binary file upload
 + JETTY-292 Fixed error page handler error pages
 + JETTY-293 fixed NPE on fast init
 + JETTY-294 Response.reset() resets headers as well as content
 + JETTY-295 Optional support of authenticated welcome files
 + JETTY-296 Close direct content inputstreams
 + JETTY-297 Recreate tmp dir on stop/start
 + JETTY-298 Names in JMX ObjectNames for context, servlets and filters
 + AJP redirects https requests correctly
 + Fixed writes of unencoded char arrays.
 + Improved performance and exclusions for TLD scanning
 + Improvements to allow simple setting of Cache-Control headers
 + MBean properties assume writeable unless marked RO
 + refactor of SessionManager and SessionIdManager for clustering

jetty-6.1.2rc2 - 27 March 2007
 + JETTY-125 maven plugin: ensure test dependencies on classpath for
   <useTestClasspath>
 + JETTY-246 path encode cookies rather than quote
 + JETTY-254 prevent close of jar entry by bad JVMs
 + JETTY-256 fixed isResumed and work around JVM bug
 + JETTY-258 duplicate log message in ServletHandler
 + JETTY-260 Close connector before stop
 + JETTY-262 Allow acceptor thread priority to be adjusted
 + JETTY-263 Added implementation for authorizationType Packets
 + JETTY-265 Only quote cookie values if needed
 + JETTY-266 Fix deadlock with shutdown
 + JETTY-271 ResourceHandler uses resource for MimeType mapping
 + JETTY-272 Activate and Passivate events for sessions
 + JETTY-274 Improve flushing at end of request for blocking
 + JETTY-276 Partial fix for reset/close race
 + JETTY-277 Improved ContextHandlerCollection
 + JETTY-278 Session invalidation delay until no requests
 + JETTY-280 Fixed deadlock with two flushing threads
 + JETTY-284 Fixed stop connector race
 + JETTY-286 isIntegral and isConfidential methods overridden in
   SslSelectChannelConnector
 + Added RestFilter for PUT and DELETE from Aleksi Kallio
 + AJP13 CPING request and CPONG response implemented
 + AJP13 remoteUser, contextPath, servletPath requests implemented
 + AJP13 Shutdown Request from peer implemented
 + Change some JNDI logging to debug level instead of info
 + Enable the SharedStoreContextualiser for the WadiSessionManager(Database
   store for clustering)
 + Make annotations work for maven plugin
 + Optimized multi threaded init on startup servlets
 + Refactor Scanner to increase code reuse with maven/ant plugins
 + Removed unneeded specialized TagLibConfiguration class from maven plugin
 + Update jasper to glassfish tag SJSAS-9_1-B39-RC-14_Mar_2007

jetty-6.1.2rc1 - 08 March 2007
 + JETTY-157 make CGI handle binary data
 + JETTY-175 JDBCUserRealm use getInt instead of getObject
 + JETTY-188 Use timer for session scavaging
 + JETTY-235 default realm name
 + JETTY-242 fix race condition with scavenging sessions when stopping
 + JETTY-243 FULL
 + JETTY-244 Fixed UTF-8 buffer overflow
 + JETTY-245 Client API improvements
 + JETTY-246 spaces in cookies
 + JETTY-248 setContentLength after content written
 + JETTY-250 protect attribute enumerations from modification
 + JETTY-252 Fixed stats handling of close connection
 + JETTY-254 prevent close of jar file by bad JVMs
 + add ajp connector jar to jetty-jboss sar
 + Added option to allow null pathInfo within context
 + Added support for lowResourcesIdleTime to SelectChannelConnector
 + BoundedThreadPool queues rather than blocks excess jobs.
 + call preDestroy() after servlet/filter destroy()
 + Ensure jetty/jboss uses servlet-spec classloading order
 + Fix constructor for Constraint to detect wildcard role
 + fix Dump servlet to handle primitive array types
 + handle comma separated values for the Connection: header
 + Improved Context setters for wadi support
 + Improved handling of early close in AJP
 + Support null pathInfo option for webservices deployed to jetty/jboss
 + TagLibConfiguration uses resource input stream
 + Workaround to call SecurityAssocation.clear() for jboss webservices calls to
   ejbs

jetty-6.1.2rc0 - 15 February 2007
 + JETTY-223 Fix disassociate of UserPrincipal on dispatches
 + JETTY-226 Fixed SSLEngine close issue
 + JETTY-232 Fixed use of override web.xml
 + JETTY-236 Buffer leak
 + JETTY-237 AJPParser Buffer Data Handling
 + JETTY-238 prevent form truncation
 + Coma separated cookies
 + Cometd timeout clients
 + Patches from sybase for ClientCertAuthenticator

jetty-6.1.2pre1 - 05 February 2007
 + JETTY-224 run build up to process-test before invoking jetty:run
 + Added error handling for incorrect keystore/truststore password in
   SslSelectChannelConnector
 + added win32service to standard build
 + allow ResourceHandler to use resource base from an enclosing ContextHandler
 + fixed bug with virtual host handling in ContextHandlerCollection
 + refactored cometd to be continuation independent

jetty-6.1.2pre0 - 01 February 2007
 + JETTY-213 request.isUserInRole(String) fixed
 + JETTY-215 exclude more transitive dependencies from tomcat jars for jsp-2.0
 + JETTY-216 handle AJP packet fragmentation
 + JETTY-218 handle AJP ssl key size and integer
 + JETTY-219 fixed trailing encoded chars in cookies
 + JETTY-220 fixed AJP content
 + JETTY-222 fix problem parsing faces-config.xml
 + Added cometd jsonp transport from aabeling
 + Added terracotta cluster support for cometd
 + add support for Annotations in servlet, filter and listener sources
 + enable SslSelectChannelConnector to modify the SslEngine's client
   authentication settings
 + Fixed 1.4 method in jetty plus
 + Fixed generation of errors during jsp compilation for jsp-2.1
 + handle virtual hosts in ContextHandlerCollection
 + improved writer buffering
 + moved JSON parser to util to support reuse

jetty-6.1.1 - 15 January 2007

jetty-6.1.1rc1 - 12 January 2007
 + JETTY-210 Build jsp-api-2.0 for java 1.4
 + Use timers for Rollover logs and scanner

jetty-6.1.1rc0 - 10 January 2007
 + JETTY-209 Added ServletTester.createSocketConnector
 + JETTY-210 Build servlet-api-2.5 for java 1.4
 + JETTY-211 fixed jboss build
 + CGI servlet fails without exception
 + ensure response headers on AjaxFilter messsages turn off caching
 + extras/win32service download only if no JavaServiceWrapper exist
 + Fixed unpacking WAR
 + MultiPartFilter deleteFiles option
 + simplified chat demo
 + start webapps on deployment with jboss, use isDistributed() method from
   WebAppContext

jetty-6.1.0 - 09 January 2007
 + Fixed unpacking WAR

jetty-6.1.0 - 05 January 2007
 + JETTY-206 fixed AJP getServerPort and getRemotePort
 + Added extras/win32service
 + Added WebAppContext.setCopyWebDir to avoid JVM jar caching issues.
 + GERONIMO-2677 refactor of session id handling for clustering
 + Improved config of java5 threadpool
 + Protect context deployer from Errors
 + ServletTester sets content length

jetty-6.1.0rc3 - 02 January 2007
 + JETTY-195 fixed ajp ssl_cert handling
 + JETTY-197 fixed getRemoteHost
 + JETTY-203 initialize ServletHandler if no Context instance
 + JETTY-204 setuid fix
 + extras/servlet-tester
 + implement resource injection and lifecycle callbacks declared in web.xml
 + setLocale does not use default content type
 + Use standard releases of servlet and jsp APIs.

jetty-6.1.0rc2 - 20 December 2006
 + JETTY-167 cometd refactor
 + JETTY-194 doubles slashes are significant in URIs
 + JETTY-201 make run-as work for both web container and ejb container in jboss
 + AJP13Parser, throw IllegalStateException on unimplemented AJP13 Requests
 + ContextHandlerCollection is noop with no handlers
 + ensure classpath passed to jspc contains file paths not urls
 + ensure com.sun.el.Messages.properties included in jsp-2.1 jar
 + ensure servlets initialized if only using ServletHandler
 + Jetty-197 AJP13 getRemoteHost()
 + Refactored AbstractSessionManager for ehcache
 + remove code to remove SecurityHandler if no constraints present

jetty-6.1.0rc1 - 14 December 2006
 + JETTY-193 MailSessionReference without authentication
 + JETTY-199 newClassPathResource
 + added cache session manager(pre-alpha)
 + ensure unique name for ServletHolder instances
 + simplified idle timeout handling

jetty-6.1.0rc0 - 08 December 2006
 + JETTY-123 fix improved
 + JETTY-181 Allow injection of a java:comp Context
 + JETTY-182 Optionally set JSP classpath initparameter
 + JETTY-184 cometd connect non blocking
 + JETTY-185 tmp filename generation
 + JETTY-189 ProxyConnection
 + 403 for BASIC authorization failure
 + Added extras/gwt
 + Added org.mortbay.thread.concurrent.ThreadPool
 + Added spring ejb3 demo example
 + DefaultHandler links virtual hosts.
 + Dispatcher does not protect javax.servlet attributes
 + Fixed cachesize on invalidate
 + Fixed idle timeout
 + flush if content-length written
 + forward query attribute fix
 + Handle request content encodings
 + null for unknown named dispatches
 + Optimization of writers
 + ServletHandler allows non REQUEST exceptions to propogate
 + Servlet role ref
 + session attribute listener
 + Support for RFC2518 102-processing response
 + TCK fixes from Sybase:
 + update jasper to glassfish SJSAS-9_1-B27-EA-07_Dec_2006

jetty-6.1.0pre3 - 22 November 2006
 + JETTY-154 Cookies are double quotes only
 + JETTY-180 XBean support for context deploy
 + CVE-2006-6969 Upgraded session ID generation to use SecureRandom
 + Expose isResumed on Continuations
 + fixed NIO endpoint flush. Avoid duplicate sends
 + Refactored AJP generator
 + Support TLS_DHE_RSA_WITH_AES_256_CBC_SHA
 + updated glassfish jasper to tag SJSAS-9_1-B25-EA-08_Nov_2006

jetty-6.0.2 - 22 November 2006
 + JETTY-118 ignore extra content after close
 + JETTY-119 cleanedup Security optimizatoin
 + JETTY-123 handle windows UNC paths
 + JETTY-126 handle content > Integer.MAX_VALUE
 + JETTY-129 ServletContextListeners called after servlets are initialized
 + JETTY-151 Idle timeout only applies to blocking operations
 + JETTY-154 Cookies are double quotes only
 + JETTY-171 Fixed filter mapping
 + JETTY-172 use getName() instead of toString
 + JETTY-173 restore servletpath after dispatch
 + (re)make JAAS classes available to webapp classloader
 + add <Property> replacement in jetty xml config files
 + Added concept of bufferred endpoint
 + Added conversion Object -> ObjectName for the result of method calls made on
   MBeans
 + Added DataFilter configuration to cometd
 + added examples/test-jaas-webapp
 + Added extraClassPath to WebAppContext
 + Added hierarchical destroy of mbeans
 + Added ID constructor to AbstractSessionManager.Session
 + added isStopped() in LifeCycle and AbstractLifeCycle
 + Added override descriptor for deployment of RO webapps
 + Allow session cookie to be refreshed
 + alternate optimizations of writer (use -Dbuffer.writers=true)
 + Apply queryEncoding to getQueryString
 + CGI example in test webapp
 + change examples/test-jndi-webapp so it can be regularly built
 + Default soLinger is -1 (disabled)
 + ensure "" returned for ServletContext.getContextPath() for root context
 + ensure sessions nulled out on request recycle; ensure session null after
   invalidate
 + ensure setContextPath() works when invoked from jetty-web.xml
 + fixed NIO endpoint flush. Avoid duplicate sends
 + Fixed NPE in bio.SocketEndPoint.getRemoteAddr()
 + Fixed resource cache flushing
 + Fixed tld parsing for maven plugin
 + HttpGenerator can generate requests
 + Improved *-mbean.properties files and specialized some MBean
 + Major refactor of SelectChannel EndPoint for client selector
 + make .tag files work in packed wars
 + Moved all modules updates from 6.1pre2 to 6.0
 + Plugin shutdown context before stopping it.
 + Refactored session lifecycle and additional tests
 + release resource lookup in Default servlet
 + Reverted UnixCrypt to use coersions (that effected results)
 + Session IDs can change worker ID
 + Simplified ResourceCache and Default servlet
 + SocketConnector closes all connections in doStop
 + Support TLS_DHE_RSA_WITH_AES_256_CBC_SHA
 + updated glassfish jasper to tag SJSAS-9_1-B25-EA-08_Nov_2006
 + Upgraded session ID generation to use SecureRandom

jetty-5.1.14 - 09 August 2007
 + JETTY-155 force close with content length
 + JETTY-369 failed state in Container
 + patched with correct version

jetty-5.1.13
 + Sourceforge 1648335: problem setting version for AJP13

jetty-5.1.12 - 22 November 2006
 + JETTY-154 Cookies ignore single quotes
 + Added support for TLS_DHE_RSA_WITH_AES_256_CBC_SHA
 + AJP protected against bad requests from mod_jk
 + Quote single quotes in cookies
 + Upgraded session ID generation to use SecureRandom

jetty-4.2.27 - 22 November 2006
 + AJP protected against bad requests from mod_jk
 + Upgraded session ID generation to use SecureRandom

jetty-6.1.0pre2 - 20 November 2006
 + Added extraClassPath to WebAppContext
 + Clean up jboss module licensing
 + Fixed resource cache flushing

jetty-6.1.0pre1 - 19 November 2006
 + JETTY-151 Idle timeout only applies to blocking operations
 + JETTY-171 Fixed filter mapping
 + JETTY-172 use getName() instead of toString
 + JETTY-173 restore servletpath after dispatch
 + Added extras/jboss
 + Added hierarchical destroy of mbeans
 + Added override descriptor for deployment of RO webapps
 + alternate optimizations of writer (use -Dbuffer.writers=true)
 + Fixed NPE in bio.SocketEndPoint.getRemoteAddr()
 + Major refactor of SelectChannel EndPoint for client selector
 + release resource lookup in Default servlet
 + Reverted UnixCrypt to use coersions (that effected results)
 + Simplified ResourceCache and Default servlet
 + Use ContextDeployer as main deployer in jetty.xml

jetty-6.1.0pre0 - 21 October 2006
 + JETTY-112 ContextHandler checks if started
 + JETTY-113 support optional query char encoding on requests
 + JETTY-114 removed utf8 characters from code
 + JETTY-115 Fixed addHeader
 + JETTY-118 ignore extra content after close
 + JETTY-119 cleanedup Security optimizatoin
 + JETTY-121 init not called on externally constructed servlets
 + JETTY-123 handle windows UNC paths
 + JETTY-124 always initialize filter caches
 + JETTY-126 handle content > Integer.MAX_VALUE
 + JETTY-129 ServletContextListeners called after servlets are initialized
 + (re)make JAAS classes available to webapp classloader
 + add <Property> replacement in jetty xml config files
 + add a maven-jetty-jspc-plugin to do jspc precompilation
 + added cometd chat demo
 + Added concept of bufferred endpoint
 + Added conversion Object -> ObjectName for the result of method calls made on
   MBeans
 + Added DataFilter configuration to cometd
 + added examples/test-jaas-webapp
 + Added extras/setuid to support start as root
 + Added ID constructor to AbstractSessionManager.Session
 + added isStopped() in LifeCycle and AbstractLifeCycle
 + add hot deployment capability
 + AJP Connector
 + Allow session cookie to be refreshed
 + Apply queryEncoding to getQueryString
 + CGI example in test webapp
 + change examples/test-jndi-webapp so it can be regularly built
 + Default soLinger is -1 (disabled)
 + ensure "" returned for ServletContext.getContextPath() for root context
 + ensure sessions nulled out on request recycle; ensure session null after
   invalidate
 + ensure setContextPath() works when invoked from jetty-web.xml
 + Factored ErrorPageErrorHandler out of WebAppContext
 + fixed ClassCastException in JAASUserRealm.setRoleClassNames(String[])
 + fixed isUserInRole checking for JAASUserRealm
 + Fixed tld parsing for maven plugin
 + HttpGenerator can generate requests
 + Improved *-mbean.properties files and specialized some MBean
 + Improved charset handling in URLs
 + JETYY-120 SelectChannelConnector closes all connections on stop
 + make .tag files work in packed wars
 + minor optimization of bytes to UTF8 strings
 + Plugin shutdown context before stopping it.
 + Ported HtAccessHandler
 + Refactored ErrorHandler to avoid statics
 + Refactored session lifecycle and additional tests
 + Session IDs can change worker ID
 + SocketConnector closes all connections in doStop
 + Start of a client API
 + Transforming classloader does not transform resources.

jetty-5.1.11 - 08 October 2006
 + Default servlet only uses setContentLength on wrapped responses
 + Fixed AJP chunk header (1507377)
 + Fixed AJP handling of certificate length (1494939)
 + fixed ByteBufferOutputStream capacity calculation
 + Fixed order of destruction event calls
 + Fix to HttpOutputStream from M.Traverso

jetty-4.2.26 - 08 October 2006
 + Backport of AJP fixes

jetty-6.0.1 - 24 September 2006
 + JETTY-112 ContextHandler checks if started
 + JETTY-113 support optional query char encoding on requests
 + JETTY-114 removed utf8 characters from code
 + JETTY-115 Fixed addHeader
 + JETTY-121 init not called on externally constructed servlets
 + JETTY-124 always initialize filter caches
 + Factored ErrorPageErrorHandler out of WebAppContext
 + fixed ClassCastException in JAASUserRealm.setRoleClassNames(String[])
 + fixed isUserInRole checking for JAASUserRealm
 + Improved charset handling in URLs
 + JETYY-120 SelectChannelConnector closes all connections on stop
 + minor optimization of bytes to UTF8 strings
 + Refactored ErrorHandler to avoid statics

jetty-6.0.0 - 10 September 2006
 + Conveniance builder methods for listeners and filters
 + Plugin shutdown context before stopping it.
 + SocketConnector closes all connections in doStop
 + Transforming classloader does not transform resources.

jetty-6.0.0rc4 - 05 September 2006
 + JETTY-107 Poor cast in SessionDump demo
 + bind jetty-env.xml entries to java:comp/env
 + Set charset on error pages

jetty-6.0.0rc3 - 01 September 2006
 + JETTY-68 Complete request after sendRedirect
 + JETTY-104 (raised glassfish ISSUE-1044) hide JSP forced path attribute
 + Avoid double error handling of Bad requests
 + don't warn for content length on head requests
 + JETTY-103
 + Less verbose handling of BadResources from bad URLs
 + Move MailSessionReference to org.mortbay.naming.factories
 + pulled 6.0.0 branch
 + Transferred the sslengine patch from the patches directory to extras

jetty-6.0.0rc2 - 25 August 2006
 + added org.apache.commons.logging package to system classes that can't be
   overridden by a webapp classloader
 + Destroy HttpConnection to improve buffer pooling
 + Direct buffer useage is optional
 + Fixed NPE when no resource cache
 + Moved more utility packagtes to the util jar
 + mvn -Djetty.port=x jetty:run uses port number given for the default
   connector
 + Refactored WebXmlConfiguration to allow custom web.xml resource
 + Timestamp in StdErrLog
 + use mvn -Dslf4j=false jetty:run to disable use of slf4j logging with
   jdk1.4/jsp2.0

jetty-6.0.0rc1 - 16 August 2006
 + JETTY-85 JETTY-86 (TrustManager and SecureRandom are now configurable;
   better handling of null/default values)
 + add <requestLog> config param to jetty plugin
 + added modules/spring with XmlBeanFactory configuration
 + Added simple ResourceHandler and FileServer example
 + added start of cometd implementation (JSON only)
 + added start of grizzly connector
 + Added TransformingWebAppClassLoader for spring 2.0 byte code modification
   support
 + Allow direct filling of buffers for uncached static content.
 + Change path mapping so that a path spec of /foo/* does not match /foo.bar :
   JETTY-88
 + -DSTOP.PORT must be specified.
 + fixed bug that caused Response.setStatus to ignore the provided message
 + Fixed FD leak for bad TCP acks. JETTY-63
 + JETTY-87
 + JETTY-90
 + JETTY-91
 + moved optional modules to extras
 + parse jsp-property-group in web.xml for additional JSP servlet mappings
 + protected setContentType from being set during include
 + refactored resource cache
 + removed org.mortbay. from context system classes configuration
 + removed support for lowResources from SelectChannelConnector
 + Support for binding References and Referenceables and javax.mail.Sessions in
   JNDI

jetty-6.0.0rc0 - 07 July 2006
 + add ability to have a lib/ext dir from which to recursively add all jars and
   zips to the classpath
 + Added 8 random letters&digits to Jetty-generated tmp work dir name to ensure
   uniqueness
 + added html module from jetty 5 - but deprecated until maintainer found
 + Added maximum limit to filter chain cache.
 + added setters and getters on SessionManager API for session related config:
   cookie name, url parameter name, domain, max age and path.
 + added StatisticsHandler and statistics on Connector.
 + Added WebAppContextClassLoader.newInstance to better support exensible
   loaders.
 + allow <key> or <name> in <systemProperty> for plugin
 + changed ServletContext.getResourcePaths()  to not return paths containing
   double slashes
 + change name of generated tmp directory to be
   "Jetty_"+host+"_"+port+"_"+contextpath+"_"+virtualhost
 + change prefix from "jetty6" to just "jetty" for plugin: eg is now mvn
   jetty:run
 + Cleaned up idle expiry.
 + ContextHandlerCollection addContext and setContextClass
 + Discard excess bytes in header buffer if connection is closing
 + Do not wrap EofException with EofException
 + ensure explicitly set tmp directory called "work" is not deleted on exit
 + Ensure mvn clean cleans the build
 + ensure war is only unpacked if war is newer than "work" directory
 + fixed classesDirectory param for maven plugin to be configurable
 + fixed HttpGenerator convertion of non UTF-8: JETTY-82
 + immutable getParameterMap()
 + patch to allow Jetty to use JSP2.1 from Glassfish instead of Jasper from
   Tomcat
 + refactor HttpChannelEndPoint in preparation for SslEngine
 + reverse order for destroy event listeners
 + simplified jetty.xml with new constructor injections
 + Simplified Servlet Context API
 + Simplify runtime resolution of JSP library for plugin
 + Ssl algorithm taken from system property
 + support <load-on-startup> for SingleThreadModel
 + support graceful shutdown
 + Threadpool does not need to be a LifeCycle
 + Updated javax code from
   http://svn.apache.org/repos/asf/tomcat/tc6.0.x/trunk/java/javax@417727

jetty-6.0.0beta17 - 01 June 2006
 + Added clover reports and enough tests to get >50% coverage
 + Added config to disable file memory mapped buffers for windows
 + Added Request.isHandled()
 + BoundedThreadPool.doStop waits for threads to complete
 + Connector lowResourceMaxIdleTime  implemented.
 + ContextHandler.setConnectors replace setHosts
 + Default servlet checks for aliases resources
 + don't reset headers during forward
 + Fixed IE SSL issue.
 + Flush will flush all bytes rather than just some.
 + Implemented runAs on servlets
 + Protected WEB-INF and META-INF
 + Recovered repository from Codehaus crash
 + Refactored Synchronization of SelectChannelConnector

jetty-6.0.0beta16 - 12 May 2006
 + remove a couple of System.err.printlns
 + replace backwards compativle API in UrlEncoded

jetty-6.0.0beta15 - 11 May 2006
 + Added <scanTargets> parameter to allow other locations to scan for plugin
 + Added automatic scan of all WEB-INF/jetty-*.xml files for plugin
 + Added embedded examples
 + Added Server attribute org.mortbay.jetty.Request.maxFormContentSize
 + Added taglib resources to 2.1 jsp api jar
 + Added ThrottlingFilter and fixed race in Continuations
 + Added --version to start.jar
 + ContextHandler.setContextPath can be called after start.
 + don't accept partial authority in request line.
 + enforce 204 and 304 have no content
 + Fixed handling of params after forward
 + Improved HttpException
 + improved MBeanContainer object removal
 + improved MBean names
 + improved support for java5 jconsole
 + Major refactor to simplify Server and handler hierarchy
 + Moved more resources to resources
 + readded BoundedThreadPool shrinking (and then fixed resulting deadlock)
 + removed SelectBlockingChannelConnector (unmaintained)
 + Renamed NotFoundHandler to DefaultHandler
 + Reset of timer task clears expiry
 + Session scavenger threads from threadpool
 + setSendServerVersion method added to Server to control sending of Server:
   http header
 + Simplified DefaultServlet static content buffering
 + Thread names include URI if debug set

jetty-6.0.0beta14 - 09 April 2006
 + added configurability for webdefault.xml in maven plugin
 + Added Jasper 2.1 as jesper (jasper without JCL)
 + added jetty-util.jar module
 + Added JSP 2.1 APIs from apache
 + added ProxyServlet
 + added reset to Continuation
 + added support for stopping jetty using "java -jar start.jar --stop"
 + adding InvokerServlet
 + Change tmp dir of plugin to work to be in line with jetty convention
 + fixed forward bug (treated as include)
 + fixed HttpField iterator
 + fixed priority of port from url over host header
 + ignore dirs and files that don't exist in plugin scanner
 + implemented request.isUserInRole
 + improved contentType handling and test harness
 + Modify plugin to select JSP impl at runtime
 + moved test webapps to examples directory
 + securityHandler removed if not used.
 + Started readding logging to jesper using jdk logging
 + stop JDBCUserRealm coercing all credentials to String
 + Use start.config to select which JSP impl at runtime based on jdk version

jetty-6.0.0beta12 - 16 March 2006
 + Added JSP2.0 demos to test webapp
 + Added provider support to SslListener
 + Fixed error handling in error page
 + Fixed JettyPlus for root contexts
 + Fixed maven plugin JNDI for redeploys
 + Fixed tld discovery for plugin (search dependencies)
 + Log ERROR for runtimeExceptions
 + Upgraded jasper to 5.5.15

jetty-6.0.0beta11 - 14 March 2006
 + Added HttpURI and improved UTF-8 parsing.
 + added JAAS
 + added missing Configurations for maven plugin
 + added patch to use joda-time
 + added webapp-specific JNDI entries
 + fixed ; decoding in URIs
 + fixed FORM authentication
 + moved dtd and xsd to standard javax location
 + refactored configuration files and start()
 + refactored session ID management
 + refactored writers and improved UTF-8 generation.

jetty-6.0.0beta10 - 25 February 2006
 + added getLocalPort() to connector
 + Added support for java:comp/env
 + Added support for pluggable transaction manager
 + Additional accessors for request logging
 + Fixed content-type for range requests
 + Fixed default servlet handling of includes
 + Fix for myfaces and include with close
 + Fix for sf1435795 30sec delay from c taylor
 + Fix http://jira.codehaus.org/browse/JETTY-6. hi byte reader
 + Fix sf1431936 don't chunk the chunk
 + Forward masks include attributes and vice versa
 + Updates javax to MR2 release

jetty-6.0.0beta9 - 09 February 2006
 + Added CGI servlet.
 + Added request log.
 + Added TLD tag listener handling.
 + Continuation cleanup
 + Fixed dispatch of wrapped requests.
 + Fixed double flush of short content.
 + fixed setLocale bug sf1426940
 + Fixed unraw decoding of query string
 + Force a tempdir to be set.
 + Force jasper scratch dir.
 + PathMap for direct context mapping.
 + Refactored chat demo and upgraded prototype.js

jetty-6.0.0beta8 - 24 January 2006
 + conveniance addHandler removeHandler methods
 + fixed bug in overloaded write method on HttpConnection (reported against
   Tapestry4.0)
 + fixed dispatch of new session problem. sf:1407090
 + Handle pipeline requests without hangs
 + hid org.apache.commons.logging and org.slf4j packages from webapp
 + improve buffer return mechanism.
 + improved caching of content types
 + maven-jetty6-plugin: ensure compile is done before invoking jetty
 + maven-jetty6-plugin: support all types of artifact dependencies
 + maven-jetty6-plugin stopped transitive inclusion of log4j and
   commons-logging from commons-el for jasper
 + patch to remove spurious ; in HttpFields
 + reinstated rfc2616 test harness
 + Removed queue from thread pool.

jetty-6.0.0Beta7
 + Faster header name lookup
 + Fixed infinite loop with chunk handling
 + maven-jetty6-plugin added tmpDirectory property
 + maven-jetty6-plugin stopped throwing an error if there is no target/classes
   directory
 + null dispatch attributes not in names
 + reduced info verbosity
 + removed singleton Container

jetty-6.0.0Beta6
 + Fixed issue with blocking reads
 + Fixed issue with unknown headers
 + optimizations

jetty-6.0.0Beta5
 + Added management module for mbeans
 + Fixed writer char[] creations
 + Moved to SVN

jetty-6.0.0Beta4
 + CVE-2006-2758 Fixed JSP visibility security issue.
 + Improved jetty-web.xml access to org.mortbay classes.
 + Jasper 5.5.12
 + System property support in plugin

jetty-6.0.0Beta3
 + Fixed classloader issue with server classes
 + Fixed error in block read
 + Named dispatch.

jetty-6.0.0Beta2
 + Improved buffer return
 + Improved reuse of HttpField values and cookies.
 + loosely coupled with JSP servlet
 + loosely coupled with SLF4J
 + merged util jar back into jetty jar
 + Simpler continuation API

jetty-6.0.0Beta1
 + Error pages
 + Implemented all listeners
 + maven2 plugin
 + Multiple select sets
 + refactored start/stop
 + Servlet 2.5 API
 + shutdown hook
 + SSL connector
 + Virtual hosts

jetty-6.0.0Beta0
 + Dispatcher parameters
 + Fixed blocking read
 + Maven 2 build
 + UTF-8 encoding for URLs

jetty-6.0.0APLPA3
 + Added demo for Continuations
 + Jasper and associated libraries.

jetty-6.0.0ALPHA2
 + Continuations - way cool way to suspend a request and retry later.
 + Dispatchers
 + Security

jetty-6.0.0ALPHA1
 + Filters
 + web.xml handling

jetty-6.0.0ALPHA0
 + file may be sent as sent is a single operation.
 + Improved "dependancy injection" and "inversion of control" design of
   components
 + Improved "interceptor" design of handlers
 + Missing Request Dispatchers
 + Missing Security
 + Missing war support
 + Missing web.xml based configuration
 + Optional use of NIO Buffering so that efficient direct buffers and memory
   mapped files can be used.
 + Optional use of NIO gather writes, so that for example a HTTP header and a
   memory mapped
 + Optional use of NIO non-blocking scheduling so that threads are not
   allocated per connection.
 + Smart split buffer design allows large buffers to only be allocated to
   active connections. The resulting memory savings allow very large buffers to
   be used, which increases the chance of efficient asynchronous flushing and
   of avoiding chunking.
 + Totally rearchitected and rebuilt, so 10 years of cruft could be removed!

jetty-5.1.11RC0 - 05 April 2006
 + Added provider support to SslListener
 + Fixed AJP handling of ;jsessionid.
 + force close with shutdownOutput for win32
 + improved contentType param handling
 + logging improvements for servlet and runtime exceptions
 + NPE protection if desirable client certificates
 + stop JDBCUserRealm forcing all credentials to be String

jetty-5.1.10 - 05 January 2006
 + Fixed path aliasing with // on windows.
 + Fix for AJP13 with encoded path
 + Fix for AJP13 with multiple headers
 + Put POST content default back to iso_8859_1. GET is UTF-8 still
 + Remove null dispatch attributes from getAttributeNames

jetty-4.2.25 - 04 January 2006
 + Fixed aliasing of // for win32

jetty-5.1.9 - 07 December 2005
 + Fixed wantClientAuth(false) overriding netClientAuth(true)

jetty-6.0.0betaX
 + See http://jetty.mortbay.org/jetty6 for 6.0 releases

jetty-5.1.8 - 07 December 2005
 + Fixed space in URL issued created in 5.1.6

jetty-5.1.7 - 07 December 2005

jetty-5.1.7rc0 - 06 December 2005
 + better support for URI character encodings
 + char encoding for MultiPartRequest
 + fixed merging of POST params in dispatch query string.
 + improved server stats
 + JSP file servlet mappings copy JspServlet init params.
 + Prefix servlet context logs with org.mortbay.jetty.context
 + protect from NPE in dispatcher getValues
 + Updated to 2.6.2 xerces
 + use commons logging jar instead of api jar.

jetty-5.1.6 - 18 November 2005
 + CVE-2006-2758 Fixed JSP visibility security issue.
 + Improved jetty-web.xml access to org.mortbay classes.

jetty-5.1.5 - 10 November 2005
 + Improved mapping of JSP files.
 + Improved shutdown hook
 + Improved URL Decoding

jetty-5.1.5rc2 - 07 October 2005
 + ProxyHandler can handle chained proxies
 + public ServerMBean constructor
 + ReFixed merge of Dispatcher params
 + Response.setLocale will set locale even if getWriter called.
 + Reverted dispatcher params to RI rather than spec behaviour.
 + unsynchronized ContextLoader
 + UTF-8 encoding for URLs

jetty-5.1.5rc1 - 23 August 2005
 + Encoded full path in ResourceHandler directory listing
 + Fixed 100-continues with chunking and early commit
 + Fixed illegal state with chunks and 100 continue - Tony Seebregts
 + Fixed merge of Dispatcher parameters
 + Fixed PKCS12Import input string method
 + handle extra params after charset in header
 + Release commons logging factories when stopping context.
 + upgraded to commons logging 1.0.4

jetty-5.1.5rc0 - 16 August 2005
 + Applied ciphersuite patch from tonyj
 + Authenticators use servlet sendError
 + CGI sets SCRIPT_FILENAME
 + Expect continues only sent if input is read.
 + Facade over commons LogFactory so that discovery may be avoided.
 + Fixed component remove memory leak for stop/start cycles
 + HttpTunnel timeout
 + NPE protection for double stop in ThreadedServer

jetty-5.1.4 - 05 June 2005
 + Change JAAS impl to be more flexible on finding roles
 + Fixed FTP close issue.
 + ModelMBean handles null signatures
 + NPE protection in ThreadedServer
 + set classloader during webapp doStop
 + setup MX4J with JDK1.5 in start.config

jetty-5.1.4rc0 - 19 April 2005
 + Allow ServletHandler in normal HttpContext again.
 + HttpServer delegates component handling to Container.
 + More protection from null classloaders.
 + ServletHttpContext correctly calls super.doStop.
 + Stop start.jar putting current directory on classpath.
 + Turn off web.xml validation for JBoss.

jetty-5.1.3 - 07 April 2005
 + Some minor code janitorial services

jetty-4.2.24 - 07 April 2005

jetty-5.1.3rc4 - 31 March 2005
 + Allow XmlConfiguration to start with no object.
 + make java:comp/env immutable for webapps as per J2EE spec
 + Moved servlet request wrapping to enterContextScope for geronimo security
 + refixed / mapping for filters
 + rework InitialContextFactory to use static 'default' namespace
 + updated to mx4j 3.0.1

jetty-5.1.3rc3 - 20 March 2005
 + fixed "No getter or setter found" mbean errors
 + removed accidental enablement of DEBUG for JettyPlus jndi in
   log4j.properties

jetty-5.1.3rc2 - 16 March 2005
 + Fixed context to _context refactory error
 + Updated JSR154Filter for ERROR dispatch

jetty-5.1.3rc1 - 13 March 2005
 + Fixed principal naming in FormAuthenticator
 + Fixed typo in context-param handling.
 + JettyPlus updated to JOTM 2.0.5, XAPool 1.4.2
 + update to demo site look and feel.

jetty-4.2.24rc1
 + Fixed principal naming in FormAuthenticator

jetty-5.1.3rc0 - 08 March 2005
 + Added logCookie and logLatency support to NCSARequestLog
 + Added new JAAS callback to allow extra login form fields in authentication
 + Added simple xpath support to XmlParser
 + Added SslListener for 1.4 JSSE API.
 + Added TagLibConfiguration to search for listeners in TLDs.
 + Allow system and server classes to be configured for context loader.
 + Fixed HTAccess crypt salt handling.
 + Fixed JSR154 error dispatch with explicit pass of type.
 + Fixed moderate load preventing ThreadPool shrinking.
 + Fixed rollover filename format bug
 + Flush filter chain caches on servlet/filter change
 + IOException if EOF read during chunk.

jetty-4.2.24rc0 - 08 March 2005
 + Added logCookie and logLatency support to NCSARequestLog
 + Back ported Jetty 5 ThreadedServer and ThreadPool

jetty-5.1.2 - 18 January 2005
 + Added id and ref support to XmlConfiguration
 + Apply patch #1103953
 + Cleaned up AbstractSessionManager synchronization.
 + Fixed potential concurrent login problem with JAAS

jetty-4.2.23 - 16 January 2005
 + Cleaned up AbstractSessionManager synchronization.
 + Fixed potential concurrent login problem with JAAS

jetty-5.1.2pre0 - 22 December 2004
 + Added global invalidation to AbstractSessionManager
 + Fixed case of Cookie parameters
 + Fixed suffix filters
 + Modified useRequestedID handling to only use IDs from other contexts
 + Support Secure and HttpOnly in session cookies
 + UnavailableException handling from handle

jetty-4.2.23RC0 - 17 December 2004
 + Added LogStream to capture stderr and stdout to logging
 + Build unsealed jars
 + LineInput handles readers with small internal buffer
 + Support Secure and HttpOnly in session cookies

jetty-5.1.1 - 01 December 2004

jetty-5.1.1RC1
 + Allow double // within URIs
 + Applied patch for MD5 hashed credentials for MD5
 + Fixed ordering of filters with multiple interleaved mappings.
 + Made more WebApplicationHandle configuration methods public.
 + Some minor findbugs code cleanups

jetty-5.1.1RC0 - 17 November 2004
 + added new contributed shell start/stop script
 + excluded ErrorPageHandler from standard build in extra/jdk1.2 build
 + fix commons logging imports to IbmJsseListener
 + fix for adding recognized EventListeners

jetty-5.1.0 - 14 November 2004

jetty-5.1.RC1 - 24 October 2004
 + Allow JSSE listener to be just confidential or just integral.
 + Allow multiple accepting threads
 + Build unsealed jars
 + default / mapping does not apply to Filters
 + Fixed NPE for null contenttype
 + improved clean targets
 + many minor cleanups suggested from figbug utility
 + Partially flush writers on every write so content length can be detected.
 + when committed setHeader is a noop rather than IllegalStateException

jetty-5.1.RC0 - 11 October 2004
 + Added filter chain cache
 + Added JSR77 servlet statistic support
 + Added LifeCycle events and generic container.
 + Added LogStream to capture stderr and stdout to logging
 + Fixed HTAccessHandler
 + Fixed many minor issues from J2EE 1.4 TCK testing See sf.net bugs 1031520 -
   1032205
 + JBoss 4.0.0 support
 + LineInput handles readers with small internal buffer
 + Refactored, simplified and optimized HttpOutputStream
 + Refactored webapp context configurations
 + Upgraded to ant-1.6 for jasper

jetty-5.0.0 - 10 September 2004

jetty-5.0.RC4 - 05 September 2004
 + Fixed configuration of URL alias checking
 + JettyJBoss: Use realm-name from web.xml if present, otherwise use
   security-domain from jboss-web.xml

jetty-5.0.RC3 - 28 August 2004
 + Added parameters for acceptQueueSize and lowResources level.
 + Always say close for HTTP/1.0 non keep alive.
 + Changed default URI encoding to UTF-8
 + DIGEST auth handles qop, stale and maxNonceAge.
 + fixed deployment of ejb-link elements in web.xml with jboss
 + fixed jaas logout for jetty-jboss
 + Fixes to work with java 1.5
 + JettyPlus addition of pluggable DataSources
 + JettyPlus upgrade to XAPool 1.3.3. and HSQLDB 1.7.2
 + Less verbose warning for non validating xml parser.
 + Update to jasper 5.0.27

jetty-4.2.22
 + Added parameters for acceptQueueSize and lowResources level.
 + fixed deployment of ejb-link elements in web.xml for jboss
 + fixed jaas logout for jetty-jboss integration

jetty-5.0.RC2 - 02 July 2004
 + add JMX support for JettyPlus
 + add listing of java:comp/env for webapp with JMX
 + Default servlet may use only pathInfo for resource
 + Error dispatchers are always GET requests.
 + Fixed DIGEST challenge delimiters
 + Fixed JAAS logout
 + Fixed no-role security constraint combination.
 + Fixed session leak in j2ee
 + Fix to use runas roles during servlet init and destroy
 + HTAccess calls UnixCrypt correctly
 + HttpContext sendError for authentication errors
 + integrated jetty-jboss with jboss-3.2.4
 + make choice of override of JNDI ENC entries: config.xml or web.xml
 + OPTIONS works for all URLs on default servlet

jetty-4.2.21 - 02 July 2004
 + add JMX support for JettyPlus
 + add listing of java:comp/env for webapp with JMX
 + Fixed JAAS logout
 + integrated jetty-jboss with jboss-3.2.4
 + make choice of override of JNDI ENC entries: config.xml or web.xml

jetty-5.0.RC1 - 24 May 2004
 + added extra/etc/start-plus.config to set up main.class for jettyplus
 + Changed to apache 2.0 license
 + Fixed HTTP tunnel timeout setting.
 + FORM auth redirects to context on a re-auth
 + Handle multiple virutal hosts from JBoss 3.2.4RC2
 + Improved handling of exception from servlet init.
 + maxFormContentLength may be unlimited with <0 value

jetty-4.2.20 - 22 May 2004
 + Fixed HTTP tunnel timeout setting.
 + FORM auth redirects to context on a re-auth
 + Improved handling of exception from servlet init.
 + maxFormContentLength may be unlimited with <0 value

jetty-5.0.0RC0 - 07 April 2004
 + Changed dist naming convention to lowercase
 + Default servlet respectes servlet path
 + Factored out XML based config from WebApplicationContext
 + Fixed Default servlet for non empty servlet paths
 + Fixed DOS problem
 + Fixed j2se 1.3 problem with HttpFields
 + Fixed setCharacterEncoding for parameters.
 + Forced close of connections over stop/start
 + Improved RequestLog performance
 + ProxiedFor field support added to NCSARequestLog
 + ServletContext attributes wrap HttpContext attributes.
 + Updated jasper to 5.0.19
 + Updated JettyPlus to JOTM 1.4.3 (carol-1.5.2, xapool-1.3.1)
 + Updated mx4j to V2
 + Worked around bad jboss URL handler in XMLParser

jetty-4.2.20RC0 - 07 April 2004
 + Changed dist naming convention to lowercase
 + Fixed Default servlet for non empty servlet paths
 + Forced close of connections over stop/start
 + HttpFields protected headers
 + ProxiedFor field support added to NCSARequestLog
 + Worked around bad jboss URL handler in XMLParser

jetty-4.2.19 - 19 March 2004
 + Fixed DOS attack problem

jetty-5.0.beta2 - 12 February 2004
 + Added experimental NIO listeners again.
 + Added log4j context repository to jettyplus
 + Added skeleton JMX MBean for jetty plus
 + FileResource better handles non sun JVM
 + Fixed busy loop in threadpool run
 + fixed filter dispatch configuration.
 + Fixed HEAD with empty chunk bug.
 + Fixed jetty.home/work handling
 + fixed lazy authentication with FORMs
 + Fixed SessionManager init
 + Fixed setDate thread safety
 + Improved low thread handling
 + Monitor closes socket before exit
 + NPE guard for no-listener junit deployment
 + Reorganized ServletHolder init
 + RequestDispatcher uses request encoding for query params
 + Updated to Japser 5.0.16

jetty-4.2.18 - 01 March 2004
 + Added log4j context repository to jettyplus
 + Default servlet respectes servlet path
 + Fixed j2se 1.3 problem with HttpFields
 + Improved log performance
 + NPE guard for no-listener junit deployment
 + Suppress some more IOExceptions

jetty-4.2.17 - 01 February 2004
 + Fixed busy loop in threadpool run
 + Reorganized ServletHolder init

jetty-4.2.16 - 30 January 2004
 + FileResource better handles non sun JVM
 + Fixed HttpTunnel for JDK 1.2
 + Fixed setDate multi-cpu race
 + Improved low thread handling
 + Monitor closes socket before exit
 + RequestDispatcher uses request encoding for query params
 + Update jasper to 4.1.29

jetty-5.0.beta1 - 24 December 2003
 + Added patch for JBoss realm single sign on
 + Env variables for CGI
 + Fixed UnixCrypt handling in HTAccessHandler
 + Removed support for old JBoss clustering
 + Reorganized FAQ
 + SecurityConstraints not reset by stop() on custom context

jetty-4.2.15 - 24 December 2003
 + Added patch for JBoss realm single sign on
 + Environment variables for CGI
 + Fixed UnixCrypt handling in HTAccessHandler
 + Removed support for old JBoss clustering
 + SecurityConstraints not reset by stop() on custom context

jetty-5.0.beta0 - 22 November 2003
 + Added MsieSslHandler to handle browsers that don't grok persistent SSL (msie
   5)
 + Added org.mortbay.http.ErrorHandler for error pages.
 + Allow per listener handlers
 + Expire pages that contain set-cookie as per RFC2109 recommendation
 + Fixed init race in HttpFields cache
 + JBoss integration uses writer rather than stream for XML config handling
 + PathMap uses own Map.Entry impl for IBM JVMs
 + Protect ThreadPool.run() from interrupted exceptions
 + Removed support for HTTP trailers
 + Removed the CMR/CMP distributed session implementation
 + Respect content length when decoding form content.
 + Updated jasper to 5.0.14beta
 + Use ${jetty.home}/work or WEB-INF/work for temp directories if present

jetty-4.2.15rc0 - 22 November 2003
 + Added org.mortbay.http.ErrorHandler for error pages.
 + JsseListener checks UserAgent for browsers that can't grok persistent SSL
   (msie5)
 + PathMap uses own Map.Entry impl for IBM JVMs
 + Protect ThreadPool.run() from interrupted exceptions
 + Race in HttpFields cache
 + Removed the CMR/CMP distributed session implementation
 + Use ${jetty.home}/work or WEB-INF/work for temp directories if present

jetty-4.2.14 - 04 November 2003
 + Expire pages that contain set-cookie as per RFC2109 recommendation
 + Fixed NPE in SSO
 + JBoss integration uses writer rather than stream for XML config handling
 + respect content length when decoding form content.

jetty-5.0.alpha3 - 19 October 2003
 + Allow customization of HttpConnections
 + Failed requests excluded from duration stats
 + FileClassPath derived from walk of classloader hierarchy.
 + Fixed null pointer if no sevices configured for JettyPlus
 + Implemented security constraint combinations
 + Lazy authentication if no auth constraint.
 + Priority added to ThreadPool
 + replaced win32 service with http://wrapper.tanukisoftware.org
 + Restore servlet handler after dispatch
 + Reworked Dispatcher to better support cross context sessions.
 + Set TransactionManager on JettyPlus datasources and pools
 + Updated jasper and examples to 5.0.12
 + Use File.toURI().toURL() when jdk 1.2 alternative is available.

jetty-4.2.14RC1 - 19 October 2003
 + Added UserRealm.logout and arrange for form auth
 + Allow customization of HttpConnections
 + Failed requests excluded from
 + Reworked Dispatcher to better support cross context sessions.

jetty-4.2.14RC0 - 07 October 2003
 + Build fileclasspath from a walk of the classloaders
 + cookie timestamps are in GMT
 + Correctly setup context classloader in cross context dispatch.
 + Fixed comments with embedded double dashes on jettyplus.xml file
 + Fixed handling of error pages for IO and Servlet exceptions
 + Fixed null pointer if no sevices configured for JettyPlus
 + Priority on ThreadedServer
 + Put a semi busy loop into proxy tunnels for IE problems
 + replaced win32 service with http://wrapper.tanukisoftware.org
 + Set TransactionManager on JettyPlus datasources and pools
 + updated extra/j2ee to jboss 3.2.1+
 + Use File.toURI().toURL() when jdk 1.2 alternative is available.

jetty-5.0.alpha2 - 19 September 2003
 + Correctly setup context classloader in cross context dispatch.
 + Fixed error page handling of IO and Servlet exceptions.
 + Implemented ServletRequestListeners as optional filter.
 + Improved JMX start.
 + minor doco updates.
 + Moved error page mechanism to be webapp only.
 + moved mailing lists to sourceforge.
 + MultipartRequest supports multi value headers.
 + Put a semi busy loop into proxy tunnels for IE problems
 + Turn off validation without non-xerces errors
 + Update jakarta examples
 + Use commons logging.
 + Use log4j if extra is present.
 + XML entity resolution uses URLs not Resources

jetty-5.0.alpha1 - 12 August 2003
 + Implemented locale encoding mapping.
 + Improve combinations of Security Constraints
 + Server javadoc from war
 + Switched to mx4j
 + Synced with 4.2.12
 + Updated to Jasper 5.0.7

jetty-5.0.alpha0 - 16 July 2003
 + Compiled against 2.4 servlet spec.
 + Implemented Dispatcher forward attributes.
 + Implemented filter-mapping <dispatcher> element
 + Implemented remote/local addr/port methods
 + Implemented setCharaterEncoding
 + Updated authentication so that a normal Principal is used.
 + updated to jasper 5.0.3

jetty-4.2.12 - 12 August 2003
 + Added missing S to some OPTIONS strings
 + Added open method to threaded server.
 + Fixed MIME types for chemicals
 + Fixed parameter ordering for a forward request.
 + Fixed up HTAccessHandler
 + FORMAuthenticator does 403 with empty error page.
 + Improved error messages from ProxyHandler
 + Padding for IE in RootNotFoundHandler
 + Removed protection of org.mortbay.http attributes
 + Restore max inactive interval for session manager

jetty-4.2.11 - 12 July 2003
 + Branched for Jetty 5 development.
 + Cookie params all in lower case.
 + Fixed race in servlet initialization code.
 + Prevent AJP13 from reordering query.
 + Simplified AJP13 connection handling.
 + Support separate Monitor class for start

jetty-4.2.10 - 07 July 2003
 + Updates to JettyPlus documentation
 + Updates to Jetty tutorial for start.jar, jmx etc

jetty-4.2.10pre2 - 04 July 2003
 + Addition of mail service for JettyPlus
 + Allow multiple security-role-ref elements per servlet.
 + Cleaned up alias handling.
 + Confidential redirection includes query
 + Fixed cookie handling for old cookies and safari
 + handle multiple security role references
 + Handle Proxy-Connection better
 + Improvement to JettyPlus config of datasources and connection pools
 + Many improvements in JettyPlus java:comp handling
 + Move to Service-based architecture for JettyPlus features
 + Re-implementation of JNDI
 + Restricted ports in ProxyHandler.
 + Session statistics
 + URI always encodes %
 + XmlConfiguration can get/set fields.

jetty-4.2.10pre1 - 02 June 2003
 + Added SSO implementation for FORM authentication.
 + Added stop.jar
 + Deprecated forced chunking.
 + Fixed AJP13 protocol so that request/response header enums are correct.
 + Fixed form auth success redirect after retry, introduced in 4.2.9rc1
 + Fixed JSP code visibility problem introduced in Jetty-4.2.10pre0
 + Fixed problem with shared session for inter context dispatching.
 + Form authentication remembers URL over 403
 + ProxyHandler has improved test for request content
 + Removed support of org.mortbay.http.User role.
 + Trace support is now optional (in AbstractHttpHandler).
 + WebApplicationContext does not reassign defaults descriptor value.

jetty-4.2.10pre0 - 05 May 2003
 + Added ability to override jetty startup class by using -Djetty.server on
   runline
 + Allow params in form auth URLs
 + Allow query params in error page URL.
 + Apply the append flag of RolloverFileOutputStream constructor.
 + Fixed CRLF bug in MultiPartRequest
 + Fixed table refs in JDBCUserRealm.
 + FORM Authentication is serializable for session distribution.
 + getAuthType maps the HttpServletRequest final strings.
 + getAuthType returns CLIENT_CERT instead of CLIENT-CERT.
 + Incorporate jetty extra and plus into build
 + Incorporate JettyPlus jotm etc into build.
 + Integrate with JAAS
 + Massive reorg of the CVS tree.
 + Merge multivalued parameters in dispatcher.
 + Moved Log4JLogSink into JettyPlus
 + New look and feel for www site.
 + ProxyHandler checks black and white lists for Connect.
 + RolloverFileOutputStream manages Rollover thread.
 + Updated to jasper jars from tomcat 4.1.24
 + Warn if max form content size is reached.

jetty-4.2.9 - 19 March 2003
 + Conditional headers check after /dir to /dir/ redirection.

jetty-4.2.9rc2 - 16 March 2003
 + Added X-Forwarded-For header in ProxyHandler
 + Allow dispatch to j_security_check
 + Defaults descriptor has context classloader set.
 + Fixed build.xml for source release
 + Made rfc2068 PUT/POST Continues support optional.
 + Updated included jmx jars

jetty-4.2.9rc1 - 06 March 2003
 + Added requestlog to HttpContext.
 + Added support for client certs to AJP13.
 + Added trust manager support to SunJsseListener.
 + Allow delegated creation of WebApplication derivations.
 + Check Data contraints before Auth constraints
 + Cleaned up includes
 + Dump servlet can load resources for testing now.
 + Optional 2.4 behaviour for sessionDestroyed notification.
 + ProxyHandler has black and white host list.
 + Reduced default context cache sizes (Total 1MB file 100KB).
 + Removed checking for single valued headers.
 + Stop proxy url from doing user interaction.
 + Turn request log buffering off by default.
 + Work around URLClassloader not handling leading /

jetty-4.2.8_01 - 18 February 2003
 + Added a SetResponseHeadersHandler, can set P3P headers etc.
 + Added MBeans for Servlets and Filters
 + Added option to resolve remote hostnames.  Defaults to off.
 + Default servlet can have own resourceBase.
 + Fixed AdminServlet to handle changed getServletPath better.
 + Fixed CGI servlet to handle multiple headers.
 + Moved ProxyHandler to the src1.4 tree
 + Patched first release of 4.2.8 with correct version number
 + ProxyHandler can handle multiple cookies.
 + Rolled back SocketChannelListener to 4.2.5 version

jetty-4.2.7 - 04 February 2003
 + Changed PathMap to conform to / getServletPath handling.
 + Fixed proxy tunnel for non persistent connections.
 + Relative sendRedirect handles trailing / correctly.
 + Upgraded to JSSE 1.0.3_01 to fix security problem.

jetty-4.2.6 - 24 January 2003
 + Added HttpContext.setHosts to restrict context by real interface.
 + Added MBeans for session managers
 + Added version to HttpServerMBean.
 + Allow AJP13 buffers to be resized.
 + ClientCertAuthentication updates request.
 + Fixed LineInput problem with expanded buffers.
 + Fixed rel sendRedirects for root context.
 + Improved SocketChannelListener contributed.
 + Improved synchronization on AbstractSessionManager.

jetty-4.2.5 - 14 January 2003
 + Added Log4jSink in the contrib directory.
 + Don't process conditional headers and ranges for includes
 + Fixed pathParam bug for ;jsessionid
 + Fixed requestedSessionId null bug.

jetty-4.2.4 - 04 January 2003
 + Added MBeans for handlers
 + Clear context attributes after stop.
 + Clear context listeners after stop.
 + Fixed stop/start handling of servlet context
 + HTAccessHandler checks realm as well as htpassword.
 + Reuse empty LogSink slots.
 + Upgraded jasper to 4.1.18
 + Use requestedSessionId as default session ID.

jetty-4.2.4rc0 - 12 December 2002
 + Added gzip content encoding support to Default and ResourceHandler
 + Added HttpContext.flushCache
 + Allow empty host header.
 + Avoid optional 100 continues.
 + Better access to session manager.
 + Character encoding handling for GET requests.
 + Cheap clear for HttpFields
 + Cleaned up some unused listener throws.
 + Code logs objects rather than strings.
 + Configurable root context.
 + Dir listings in UTF8
 + Fixed dir listing from jars.
 + Fixed isSecure and getScheme for SSL over AJP13
 + Fixed setBufferSize NPE.
 + Handle = in param values.
 + Handle chunked form data.
 + Implemented RFC2817 CONNECT in ProxyHandler
 + Improved ProxyHandler to the point is works well for non SSL.
 + Improved setBufferSize handling
 + Limit form content size.
 + Removed container transfer encoding handling.
 + RootNotFoundHandler to help when no context found.
 + Simplified ThreadedServer
 + Update jasper to 4.1.16beta
 + Use ThreadLocals for ByteArrayPool to avoid synchronization.
 + Use Version to reset HttpFields

jetty-4.2.3 - 02 December 2002
 + Added links to Jetty Powered page
 + added main() to org.mortbay.http.Version
 + Added PKCS12Import class to import PKCS12 key directly
 + Check form authentication config for leading /
 + Cleaner servlet stop to avoid extra synchronization on handle
 + Clean up of ThreadedServer.stop()
 + Fixed some typos
 + org.mortbay.http.HttpContext.FileClassPathAttribute
 + Removed aggressive threadpool shrinkage to avoid deadlock on SMP machines.
 + removed old HttpContext.setDirAllowed()
 + Updated bat scripts

jetty-4.2.2 - 20 November 2002
 + Added EOFException to reduce log verbosity on closed connections.
 + Avoided bad buffer status after closed connection.
 + Fixed handling of empty headers
 + Fixed sendRedirect for non http URLS
 + Fixed URI query recycling for persistent connections

jetty-4.2.1 - 18 November 2002
 + Fixed bad optimization in UrlEncoding
 + Re-enabled UrlEncoding test harnesses

jetty-4.2.0 - 16 November 2002
 + Added definitions for RFC2518 WebDav response codes.
 + Added upload demo to dump servlet.
 + Fixed AJP13 buffer size.
 + Fixed include of Invoker servlet.
 + Fixed remove listener bug.
 + Lowercase jsessionid for URLs only.
 + Made NCSARequestLog easier to extend.
 + Many more optimizations.
 + Removed jasper source and just include jars from 4.1.12
 + Removed remaining non portable getBytes() calls
 + Restrict 304 responses to seconds time resolution.
 + Use IE date formatting for speed.
 + Worked around JVM1.3 bug for JSPs

jetty-4.1.4 - 16 November 2002
 + Fixed ContextLoader parent delegation bug
 + Fixed Invoker servlet for RD.include
 + Fixed remove SocketListener bug.
 + Last modified handling uses second resolution.
 + Made NCSARequestLog simpler to extend.
 + Use IE date formatting for last-modified efficiency

jetty-4.2.0rc1 - 02 November 2002
 + Fixed ContextLoader parent delegation bug.
 + Fixed directory resource bug in JarFileResource.
 + Fixed firstWrite after commit.
 + Fixed problem setting the size of chunked buffers.
 + Fixed servletpath on invoker for named servlets.
 + Improved handling of 2 byte encoded characters within forms.
 + Recycling of HttpFields class.
 + Removed unused Servlet and Servlet-Engine headers.
 + Renamed Filter application methods.
 + Support default mime mapping defined by *

jetty-4.2.0rc0 - 24 October 2002
 + Added authenticator to admin.xml
 + Added embedded iso8859 writer to HttpOutputStream.
 + Fixed RolloverFileOutputStream without date.
 + Fixed SessionManager initialization
 + Fixed Session timeout NPE.
 + Greg's birthday release!
 + Removed duplicate classes from jar

jetty-4.1.3 - 24 October 2002
 + Added authenticator to admin.xml
 + Fixed RolloverFileOutputStream without date.
 + Fixed SessionManager initialization
 + Fixed Session timeout NPE.

jetty-4.0.6 - 24 October 2002
 + Clear interrupted status in ThreadPool
 + fixed forward attribute handling for jsp-file servlets
 + Fixed forward query string handling
 + Fixed handling of relative sendRedirect after forward.
 + Fixed setCharacterEncoding to work with getReader
 + Fixed virtual hosts temp directories.

jetty-4.2.0beta0 - 13 October 2002
 + 404 instead of 403 for WEB-INF requests
 + Allow %3B encoded ; in URLs
 + Allow anonymous realm
 + Build without jmx
 + Fixed bad log dir detection
 + Fixed caching of directories to avoid shared buffers.
 + Fix Session invalidation bug
 + FORM authentication sets 403 error page
 + getNamedDispatcher(null) returns containers default servlet.
 + New AJP13 implementation.
 + New Buffering implementation.
 + New ThreadPool implementation.
 + Removed Dispatcher dependancy on ServletHttpContext
 + Stop/Start filters in declaration order.
 + unquote charset in content type
 + Update jasper to 4.1.12 tag
 + Use "standard" names for default,jsp & invoker servlets.

jetty-4.1.2 - 13 October 2002
 + 404 instead of 403 for WEB-INF requests
 + Allow %3B encoded ; in URLs
 + Allow anonymous realm
 + Build without jmx
 + Fixed bad log dir detection
 + Fixed caching of directories to avoid shared buffers.
 + Fix Session invalidation bug
 + FORM authentication sets 403 error page
 + getNamedDispatcher(null) returns containers default servlet.
 + Some AJP13 optimizations.
 + Stop/Start filters in declaration order.
 + unquote charset in content type
 + Update jasper to 4.1.12 tag
 + Use "standard" names for default,jsp & invoker servlets.

jetty-4.1.1 - 30 September 2002
 + Avoid setting sotimeout for optimization.
 + Cache directory listings.
 + Deprecated maxReadTime.
 + Fixed client scripting vulnerability with jasper2.
 + Fixed infinite recursion in JDBCUserRealm
 + Fixed space in resource name handling for jdk1.4
 + Merged LimitedNCSARequestLog into NCSARequestLog
 + Moved launcher/src to src/org/mortbay/start
 + String comparison of If-Modified-Since headers.
 + Touch files when expanding jars

jetty-4.1.0 - 22 September 2002
 + Added LimitedNCSARequestLog
 + ClientCertAuthenticator protected from null subjectDN
 + Context Initparams to control session cookie domain, path and age.
 + Fixed AJP13 handling of mod_jk loadbalancing.
 + Fixed CGI+windows security hole.
 + Handle unremovable tempdir.
 + NCSARequest log buffered default
 + Sorted directory listings.
 + Stop servlets in opposite order to start.
 + Use javac -target 1.2 for normal classes
 + WEB-INF/classes before WEB-INF/lib

jetty-4.1.0RC6 - 14 September 2002
 + Added logon.jsp for no cookie form authentication.
 + Added redirect to welcome file option.
 + Cleaned up old debug.
 + Don't URL encode FileURLS.
 + Encode URLs of Authentication redirections.
 + Extended Session API to pass request for jvmRoute handling
 + Fixed problem with AJP 304 responses.
 + FormAuthenticator uses normal redirections now.
 + Improved HashUserRealm doco
 + Improved look and feel of demo

jetty-4.1.0RC5 - 08 September 2002
 + Added commandPrefix init param to CGI
 + AJP13Listener caught up with HttpConnection changes.
 + Implemented security-role-ref for isUserInRole.
 + Improved errors for misconfigured realms.
 + More cleanup in ThreadPool for idle death.

jetty-4.1.0RC4 - 30 August 2002
 + Created statsLock sync objects to avoid deadlock when stopping.
 + Included IbmJsseListener in the contrib directory.
 + Reverted to 302 for all redirections as all clients do not understand 303
 + Updated jasper2 to 4.1.10 tag.

jetty-4.1.0RC3 - 28 August 2002
 + Added buffering to request log
 + Added defaults descriptor to addWebApplications.
 + addWebApplications encodes paths to allow for spaces in file names.
 + Allow FORM auth pages to be within security constraint.
 + Allow WebApplicationHandler to be used with other handlers.
 + Created and integrated the Jetty Launcher
 + Fixed security problem for suffix matching with trailing "/"
 + Improved handling of path encoding in Resources for bad JVMs
 + Improved handling of PUT,DELETE & MOVE.
 + Made Resource canonicalize it's base path for directories

jetty-4.1.0RC2 - 20 August 2002
 + Added HttpListener.bufferReserve
 + Build ant, src and zip versions with the release
 + Clear interrupted status in ThreadPool
 + Conveninace setClassLoaderJava2Compliant method.
 + Fixed HttpFields cache overflow
 + Improved ByteArrayPool to handle multiple sizes.
 + Updated to Jasper2 (4_1_9 tag)
 + Use system line separator for log files.

jetty-4.1.0RC1 - 11 August 2002
 + Fixed forward query string handling
 + Fixed forward to jsp-file servlet
 + Fixed getContext to use canonical contextPathSpec
 + Fixed handling of relative sendRedirect after forward.
 + Fixed setCharacterEncoding to work with getReader
 + Improved the return codes for PUT
 + Made HttpServer serializable
 + Updated international URI doco
 + Updated jasper to CVS snapshot 200208011920

jetty-4.1.0RC0 - 31 July 2002
 + Added DigestAuthenticator
 + Added ExpiryHandler which can set a default Expires header.
 + Added link to a Jetty page in Korean.
 + Changed URI default charset back to ISO_8859_1
 + Fixed getRealPath for packed war files.
 + Restructured Password into Password and Credentials

jetty-4.0.5 - 31 July 2002
 + Fixed getRealPath for packed war files.
 + Fixed getRequestURI for RD.forward to return new URI.
 + Reversed order of ServletContextListener.contextDestroyed calls

jetty-4.1.B1 - 19 July 2002
 + Added 2.4 Filter dispatching support.
 + Added PUT,DELETE,MOVE support to webapps.
 + CGI Servlet, catch and report program invocation failure status.
 + CGI Servlet, fixed suffix mapping problem.
 + CGI Servlet, pass all HTTP headers through.
 + CGI Servlet, set working directory for exec
 + Moved dynamic servlet handling to Invoker servlet.
 + Moved webapp resource handling to Default servlet.
 + Reversed order of ServletContextListener.contextDestroyed calls
 + Sessions create attribute map lazily.
 + Support HTTP/0.9 requests again
 + Updated mini.http.jar target

jetty-3.1.9 - 15 July 2002
 + Allow doHead requests to be forwarded.
 + Fixed race in ThreadPool for minThreads <= CPUs

jetty-4.1.B0 - 13 July 2002
 + Added work around of JDK1.4 bug with NIO listener
 + Allow filter init to access servlet context methods.
 + close rather than disable stream after forward
 + Fixed close problem with load balancer.
 + Fixed ThreadPool bug when minThreads <= CPUs
 + Keep notFoundContext out of context mapping lists.
 + mod_jk FAQ
 + Moved 3rd party jars to $JETTY_HOME/ext
 + NCSARequestLog can log to stderr
 + RD.forward changes getRequestURI.
 + Stopped RD.includes closing response.

jetty-4.1.D2 - 24 June 2002
 + Added AJP13 listener for apache integration.
 + Allow comma separated cookies and headers
 + Back out Don't chunk 30x empty responses.
 + Better recycling of HttpRequests.
 + Conditional header tested against welcome file not directory.
 + Fixed ChunkableOutputStream close propagation
 + Improved ThreadedServer stopping on bad networks
 + Moved jmx classes from JettyExtra to here.
 + Protect session.getAttributeNames from concurrent modifications.
 + Set contextloader during webapplicationcontext.start
 + Support trusted external authenticators.
 + Use ThreadLocals to avoid unwrapping in Dispatcher.

jetty-4.0.4 - 23 June 2002
 + Back out change: Don't chunk 30x empty responses.
 + Conditional header tested against welcome file not directory.
 + Improved ThreadedServer stopping on bad networks

jetty-4.0.3 - 20 June 2002
 + Allow comma separated cookies and headers
 + Allow session manager to be initialized when set.
 + Better recycling of HttpRequests.
 + Fixed close propagation of on-chunked output streams
 + Fixed japanese locale
 + Force security disassociation.
 + Protect session.getAttributeNames from concurrent modifications.
 + WebapplicationContext.start sets context loader

jetty-4.1.D1 - 08 June 2002
 + Added simple buffer pool.
 + Don't chunk 30x empty responses.
 + Fixed /foo/../bar// bug in canonical path.
 + Fixed "" contextPaths in Dispatcher.
 + Merged ResourceBase and SecurityBase into HttpContext
 + Recycle servlet requests and responses
 + Removed race for the starting of session scavaging
 + Reworked output buffering to keep constant sized buffers.

jetty-4.0.2 - 06 June 2002
 + Added OptimizeIt plug
 + Don't chunk 30x empty responses.
 + Fixed /foo/../bar// bug in canonical path.
 + Fixed "" contextPaths in Dispatcher.
 + Fixed handler/context start order.
 + Fixed web.dtd references.
 + Removed race for the starting of session scavaging

jetty-3.1.8 - 06 June 2002
 + Fixed /foo/../bar// bug in canonical path.
 + Fixed no slash context redirection.
 + Fixed singled threaded dynamic servlets
 + Made SecurityConstraint.addRole() require authentication.

jetty-4.1.D0 - 05 June 2002
 + Added OptimizeIt plug.
 + Added TypeUtil to reduce Integer creation.
 + BRAND NEW WebApplicationHandler & WebApplicationContext
 + Experimental CLIENT-CERT Authenticator
 + Fixed handler/context start order.
 + Fixed web.dtd references.
 + General clean up of the API for for MBean getters/setters.
 + Removed the HttpMessage facade mechanism
 + Restructured ResourceHandler into ResourceBase
 + The 4.1 Series started looking for even more performance within the 2.3
   specification.

jetty-4.0.1 - 22 May 2002
 + Fixed "null" return from getRealPath
 + Fixed contextclassloader on ServletContextEvents.
 + OutputStreamLogSink config improvements
 + Support graceful stopping of context and server.
 + Updated jasper to 16 May snapshot

jetty-4.0.1RC2 - 14 May 2002
 + 3DES Keylength was being reported as 0. Now reports 168 bits.
 + Added confidential and integral redirections to HttpListener
 + Better error for jre1.3 with 1.4 classes
 + Cleaned up RD query string regeneration.
 + Fixed ServletResponse.reset() to resetBuffer.
 + Implemented the run-as servlet tag.

jetty-4.0.1RC1 - 29 April 2002
 + Avoid flushes during RequestDispatcher.includes
 + Better handling if no realm configured.
 + Expand ByteBuffer full limit with capacity.
 + Fixed double filtering of welcome files.
 + Fixed FORM authentication auth of login page bug.
 + Fixed setTempDirectory creation bug
 + Improved flushing of chunked responses

jetty-4.0.1RC0 - 18 April 2002
 + AbstractSessionManager sets contextClassLoader for scavanging
 + Added extract arg to addWebApplications
 + DTD allows static "Get" and "Set" methods to be invoked.
 + Extended facade interfaces to HttpResponse.sendError
 + Fixed delayed response bug: Stopped HttpConnection consuming input from
   timedout connection.
 + Moved basic auth handling to HttpRequest
 + Pass pathParams via welcome file forward for jsessionid
 + Set thread context classloader for webapp load-on-startup inits
 + Updated Jasper to CVS snapshot from Apr 18 18:50:59 BST 2002

jetty-4.0.0 - 22 March 2002
 + Added IPAddressHandler for IP restrictions
 + Jetty.sh cygwin support
 + Minor documentation updates.
 + Updated contributors.
 + Updated tutorial configure version

jetty-4.0.RC3 - 20 March 2002
 + Changed html attribute order for mozilla quirk.
 + ContextInitialized notified before load-on-startup servlets.
 + Fixed ZZZ offset format to +/-HHMM
 + JDBCUserRealm instantiates JDBC driver
 + Suppress WriterOutputStream warning.
 + Updated history

jetty-4.0.RC2 - 12 March 2002
 + Added experimental nio SocketChannelListener
 + Added skeleton load balancer
 + Disabled the Password EXEC mechanism by default
 + Dont try to extract directories
 + Fixed column name in JDBCUserRealm
 + Fixed empty referrer in NCSA log.
 + Fixed security constraint problem with //
 + Fixed version for String XmlConfigurations
 + Removed redundant sessionID check.
 + Remove last of the Class.forName calls.
 + Security FAQ

jetty-3.1.7 - 12 March 2002
 + Fixed security problem with constraints being bypassed with // in URLs

jetty-4.0.RC1 - 06 March 2002
 + Added ContentEncodingHandler for compression.
 + Call response.flushBuffer after service to flush wrappers.
 + contextDestroyed event sent before destruction.
 + Contributors list as an image to prevent SPAM!
 + Empty suffix for temp directory.
 + FileResource depends less on FilePermissions.
 + Fixed filter vs forward bug.
 + Fixed recursive DEBUG loop in Logging.
 + Improved efficiency of quality list handling
 + Minor changes to make HttpServer work on J2ME CVM
 + Simplified filter API to chunkable streams
 + Updated jetty.sh to always respect arguments.
 + Warn if jdk 1.4 classes used on JVM <1.4
 + WebApplication will use ContextLoader even without WEB-INF directory.
 + XmlParser is validating by default. use o.m.x.XmlParser.NotValidating
   property to change.

jetty-3.1.6 - 28 February 2002
 + Dispatcher.forward dispatches directly to ServletHolder to avoid premature
   exception handling.
 + Empty suffix for temp directory.
 + Fixed HttpFields remove bug
 + HttpResponse.sendError makes a better attempt at finding an error page.
 + Implemented 2.3 clarifications to security constraint semantics PLEASE
   REVIEW YOUR SECURITY CONSTRAINTS (see README).
 + LineInput can handle any sized marks
 + Set Listeners default scheme

jetty-4.0.B2 - 25 February 2002
 + Accept jetty-web.xml or web-jetty.xml in WEB-INF
 + Added LoggerLogSink to direct Jetty Logs to JDK1.4 Log.
 + Added optional JDK 1.4 src tree
 + Added org.mortbay.http.JDBCUserRealm
 + Added String constructor to XmlConfiguration.
 + Adjust servlet facades for welcome redirection
 + Improved default jetty.xml
 + Improve handling of unknown URL protocols.
 + Init classloader for JspServlet
 + Minor Jasper updates
 + o.m.u.Frame uses JDK1.4 stack frame handling
 + Simplified addWebApplication
 + Slightly more agressive eating unused input from non persistent connection.
 + Start ServletHandler as part of the FilterHandler start.
 + User / mapping rather than /* for servlet requests to static content

jetty-4.0.B1 - 13 February 2002
 + Added setClassLoader and moved getFileClassPath to HttpContext
 + getRequestURI returns encoded path
 + HttpConnection always eats unused bodies
 + LineInput waits for LF after CF if seen CRLF before.
 + Merged HttpMessage and Message
 + Servlet request destined for static content returns paths as default servlet
 + Suppress error only for IOExceptions not derivitives.
 + Updated examples webapp from tomcat
 + WriterOutputStream so JSPs can include static resources.

jetty-4.0.B0 - 04 February 2002
 + Added AbstractSessionManager
 + Added Array element to XMLConfiguration
 + Added hack for compat tests in watchdog for old tomcat stuff
 + Added index links to tutorial
 + Allow listener schemes to be set.
 + Common handling of TRACE
 + Factor out RolloverFileOutputStream from OutputStreamLogSink
 + Fixed HttpFields remove bug
 + Handle special characters in resource file names better.
 + HttpContext destroy
 + Implemented 2.3 security constraint semantics PLEASE REVIEW YOUR SECURITY
   CONSTRAINTS (see README).
 + Reduce object count and add hash width to StringMap
 + Release process builds JettyExtra
 + Removed triggers from Code.
 + Remove request logSink and replace with RequestLog using
   RolloverFileOutputStream
 + Renamed getHttpServers and added setAnonymous
 + Stop and remove NotFound context for HttpServer
 + Support Random Session IDs in HashSessionManager.
 + Updated crimson to 1.1.3
 + Updated tutorial and FAQ
 + Welcome file dispatch sets requestURI.
 + Welcome files may be relative

jetty-4.0.D4 - 14 January 2002
 + Added BlueRibbon campaign.
 + Added isAuthenticated to UserPrincipal
 + Extract WAR files to standard temp directory
 + Fixed noaccess auth demo.
 + FORM auth caches UserPrincipal
 + Handle ServletRequestWrappers for Generic Servlets
 + Improved handling of UnavailableException
 + Improved HttpResponsse.sendError error page matching.
 + Prevent output after forward
 + RequestDispatcher uses cached resources for include
 + URI uses UTF8 for % encodings.

jetty-4.0.D3 - 31 December 2001
 + cookies with maxAge==0 expire on 1 jan 1970
 + Corrected name to HTTP_REFERER in CGI Servlet.
 + DateCache handles misses better.
 + Fixed cached filter wrapping.
 + Fixed ContextLoader lib handling.
 + Fixed getLocale again
 + Fixed UrlEncoding for % + combination.
 + Generalized temp file handling
 + HttpFields uses DateCache more.
 + Made Frame members private and fixed test harness
 + Moved admin port to 8081 to avoid JBuilder
 + Patch jasper to 20011229101000
 + Removed limits on mark in LineInput.
 + setCookie always has equals

jetty-3.1.5 - 11 December 2001
 + Allow POSTs to static resources.
 + Branched at Jetty_3_1
 + cookies with maxage==0 expired 1 jan 1970
 + Fixed ChunableInputStream.resetStream bug.
 + Fixed formatting of redirectURLs for NS4.08
 + Ignore IO errors when trying to persist connections.
 + setCookie always has equals for cookie value
 + stopJob/killStop in ThreadPool to improve stopping ThreadedServer on some
   platforms.

jetty-4.0.D2 - 02 December 2001
 + added addWebApplications auto discovery
 + Allow POSTs to static resources.
 + Better handling of charset in form encoding.
 + Disabled last forwarding by setPath()
 + Fixed ChunableInputStream.resetStream bug.
 + Fixed formatting of redirect URLs.
 + Ignore IO errors when trying to persist connections.
 + Made the root context a webapplication.
 + Moved demo docroot/servlets to demo directory
 + New event model to decouple from beans container.
 + Removed Demo.java (until updated).
 + Removed ForwardHandler.
 + Removed most of the old doco, which needs to be rewritten and added again.
 + Removed Request set methods (will be replaced)
 + Restructured for demo and test hierarchies
 + stopJob/killStop in ThreadPool to improve stopping ThreadedServer on some
   platforms.

jetty-4.0.D1 - 14 November 2001
 + Added Context and Session Event Handling
 + Added FilterHandler
 + Added FilterHolder
 + Changed HandlerContext to HttpContext
 + Fixed bug with request dispatcher parameters
 + Fixed ServletHandler with no servlets
 + New ContextLoader implementation.
 + New Dispatcher implementation
 + Removed destroy methods
 + Simplified MultiMap
 + Simplified ServletHandler

jetty-4.0.D0 - 06 November 2001
 + 1.2 JSP API
 + 2.3 Servlet API
 + Added examples webapp from tomcat4
 + Branched at Jetty_3_1
 + Branched from Jetty_3_1 == Jetty_3_1_4
 + Jasper from tomcat4
 + Start SessionManager abstraction.

jetty-3.1.4 - 06 November 2001
 + Added RequestLogFormat to allow extensible request logs.
 + Default PathMap separator changed to ":,"
 + Generate session unbind events on a context.stop()
 + getRealPath accepts \ URI separator on platforms using \ file separator.
 + HTAccessHandler made stricter on misconfiguration
 + PathMap now ignores paths after ; or ? characters.
 + Remove old stuff from contrib that had been moved to extra
 + Support the ZZZ timezone offset format in DateCache

jetty-3.1.3 - 26 October 2001
 + Allow a per context UserRealm instance.
 + Correct dispatch to error pages with javax attributes set.
 + Fixed binary files in CVS
 + Fixed several problems with external role authentication. Role
   authentication in JBoss was not working correctly and there were possible
   object leaks. The fix required an API change to UserPrinciple and UserRealm.
 + Fixed Virtual hosts to case insensitive.
 + Fix security problem with trailing special characters. Trailing %00 enabled
   JSP source to be viewed or other servlets to be bypassed.
 + Improved FORM auth handling of role failure.
 + Improved Jasper debug output.
 + Improved ThreadedServer timeout defaults
 + PathMap spec separator changed from ',' to ':'. May be set with
   org.mortbay.http.PathMap.separators system property.
 + Upgraded JSSE to 1.0.2

jetty-3.1.2 - 13 October 2001
 + Added run target to ant
 + Added ServletHandler.sessionCount()
 + Added short delay to shutdown hook for JVM bug.
 + Changed 304 responses for Opera browser.
 + Changed JSESSIONID to jsessionid
 + Changed unsatisfiable range warnings to debug.
 + Fixed attr handling in XmlParser.toString
 + Fixed authentication role handling in FORM auth.
 + Fixed double entry on PathMap.getMatches
 + Fixed FORM Authentication username.
 + Fixed NotFoundHandler handling of unknown methods
 + Fixed request log date formatting
 + Fixed servlet handling of non session url params.
 + FORM authentication passes query params.
 + Further improvements in handling of shutdown.
 + Log OK state after thread low warnings.

jetty-3.1.1 - 27 September 2001
 + Correctly ignore auth-constraint descriptions.
 + Fixed jar manifest format - patched 28 Sep 2001
 + Fixed ServletRequest.getLocale().
 + Handle requestdispatcher during init.
 + Reduced verbosity of bad URL errors from IIS virus attacks
 + Removed incorrect warning for WEB-INF/lib jar files.
 + Removed JDK 1.3 dependancy
 + Use lowercase tags in html package to be XHTML-like.

jetty-3.1.0 - 21 September 2001
 + Added HandlerContext.registerHost
 + Added long overdue Tutorial documentation.
 + Fix .. handling in URI
 + Fix flush on stop bug in logs.
 + Fix FORM authentication on exact patterns
 + Fix Jetty.bat for spaces.
 + Fix param reading on CGI servlet
 + Fix REFFERER in CGI
 + Fix ResourceHandler cache invalidate.
 + Fix reuse of Resource
 + Fix ServletResponse.setLocale()
 + Improved closing of listeners.
 + Improved some other documentation.
 + New simplified jetty.bat
 + Optimized List creation
 + Removed win32 service.exe

jetty-3.1.rc9 - 02 September 2001
 + Added bin/orgPackage.sh script to change package names.
 + Added handlerContext.setClassPaths
 + Added lowResourcePersistTimeMs for more graceful degradation when we run out
   of threads.
 + Added support for Nonblocking listener.
 + Changed to org.mortbay domain names.
 + Fixed bug with non cookie sessions.
 + Fixed handling of rel form authentication URLs
 + Format cookies in HttpFields.
 + Form auth login and error pages relative to context path.
 + Patched Jasper to 3.2.3.

jetty-3.1.rc8 - 22 August 2001
 + Added HttpServer statistics
 + Allow contextpaths without leading /
 + Allow per context log files.
 + Buffer allocation
 + Don't add notfound context.
 + Fixed handling of default mime types
 + ISO8859 conversion
 + Many major and minor optimizations:
 + OutputStreamLogSink replaces WriterLogSink
 + Removed race from dynamic servlet initialization.
 + Separation of URL params in HttpHandler API.
 + StringMap
 + Support WEB-INF/web-jetty.xml configuration extension for webapps
 + Updated sponsors page
 + URI canonicalPath
 + URI pathAdd

jetty-3.1.rc7 - 09 August 2001
 + Added doco for Linux port redirection.
 + Added FORM authentication.
 + Added method handling to HTAccessHandler.
 + Added shutdown hooks to Jetty.Server to trap Ctl-C
 + Added UML diagrams to Jetty architecture documentation.
 + Added utility methods to ServletHandler for wrapping req/res pairs.
 + Don't persist connections if low on threads.
 + Dump Servlet displays cert chains
 + Fix bug in sendRedirect for HTTP/1.1
 + Fixed bug with session ID generation.
 + Fixed redirect handling by the CGI Servlet.
 + Fixed request.getPort for redirections from 80
 + Optimized HttpField handling to reduce object creatiyon.
 + Remove old context path specs
 + ServletRequest SSL attributes in line with 2.2 and 2.3 specs.
 + ServletResponse.sendRedirect puts URLs into absolute format.
 + Use Enumerations to reduce conversions for servlet API.

jetty-3.1.rc6 - 10 July 2001
 + Added Client authentication to the JsseListener
 + Added debug and logging config example to demo.xml
 + Added Get element to the XmlConfiguration class.
 + Added getResource to HandleContext.
 + Added Static calls to the XmlConfiguration class.
 + Avoid script vulnerability in error pages.
 + Cleaned up destroy handling of listeners and contexts.
 + Cleaned up Win32 Service server creation.
 + Close persistent HTTP/1.0 connections on missing Content-Length
 + Fixed a problem with Netscape and the acrobat plugin.
 + Fixed bug in B64Code. Optimised B64Code.
 + Fixed XmlParser to handle xerces1.3 OK
 + Improved debug output for IOExceptions.
 + Improved SSL debugging information.
 + KeyPairTool can now load cert chains.
 + KeyPairTool is more robust to provider setup.
 + Moved gimp image files to Jetty3Extra
 + Moved mime types and encodings to property bundles.
 + Removed getConfiguration from LifeCycleThread to avoid JMX clash.
 + RequestDispatch.forward() uses normal HandlerContext.handle() path if
   possible.
 + Updated to JSSE-1.0.2, giving full strength crypto.
 + Use exec for jetty.sh run
 + WebApps initialize resourceBase before start.
 + Win32 Service uses Jetty.Server instead of HttpServer.

jetty-3.1.rc5 - 01 May 2001
 + Added build target for mini.jetty.jar - see README.
 + Added HTaccessHandler to authenitcate against apache .htaccess files.
 + Added query param handling to ForwardHandler
 + Added ServletHandler().setUsingCookies().
 + Added UnixCrypt support to c.m.U.Password
 + Fixed EOF handling in MultiPartRequest.
 + Fixed forwarding to null pathInfo requests.
 + Fixed handling of empty responses at header commit.
 + Fixed handling of multiple cookies.
 + Fixed jetty.bat classpath problems.
 + Fixed ResourceHandler handling of ;JSESSIONID
 + Fixed sync of ThreadPool idleSet.
 + Major restructing of packages to separate servlet dependancies. c.m.XML  -
   moved XML dependant classes from c.m.Util c.m.HTTP - No servlet or XML
   dependant classes: c.m.Jetty.Servlet - moved from c.m.HTTP.Handler.Servlet
   c.m.Servlet - received some servlet dependant classes from HTTP.
 + Optimized canonical path calculations.
 + Request log contains bytes actually returned.
 + Warn and close connections if content-length is incorrectly set.

jetty-3.0.6 - 26 April 2001
 + Fixed EOF handlding in MultiPartRequest.
 + Fixed forwarding to null pathInfo requests.
 + Fixed handling of empty responses at header commit.
 + Fixed ResourceHandler handling of ;JSESSIONID
 + Fixed sync of ThreadPool idleSet.
 + Load-on-startup the JspServlet so that precompiled servlets work.

jetty-3.1.rc4 - 14 April 2001
 + Added idle thread getter to ThreadPool.
 + Include full versions of JAXP and Crimson
 + Load-on-startup the JspServlet so that precompiled servlets work.
 + Removed stray debug println from the Frame class.

jetty-3.0.5 - 14 April 2001
 + Branched from 3.1 trunk to fix major errors
 + Created better random session ID
 + Don't chunk if content length is known.
 + fixed getLocales handling of quality params
 + Fixed LineInput bug EOF
 + Fixed session invalidation unbind notification to conform with spec
 + Improved flush ordering for forwarded requests.
 + Load-on-startup the JspServlet so that precompiled servlets work.
 + Resource handler strips URL params like JSESSION.
 + Turned off range handling by default until bugs resolved

jetty-3.1.rc3 - 09 April 2001
 + Added ContentHandler Observer to XmlParser.
 + Allow webapp XmlParser to be observed for ejb-ref tags etc.
 + Cleaned up handling of exceptions thrown by servlets.
 + Created better random session ID
 + Frame handles more JIT stacks.
 + Handle zero length POSTs
 + Implemented multi-part ranges so that acrobat is happy.
 + Improved flush ordering for forwarded requests.
 + Improved ThreadPool stop handling
 + Simplified multipart response class.
 + Start session scavenger if needed.

jetty-3.1.rc2 - 30 March 2001
 + Added MultiException to throw multiple nested exceptions.
 + added options to turn off ranges and chunking to support acrobat requests.
 + fixed getLocales handling of quality params
 + fixed getParameter(name) handling for multiple values.
 + Improved handling of Primitive classes in XmlConfig
 + Improved logging of nested exceptions.
 + Lifecycle.start() may throw Exception
 + Only one instance of default MIME map.
 + Renamed getConnection to getHttpConnection
 + Use reference JAXP1.1 for XML parsing.y
 + Version 1.1 of configuration dtd supports New objects.

jetty-3.1.rc1 - 18 March 2001
 + Added Jetty documentation pages from JettyWiki
 + Cleaned up build.xml script
 + Fixed problem with ServletContext.getContext(uri)
 + Minimal handling of Servlet.log before initialization.
 + Moved JMX and SASL handling to Jetty3Extra release
 + Resource handler strips URL params like JSESSION.
 + Various SSL cleanups

jetty-3.1.rc0 - 23 February 2001
 + Added JMX management framework.
 + Changed getter and setter methods that did not conform to beans API.
 + Dynamic servlets may be restricted to Context classloader.
 + Fixed init order for unnamed servlets.
 + Fixed session invalidation unbind notification to conform with spec
 + Improved handling of primitives in utilities.
 + Improved InetAddrPort and ThreadedServer to reduce DNS lookups.
 + Reoganized packages to allowed sealed Jars
 + Socket made available via HttpConnection.
 + Use Thread context classloader as default context loader parent.

jetty-3.0.4 - 23 February 2001
 + Fixed LineInput bug with split CRLF.

jetty-3.0.3 - 03 February 2001
 + Allow Log to be disabled before initialization.
 + Fixed handling of directories without trailing /
 + Fixed pipelined request buffer bug.
 + Handle empty form content without exception.
 + Implemented web.xml servlet mapping to a JSP
 + Included new Jetty Logo

jetty-3.0.2 - 13 January 2001
 + Added etc/jetty.policy as example policy file.
 + Allow '+' in path portion of a URL.
 + Context specific security permissions.
 + Greatly improved buffering in ChunkableOutputStream
 + Handle unknown status reasons in HttpResponse
 + Ignore included response updates rather than IllegalStateException
 + Improved HTML.Block efficiency
 + Improved jetty.bat
 + Improved jetty.sh
 + Padded error bodies for IE bug.
 + Removed classloading stats which were causing circular class loading
   problems.
 + Replaced ResourceHandler FIFO cache with LRU cache.
 + Restructured demo site pages.
 + Try ISO8859_1 encoding if can't find ISO-8859-1

jetty-3.0.1 - 20 December 2000
 + Fixed value unbind notification for session invalidation.
 + Removed double null check possibility from ServletHolder

jetty-3.0.0 - 17 December 2000
 + Fixed rel path handling in default configurations.
 + Fixed rollover bug in WriterLogSink
 + Fixed taglib parsing
 + Fixed WriterLogSink init bug
 + Improved dtd resolution in XML parser.
 + Improved jetty.sh logging
 + Optional extract war files.
 + Use inner class to avoid double null check sync problems

jetty-3.0.0.rc8 - 13 December 2000
 + Added ForwardHandler
 + Change PathMap handling of /* to give precedence over suffix mapping.
 + Default log options changed if in debug mode.
 + Forward to welcome pages rather than redirect.
 + getSecurityHandler creates handler at position 0.
 + Improved exit admin handling
 + Jetty.Server catches init exceptions per server
 + Mapped *.jsp,*.jsP,*.jSp,*.jSP,*.Jsp,*.JsP,*.JSp,*.JSP
 + Optional alias checking added to FileResource.  Turned on by default on all
   platforms without the "/" file separator.
 + Patched jasper to tomcat 3.2.1
 + Protected META-INF as well as WEB-INF in web applications.
 + Removed security constraint on demo admin server.
 + Removed some unused variables.
 + Removed special characters from source.
 + SysV unix init script
 + Tidied handling of ".", ".." and "//" in resource paths

jetty-3.0.0.rc7 - 02 December 2000
 + Added Com.mortbay.HTTP.Handler.Servlet.Context.LogSink attribute to Servlet
   Context. If set, it is used in preference to the system log.
 + Added NotFoundServlet
 + Added range handling to ResourceHandler.
 + Allow dynamic servlets to be served from /
 + Auto add a NotFoundHandler if needed.
 + CGI servlet handles not found better.
 + Changed log options to less verbose defaults.
 + Conditionals apply to puts, dels and moves in ResourceHandler.
 + Depreciated RollOverLogSink and moved functionality to an improved
   WriterLogSink.
 + Don't set MIME-Version in response.
 + Double null lock checks use ThreadPool.__nullLockChecks.
 + Extended security constraints (see README and WebApp Demo).
 + Fixed security problem with lowercase WEB-INF uris on windows.
 + Handle multiple inits of same servlet class.
 + PUT, MOVE disabled in WebApplication unless defaults file is passed.
 + Set the AcceptRanges header.
 + Set thread context classloader during handler start/stop calls.
 + Split Debug servlet out of Admin Servlet.
 + ThreadedServer.forceStop() now makes a connection to itself to handle
   non-premptive close.
 + URIs accept all characters < 0xff.
 + WEB-INF protected by NotFoundServlet rather than security constraint.

jetty-3.0.0.rc6 - 20 November 2000
 + Added ServletWriter that can be disabled.
 + Added Win32 service support
 + Admin servlet uses unique links for IE.
 + Allow HttpMessage state to be manipulated.
 + Allow load-on-startup with no content.
 + Allow multiple set cookies.
 + Corrected a few of the many spelling mistakes.
 + don't include classes in release.
 + Don't set connection:close for normal HTTP/1.0 responses.
 + Don't start HttpServer log sink on add.
 + Fixed RollOverFileLogSink bug with extra log files.
 + Implemented customizable error pages.
 + Implemented resource aliases in HandlerContext - used by Servlet Context
 + Improved Log defaults
 + Javadoc improvements.
 + Map tablib configuration to resource aliases.
 + Prevent reloading dynamic servlets at different paths.
 + Put extra server and servlet info in header.
 + Reduced risk of double null check sync problem.
 + RequestDispatcher.forward() only resets buffer, not headers.
 + RequestDispatcher new queries params replace old.
 + Resource gets systemresources from it's own classloader.
 + Servlet init order may be negative.
 + Session cookies are given context path
 + Sessions try version 1 cookies in set-cookie2 header.
 + Simple stats in ContextLoader.
 + Version details in header can be suppressed with System property
   java.com.mortbay.HTTP.Version.paranoid
 + Warn for missing WEB-INF or web.xml
 + Webapps serve dynamics servlets by default.

jetty-3.0.0.rc5 - 12 November 2000
 + Added debug form to Admin servlet.
 + Allow null cookie values
 + Avoid jprobe race warnings in DateCache
 + Default writer encoding set by mime type if not explicitly set.
 + Implemented servlet load ordering.
 + Many javadoc cleanups.
 + Merged DynamicHandler into ServletHandler.
 + Moved JSP classpath hack to ServletHolder
 + Pass flush through ServletOut
 + Relax webapp rules, accept no web.xml or no WEB-INF
 + Removed Makefile build system.
 + RequestDispatcher can dispatch static resources.
 + Servlet exceptions cause 503 unavailable rather than 500 server error

jetty-2.4.9 - 12 November 2000
 + HtmlFilter handles non default encodings
 + HttpListener default max idle time = 20s
 + HttpListener ignore InterruptedIOExceptions
 + HttpRequest.write uses ISO8859_1 encoding.
 + Writing HttpRequests encodes path

jetty-3.0.0.rc4 - 06 November 2000
 + Fixed mime type mapping bug introduced in RC3
 + Fixed mis-synchronization in ThreadPool.stop()
 + Ignore more IOExceptions (still visible with debug).
 + Provide default JettyIndex.properties

jetty-3.0.0.rc3 - 05 November 2000
 + Added bin/jetty.sh run script.
 + Added context class path dynamic servlet demo
 + Added gz tgz tar.gz .z mime mappings.
 + Added HandlerContext.setHttpServerAccess for trusted contexts.
 + Changed ThreadPool.stop for IBM 1.3 JVM
 + Fixed default mimemap initialization bug
 + Further clean up of the connection close actions
 + Handle mime suffixes containing dots.
 + Implemented mime mapping in webapplications.
 + Moved unused classes from com.mortbay.Util to com.mortbay.Tools in new
   distribution package.
 + Optimized persistent connections by recycling objects
 + Prevent servlet setAttribute calls to protected context attributes.
 + Removed redundant context attributes.
 + Set MaxReadTimeMs in all examples
 + Set the thread context class loader in HandlerContext.handle
 + Strip ./ from relative resources.
 + upgraded build.xml to ant v1.2

jetty-3.0.0.rc2 - 29 October 2000
 + Accept HTTP/1. as HTTP/1.0 (for netscape bug).
 + Accept public DTD for XmlConfiguration (old style still supported).
 + Cleaned up non persistent connection close.
 + ErlEncoding treats params without values as empty rather than null.
 + Fixed thread name problem in ThreadPool
 + Pass file based classpath to JspServlet (see README).
 + Prevented multiple init of ServletHolder
 + Replaced ISO-8859-1 literals with StringUtil static

jetty-3.0.0.rc1 - 22 October 2000
 + Added CGI to demo
 + Added HashUserRealm and cleaned up security constraints
 + Added Multipart request and response classes from Jetty2
 + Added simple admin servlet.
 + All attributes in javax. java. and com.mortbay. name spaces to be set.
 + Cleaned up exception handling.
 + Initialize JSP with classloader.
 + Moved and simplified ServletLoader to ContextLoader.
 + Partial handling of 0.9 requests.
 + removed Thread.destroy() calls.

jetty-2.4.8 - 23 October 2000
 + Fixed bug with 304 replies with bodies.
 + Fixed closing socket problem
 + Improved win32 make files.

jetty-3.0.B05 - 18 October 2000
 + Added default webapp servlet mapping /servlet/name/*
 + Cleaned up response committing and flushing
 + Fixed JarFileResource to handle jar files without directories.
 + Handler RFC2109 cookies (like any browser handles them!)
 + Implemented security-role-ref for servlets
 + Implemented war file support
 + improved ant documentation.
 + Improved default log format for clarity.
 + Improved null returns to get almost clean watchdog test.
 + Improved path spec interpretation by looking at 2.3 spec
 + Java2 style classloading
 + Made test harnesses work with ant.
 + Protected servletConfig from downcast security problems
 + Removed most deprecation warnings
 + Separated context attributes and initParams.

jetty-3.0.B04 - 12 October 2000
 + Added modified version of JasperB3.2 for JSP
 + Added webdefault.xml for web applications.
 + Do not try multiple servlets for a request.
 + Filthy hack to teach jasper JspServer Jetty classpath
 + Fixed problem with session ID in paths
 + Implemented Context.getContext(uri)
 + Merged and renamed third party jars.
 + Moved FileBase to docroot
 + Redirect to index files, so index.jsp works.
 + Restricted context mapping to simple model for servlets.

jetty-3.0.B03 - 09 October 2000
 + Added append mode in RolloverFileLogSink
 + Added release script
 + Catch stop and destroy exceptions in HttpServer.stop()
 + Expanded import package.*; lines
 + Expanded leading tabs to spaces
 + Handle ignorable spaces in WebApplication
 + Handle ignorable spaces in XmlConfiguration
 + Implemented request dispatching.
 + Improved Context to Handler contract.
 + Improved handler toString
 + Improved Log rollover.
 + Made LogSink a Lifecycle interface
 + Parse but not handler startup ordering in web applications.
 + Pass object to LogSink
 + Redirect context only paths.
 + Redo dynamic servlets handling
 + Remove 411 checks as IE breaks this rule after redirect.
 + Removed last remnants JDK 1.1 support
 + Send request log via a LogSink
 + Simplified path translation and real path calculation.
 + Warn about explicit sets of WebApplication

jetty-2.4.7 - 06 October 2000
 + Added encode methods to URI
 + Allow Objects to be passed to LogSink
 + fixes to SSL doco
 + Improved win32 build
 + Set content length on errors for keep alive.
 + Support key and keystore passwords
 + Various improvements to  ServletDispatch, PropertyTree and associated
   classes.

jetty-3.0.B02 - 24 August 2000
 + Added CGI servlet
 + Fixed bug in TestRFC2616
 + Fixed HTTP/1.0 input close bug
 + Fixed LineInput bug with SSL giving CR pause LF.
 + Improved ThreadedServer stop and destroy
 + Use resources in WebApplication

jetty-3.0.B01 - 21 August 2000
 + Implemented more webapp configuration
 + Partial implementation of webapp securitycontraints
 + SSL implemented with JsseListener
 + Switched to the aelfred XML parser from microstar, which is only partially
   validating, but small and lightweight

jetty-2.4.6 - 16 August 2000
 + Added passive mode methods to FTP
 + com.mortbay.Util.KeyPairTool added to handle openSSL SSL keys.
 + JsseListener & SunJsseListener added and documented
 + Minor changes to compile with jikes.
 + Turn Linger off before closing sockets, to allow restart.

jetty-3.0.A99 - 10 August 2000
 + Added Resource abstraction
 + Added Xmlconfiguration utility
 + Implemented jetty.xml configuration
 + Make it compile cleanly with jikes.
 + Re-added commented out imports for JDK-1.1 compile
 + Removed FileBase. Now use ResourceBase instead
 + Replaced FileHandler with ResourceHandler
 + ServletLoader simplied and uses ResourcePath
 + Use SAX XML parsing instead of DOM for space saving.

jetty-3.0.A98 - 20 July 2000
 + Allow HttpRequest.toString() handles bad requests.
 + Fixed constructor to RolloverFileLogSink
 + Implemented Jetty demos and Site as Web Application.
 + Implemented WebApplicationContext
 + Improved synchronization on LogSink
 + ServletRequest.getServerPort() returns 80 rather than 0
 + Switched to JDK1.2 only

jetty-3.0.A97 - 13 July 2000
 + Added error handling to LifeCycleThread
 + Added WML mappings
 + Better tuned SocketListener parameters
 + Fixed makefiles for BSD ls
 + Fixed persistent commits with no content (eg redirect+keep-alive).
 + Formatted version in server info string.
 + implemented removeAttribute on requests
 + Implemented servlet getLocale(s).
 + Implemented servlet isSecure().
 + Less verbose debug
 + Protect setContentLength from a late set in default servlet HEAD handling.
 + Started RequestDispatcher implementation.
 + Tempory request log implementation

jetty-2.4.5 - 09 July 2000
 + Added HtmlExpireFilter and removed response cache revention from HtmlFilter.
 + Don't mark a session invalid until after values unbound.
 + Fixed transaction handling in JDBC wrappers
 + Formatted version in server info.

jetty-3.0.A96 - 27 June 2000
 + Fixed bug with HTTP/1.1 Head reqests to servlets.
 + Supressed un-needed chunking EOF indicators.

jetty-3.0.A95 - 24 June 2000
 + Fixed getServletPath for default "/"
 + Handle spaces in file names in FileHandler.

jetty-3.0.A94 - 19 June 2000
 + Added HandlerContext to allow grouping of handlers into units with the same
   file, resource and class configurations.
 + Cleaned up commit() and added complete() to HttpResponse
 + Implemented Sessions.
 + PathMap exact matches can terminate with ; or # for URL sessions and
   targets.
 + Updated license to clarify that commercial usage IS OK!

jetty-3.0.A93 - 14 June 2000
 + Lots of changes and probably unstable
 + Major rethink! Moved to 2.2 servlet API

jetty-3.0.A92 - 07 June 2000
 + Added HTML classes to jar
 + Fixed redirection bug in FileHandler

jetty-2.4.4 - 03 June 2000
 + Added build-win32.mak
 + Added HTML.Composite.replace
 + Added RolloverFileLogSink
 + Added uk.org.gosnell.Servlets.CgiServlet to contrib
 + BasicAuthHandler uses getResourcePath so it can be used behind request
   dispatching
 + FileHandler implements IfModifiedSince on index files.
 + HttpRequest.setRequestPath does not null pathInfo.
 + Improved LogSink configuration
 + Many debug call optimizations
 + Support System.property expansions in PropertyTrees.

jetty-3.0.A91 - 03 June 2000
 + Abstracted ServletHandler
 + Added HTML classes from Jetty2
 + Implemented realPath and getResource methods for servlets.
 + Improved LogSink mechanism
 + Simplified class loading
 + Simplified HttpServer configuration methods and arguments

jetty-3.0.A9 - 07 May 2000
 + File handler checks modified headers on directory indexes.
 + Fixed double chunking bug in SocketListener.
 + Improvided finally handling of output end game.
 + ServletLoader tries unix then platform separator for zip separator.

jetty-3.0.A8 - 04 May 2000
 + addCookie takes an int maxAge rather than a expires date.
 + Added LogSink extensible log architecture.
 + Added Tenlet class for reverse telnet.
 + Code.ignore only outputs when debug is verbose.
 + Moved Sevlet2_1 handler to com.mortbay.Servlet2_1
 + Servlet2_1 class loading re-acrchitected. See README.

jetty-2.4.3 - 04 May 2000
 + Allow CRLF in UrlEncoded
 + Pass Cookies with 0 max age to browser.

jetty-2.4.2 - 23 April 2000
 + Added GNUJSP to JettyServer.prp file.
 + Added LogSink and FileLogSink classes to allow extensible Log handling.
 + Handle nested RequestDispatcher includes.
 + Modified GNUJSP to prevent close in nested requests.

jetty-3.0.A7 - 15 April 2000
 + Added InetGateway to help debug IE5 problems
 + added removeValue method to MultiMap
 + fixed flush problem with chunked output for IE5
 + Include java 1.2 source hierarchy
 + removed excess ';' from source

jetty-2.4.1 - 09 April 2000
 + Fixed bug in HtmlFilter for tags split between writes.
 + Removed debug println from ServletHolder.
 + Set encoding before exception in FileHandler.

jetty-3.0.A6 - 09 April 2000
 + added bin/useJava2Collections to convert to JDK1.2
 + Dates forced to use US locale
 + Improved portability of Frame and Debug.
 + Integrated skeleton 2.1 Servlet container
 + Removed Converter utilities and InetGateway.

jetty-2.4.0 - 24 March 2000
 + Absolute URIs are returned by getRequestURI (if sent by browser).
 + Added doc directory with a small start
 + Added per servlet resourceBase configuration.
 + Added VirtualHostHandler for virtual host handling
 + Fixed bug with RequestDispatcher.include()
 + Fixed caste problem in UrlEncoded
 + Fixed null pointer in ThreadedServer with stopAll
 + Form parameters only decoded for POSTs
 + Implemented full handling of cookie max age.
 + Improved parsing of stack trace in debug mode.
 + Moved SetUID native code to contrib hierarchy
 + RequestDispatcher handles URI parameters
 + Upgraded to gnujsp 1.0.0

jetty-2.3.5 - 25 January 2000
 + Added configuration option to turn off Keep-Alive in HTTP/1.0
 + Added contrib/com/kiwiconsulting/jetty JSSE SSL adaptor to release.
 + Allow configured servlets to be auto reloaded.
 + Allow properties to be configured for dynamic servlets.
 + Fixed expires bug in Cookies
 + Fixed nasty bug with HTTP/1.1 redirects.
 + Force locale of date formats to US.
 + ProxyHandler sends content for POSTs etc.

jetty-2.3.4 - 18 January 2000
 + Cookie map keyed on domain as well as name and path.
 + DictionaryConverter handles null values.
 + Fixed IllegalStateException handling in DefaultExceptionHandler
 + Fixed interaction with resourcePaths and proxy demo.
 + Improved HtmlFilter.activate header modifications.
 + include from linux rather than genunix for native builds
 + MethodTag.invoke() is now public.
 + Servlet properties allow objects to be stored.
 + URI decodes applies URL decoding to the path.

jetty-3.0.A5 - 19 October 1999
 + Do our own URL string encoding with 8859-1
 + Replaced LF wait in LineInput with state boolean.
 + Use char array in UrlEncoded.decode
 + Use ISO8859_1 instead of UTF8 for headers etc.

jetty-2.3.3 - 19 October 1999
 + Do our own URL encoding with ISO-8859-1
 + HTTP.HTML.EmbedUrl uses contents encoding.
 + Replaced UTF8 encoding with ISO-8859-1 for headers.
 + Use UrlEncoded for form parameters.

jetty-2.3.2 - 17 October 1999
 + Fixed getReader bug with HttpRequest.
 + Updated UrlEncoded with Jetty3 version.

jetty-3.0.A4 - 16 October 1999
 + Added LF wait after CR to LineInput.
 + Basic Authentication Handler.
 + Request attributes
 + UTF8 in UrlDecoded.decodeString.

jetty-2.3.1 - 14 October 1999
 + Added assert with no message to Code
 + Added Oracle DB adapter
 + Changed demo servlets to use writers in preference to outputstreams
 + Fixed GNUJSP 1.0 resource bug.
 + Force UTF8 for FTP commands
 + Force UTF8 for HTML
 + HTTP/1.0 Keep-Alive (about time!).
 + NullHandler/Server default name.name.PROPERTIES to load
   prefix/name.name.properties
 + Prevented thread churn on idle server.
 + ThreadedServer calls setSoTimeout(_maxThreadIdleMs) on accepted sockets.
   Idle reads will timeout.
 + Use UTF8 in HTTP headers

jetty-3.0.A3 - 14 October 1999
 + Added LifeCycle interface to Utils implemented by ThreadPool,
   ThreadedServer, HttpListener & HttpHandler
 + Added service method to HttpConnection for specialization.
 + MaxReadTimeMs added to ThreadedServer.
 + StartAll, stopAll and destroyAll methods added to HttpServer.

jetty-3.0.A2 - 13 October 1999
 + Added cookie support and demo.
 + Cleaned up Util TestHarness.
 + Fixed LineInput problem with repeated CRs
 + HEAD handling.
 + HTTP/1.0 Keep-alive (about time!)
 + NotFound Handler
 + OPTION * Handling.
 + Prevent entity content for responses 100-199,203,304
 + Reduced flushing on writing response.
 + TRACE handling.
 + UTF8 handling on raw output stream.
 + Virtual Hosts.

jetty-3.0.A1 - 12 October 1999
 + Added HttpHandler interface with start/stop/destroy lifecycle
 + Added MultiMap for common handling of multiple valued parameters.
 + Added parameters to HttpRequest
 + Added PathMap implementing mapping as defined in the 2.2 API specification
   (ie. /exact, /prefix/*, *.extention & default ).
 + Implemented simple extension architecture in HttpServer.
 + LineInput uses own buffering and uses character encodings.
 + Quick port of FileHandler
 + Setup demo pages.
 + Updated HttpListener is start/stop/destroy lifecycle.

jetty-3.0.A0 - 09 October 1999
 + Added generalized HTTP Connection.
 + Added support for servlet 2.2 outbut buffer control.
 + Added support for transfer and content encoding filters.
 + Cleaned up chunking code to use LineInput and reduce buffering.
 + Cleanup and abstraction of ThreadPool.
 + Cleanup of HttpRequest and decoupled from Servlet API
 + Cleanup of HttpResponse and decoupled from Servlet API
 + Cleanup of LineInput, using 1.2 Collections.
 + Cleanup of URI, using 1.2 Collections.
 + Cleanup of UrlEncoded, using 1.2 Collections.
 + Created RFC2616 test harness.
 + Extended URI to handle absolute URLs
 + Generalized notification of outputStream events.
 + gzip and deflate request transfer encodings
 + HttpExceptions now produce error pages with specific detail of the
   exception.
 + HttpMessage supports chunked trailers.
 + HttpMessage supports message states.
 + Moved com.mortbay.Base classes to com.mortbay.Util
 + Moved HttpInput/OutputStream to ChunkableInput/OutputStream.
 + Split HttpHeader into HttpFields and HttpMessage.
 + Started fresh repository in CVS
 + TE field coding and trailer handler
 + ThreadedServer based on ThreadPool.

jetty-2.3.0 - 05 October 1999
 + Added SetUID class with native Unix call to set the effective User ID.
 + FTP closes files after put/get.
 + FTP uses InetAddress of command socket for data socket.

jetty-2.3.0A - 22 September 1999
 + Added "Powered by Jetty" button.
 + Added BuildJetty.java file.
 + Added GNUJSP 1.0 for the JSP 1.0 API.
 + Expanded tabs to spaces in source.
 + Made session IDs less predictable and removed race.
 + ServerContext available to HtmlFilters via context param
 + Use javax.servlet classes from JWSDK1.0

jetty-2.2.8 - 15 September 1999
 + Added disableLog() to turn off logging.
 + Allow default table attributes to be overriden.
 + Fixed bug in Element.attribute with empty string values.
 + Improved quoting in HTML element values
 + Made translation of getRequestURI() optional.
 + Removed recursion from TranslationHandler

jetty-2.2.7 - 09 September 1999
 + Added default row, head and cell elements to Table.
 + Added GzipFilter for content encoding.
 + FileHandler passes POST request through if the file does not exist.
 + Reverted semantics of getRequestURI() to return untranslated URI.

jetty-2.2.6 - 05 September 1999
 + Added destroy() method on all HttpHandlers.
 + Added ServletRunnerHandler to the contrib directories.
 + Allow the handling of getPathTranslated to be configured in ServletHandler.
 + class StyleLink added.
 + Cookies always available from getCookies.
 + Cookies parameter renamed to CookiesAsParameters
 + cssClass, cssID and style methods added to element.
 + FileHandler does not server files ending in '/'
 + Fixed Cookie max age order of magnitude bug.
 + HttpRequest.getSession() always returns a session as per the latest API
   spec.
 + Ignore duplicate single valued headers, rather than reply with bad request,
   as IE4 breaks the rules.
 + media added to Style
 + New implementation of ThreadPool, avoids a thread leak problem.
 + Removed JRUN options from ServletHandler configuration.
 + ServletHandler.destroy destroys all servlets.
 + SPAN added to Block
 + Updated HTML package to better support CSS:

jetty-2.2.5 - 19 August 1999
 + Always close connection after a bad request.
 + Better default handling of ServletExceptions
 + Close loaded class files so Win32 can overwrite them before GC (what a silly
   file system!).
 + Don't override the cookie as parameter option.
 + Fixed bug with closing connections in ThreadedServer
 + Improved error messages from Jetty.Server.
 + Limited growth in MultiPartResponse boundary.
 + Made start and stop non final in ThreadedServer
 + Set Expires header in HtmlFilter.

jetty-2.2.4 - 02 August 1999
 + Better help on Jetty.Server
 + Fixed bugs in HtmlFilter parser and added TestHarness.
 + HtmlFilter blanks IfModifiedSince headers on construction
 + HttpRequests may be passed to HttpFilter constructors.
 + Improved cfg RCS script.
 + ThreadedServer can use subclasses of Thread.

jetty-2.2.3 - 27 July 1999
 + Added stop call to HttpServer, used by Exit Servlet.
 + FileHandler defaults to allowing directory access.
 + Fixed parser bug in HtmlFilter
 + Improved performance of com.mortbay.HTML.Heading
 + JDBC tests modified to use cloudscape as DB.
 + Made setInitialize public in ServletHolder
 + Simplified JDBC connection handling so that it works with Java1.2 - albeit
   less efficiently.

jetty-2.2.2 - 22 July 1999
 + File handler passes through not allowed options for non existant files.
 + Fixed bug in com.mortbay.Util.IO with thread routines.
 + Fixed bug in HtmlFilter that prevented single char buffers from being
   written.
 + Fixed bug with CLASSPATH in FileJarServletLoader after attempt to load from
   a jar.
 + Implemented getResourceAsStream in FileJarServletLoader
 + Improved com.mortbay.Base.Log handling of different JVMs
 + Minor fixes to README
 + Moved more test harnesses out of classes.
 + NotFoundHandler can repond with SC_METHOD_NOT_ALLOWED.

jetty-2.2.1 - 18 July 1999
 + Added optional resourceBase property to HttpConfiguration. This is used as a
   URL prefix in the getResource API and was suggested by the JSERV and Tomcat
   implementors.
 + Added TerseExceptionHandler
 + Comma separate header fields.
 + Decoupled ExceptionHandler configuration from Handler stacks. Old config
   style will produce warning and Default behavior. See new config file format
   for changes.
 + Handle continuation lines in HttpHeader.
 + HtmlFilter resets last-modified and content-length headers.
 + Ignore IOException in ThreadedServer.run() when closing.
 + Implemented com.mortbay.Util.IO as a ThreadPool
 + Less verbose debug in PropertyTree
 + Limit maximum line length in HttpInputStream.
 + Protect against duplicate single valued headers.
 + Response with SC_BAD_REQUEST rather than close in more circumstances

jetty-2.2.0 - 01 July 1999
 + Added Protekt SSL HttpListener
 + Exit servlet improved (a little).
 + Fixed some of the javadoc formatting.
 + Improved feature description page.
 + Moved GNUJSP and Protekt listener to a contrib hierarchy.
 + ThreadedServer.stop() closes socket before interrupting threads.

jetty-2.2.Beta4 - 29 June 1999
 + Added comments to configuration files.
 + Added getGlobalProperty to Jetty.Server and used this to configure default
   page type.
 + Added JettyMinimalDemo.prp as an example of an abbreviated configuration.
 + Added property handling to ServletHandler to read JRUN servlet configuration
   files.
 + Altered meaning of * in PropertyTree to assist in abbreviated configuration
   files.
 + Expanded Mime.prp file
 + FileHandler flushes files from cache in DELETE method.
 + Made ServerSocket and accept call generic in ThreadedServer for SSL
   listeners.
 + Options "allowDir" added to FileHandler.
 + Restructured com.mortbay.Jetty.Server for better clarity and documentation.
 + ThreadedServer.stop() now waits until all threads are stopped.
 + Updated README.txt

jetty-2.2.Beta3 - 22 June 1999
 + Added alternate constructors to HTML.Include for InputStream.
 + Added file cache to FileHandler
 + Applied contributed patch of spelling and typo corrections
 + Fixed bug in HttpResponse flush.
 + Fixed file and socket leaks in Include and Embed tags.
 + Implemented efficient version of ServletContext.getResourceAsStream() that
   does not open a new socket connection (as does getResource()).
 + Improved Block.write.
 + LookAndFeelServlet uses getResourceAsStream to get the file to wrap. This
   allows it to benefit from any caching done and to wrap arbitrary content
   (not just files).
 + Ran dos2unix on all text files
 + Re-implemented ThreadedServer to improve and balance performance.
 + Restructure demo so that LookAndFeel content comes from simple handler
   stack.
 + Server.shutdown() clears configuration so that server may be restarted in
   same virtual machine.

jetty-2.2.Beta2 - 12 June 1999
 + Added all write methods to HttpOutputStream$SwitchOutputStream
 + Added com.mortbay.Jetty.Server.shutdown() for gentler shutdown of server.
   Called from Exit servlet
 + Handle  path info of a dynamic loaded servlets and correctly set the servlet
   path.
 + HttpRequest.getParameterNames() no longer alters the order returned by
   getQueryString().
 + Standardized date format in persistent cookies.

jetty-2.2.Beta1 - 07 June 1999
 + Allow configuration of MinListenerThreads, MaxListenerThreads,
   MaxListenerThreadIdleMs
 + Close files after use to avoid "file leak" under heavy load.
 + Defined abstract ServletLoader, derivations of which can be specified in
   HttpConfiguration properties.
 + Destroy requests and responses to help garbage collector.
 + Don't warn about IOExceptions unless Debug is on.
 + Fixed cache in FileJarServletLoader
 + Fixed incorrect version numbers in a few places.
 + Fixed missing copyright messages from some contributions
 + HtmlFilter optimized for being called by a buffered writer.
 + Implemented all HttpServer attribute methods by mapping to the
   HttpConfiguration properties.  Dynamic reconfiguration is NOT supported by
   these methods (but we are thinking about it).
 + Improved ThreadPool synchronization and added minThreads.
 + Included GNUJSP 0.9.9
 + Limit the job queue only grow to the max number of threads.
 + Optional use of DateCache in log file format
 + Restructure ThreadedServer to reduce object creation.

jetty-2.2.Beta0 - 31 May 1999
 + Added "Initialize" attribute to servlet configuration to allow servlet to be
   initialized when loaded.
 + Added HttpResponse.requestHandled() method to avoid bug with servlet doHead
   method.
 + Added Page.rewind() method to allow a page to be written multiple times
 + Handle malformed % characters in URLs.
 + HttpRequest.getCookies returns empty array rather than null for no cookies.
 + Included and improved version of ThreadPool for significant performance
   improvement under high load.
 + Included contributed com.mortbay.Jetty.StressTester class
 + LogHandler changed to support only a single outfile and optional append.
 + Removed support for STF
 + Servlet loader handles jar files with different files separator.
 + ThreadedServer gently shuts down.
 + Token effort to keep test files out of the jar

jetty-2.2.Alpha1 - 07 May 1999
 + Call destroy on old servlets when reloading.
 + Dynamic servlets can have autoReload configured
 + Fixed bug in SessionDump
 + Made capitalization of config file more consistent(ish)
 + ServletHolder can auto reload servlets
 + Wait for requests to complete before reloading.

jetty-2.2.Alpha0 - 06 May 1999
 + Added reload method to ServletHolder, but no way to call it yet.
 + Added ServletLoader implementation if ClassLoader.
 + Changed options for FileServer
 + Dynamic loading of servlets.
 + Fixed date overflow in Cookies
 + HttpHandlers given setProperties method to configure via Properties.
 + HttpListener class can be configured
 + HttpResponse.sendError avoids IllegalStateException
 + Implemented ServletServer
 + Improved PropertyTree implementation
 + Improved SessionDump servlet
 + Mime suffix mapping can be configured.
 + New Server class using PropertyTree for configuration
 + Old Jetty.Server class renamed to Jetty.Server21
 + Removed historic API from sessions
 + Removed SimpleServletServer

jetty-2.1.7 - 22 April 1999
 + Fixed showstopper bug with getReader and getWriter in requests and
   responses.
 + HttpFilter uses package interface to get HttpOutputStream

jetty-2.1.6 - 21 April 1999
 + Added additional date formats for HttpHeader.getDateHeader
 + New simpler version of PropertyTree
 + Reduced initial size of most hashtables to reduce default memory overheads.
 + Return EOF from HttpInputStream that has a content length.
 + Throw IllegalStateException as required from gets of
   input/output/reader/writer in requests/responses.
 + Updated PropertyTreeEditor

jetty-2.1.5 - 15 April 1999
 + Added setType methods to com.mortbay.FTP.Ftp
 + Fixed alignment bug in TableForm
 + Fixed bug in ServletDispatch for null pathInfo
 + Fixed bugs with invalid sessions
 + Form parameters protected against multiple decodes when redirected.
 + HtmlFilter now expands <!=SESSION> to the URL encoded session if required.
 + Implemented HttpRequest.getReader()
 + Instrumented most of the demo to support URL session encoding.
 + Moved SessionHandler to front of stacks
 + Page factory requires response for session encoding
 + Reduced session memory overhead of sessions
 + Removed RFCs from package
 + Servlet log has been diverted to com.mortbay.Base.Log.event() Thus debug
   does not need to be turned on to see servlet logs.
 + Session URL encoding fixed for relative URLs.

jetty-2.1.4 - 26 March 1999
 + fixed bug in getRealPath
 + Fixed problem compiling PathMap under some JDKs.
 + getPathTranslated now call getRealPath with pathInfo (as per spec).
 + HttpRequest attributes implemented.
 + pathInfo returns null for zero length pathInfo (as per spec). Sorry if this
   breaks your servlets - it is a pain!
 + Reduced HTML dependence in HTTP package to allow minimal configuration
 + Session max idle time implemented.
 + Tightened license agreement so that binary distributions are required to
   include the license file.

jetty-2.1.3 - 19 March 1999
 + Added support for suffixes to PathMap
 + Included GNUJSP implementation of Java Server Pages
 + Use Java2 javadoc

jetty-2.1.2 - 09 March 1999
 + API documentation for JSDK 2.1.1
 + Cascading style sheet HTML element added.
 + Converted most servlets to HttpServlets using do Methods.
 + Fixed trailing / bug in FileHandler (again!).
 + JSDK 2.1.1

jetty-2.1.1 - 05 March 1999
 + com.mortbay.Base.DateCache class added and used to speed date handling.
 + Fast char buffer handling in HttpInputStream
 + Faster version of HttpHeader.read()
 + Faster version of HttpInputStream.readLine().
 + Faster version of HttpRequest
 + Handle '.' in configured paths (temp fix until PropertyTrees)
 + Reduced number of calls to getRemoteHost for optimization
 + Size all StringBuffers

jetty-2.1.0 - 22 February 1999
 + Deprecated com.mortbay.Util.STF
 + getServlet methods return null.
 + image/jpg -> image/jpeg
 + PropertyTrees (see new Demo page)
 + ServletDispatch (see new Demo page)
 + Session URL Encoding

jetty-2.1.B1 - 13 February 1999
 + Added video/quicktime to default MIME types.
 + Fixed bug with if-modified-since in FileHandler
 + Fixed bug with MultipartRequest.
 + Implemented getResource and getResourceAsStream (NOT Tested!).
 + Implemented Handler translations and getRealPath.
 + Implemented RequestDispatcher (NOT Tested!).
 + Improved handling of File.separator in FileHandler.
 + Replace package com.mortbay.Util.Gateway with class
   com.mortbay.Util.InetGateway
 + Updated DefaultExceptionHandler.
 + Updated InetAddrPort.
 + Updated URI.

jetty-2.1.B0 - 30 January 1999
 + Added plug gateway classes com.mortbay.Util.Gateway
 + Added support for PUT, MOVE, DELETE in FileHandler
 + FileHandler now sets content length.
 + Fixed command line bug with SimpleServletConfig
 + Minor changes to support MS J++ and its non standard language extensions -
   MMMmmm should have left it unchanged!
 + Uses JSDK2.1 API, but not all methods implemented.

jetty-2.0.5 - 15 December 1998
 + added getHeaderNoParams
 + Temp fix to getCharacterEncoding

jetty-2.0.4 - 10 December 1998
 + Implement getCharacterEncoding
 + Improved default Makefile behaviour
 + Improved error code returns
 + Portability issues solved for Apple's
 + Removed MORTBAY_HOME support from Makefiles
 + Use real release of JSDK2.0 (rather than beta).

jetty-2.0.3 - 13 November 1998
 + Fix bug with index files for Jetty.Server. Previously servers configured
   with com.mortbay.Jetty.Server would not handle index.html files.  Need to
   make this configurable in the prp file.
 + Fixed errors in README file: com.mortbay.Jetty.Server was called
   com.mortbay.HTTP.Server
 + Limit threads in ThreadedServer and low priority listener option greatly
   improve performance under worse case loads.

jetty-2.0.2 - 01 November 1998
 + Add thread pool to threaded server for significant performance improvement.
 + Buffer files during configuration
 + Buffer HTTP Response headers.
 + Use JETTY_HOME rather than MORTBAY_HOME for build environment

jetty-2.0.1 - 27 October 1998
 + Released under an Open Source license.

jetty-2.0.0 - 25 October 1998
 + Added multipart/form-data demo.
 + Fixed Code.formatObject handling of null objects.
 + Removed Chat demo (too many netscape dependencies).
 + Removed exceptional case from FileHandler redirect.

jetty-2.0.Beta3 - 29 September 1998
 + Added com.mortbay.HTTP.MultiPartRequest to handle file uploads
 + Added com.mortbay.Jetty.Server (see README.Jetty)
 + Demo converted to an instance of com.mortbay.Jetty.Server
 + Fixed Log Handler again.
 + Ignore exception from HttpListener
 + Properly implemented multiple listening addresses
 + Send 301 for directories without trailing / in FileHandler

jetty-2.0Beta2 - 01 July 1998
 + Fixed Log Handler for HTTP/1.1
 + Slight improvement in READMEEs

jetty-2.0Beta1 - 01 June 1998
 + Fixed bug with calls to service during initialization of servlet
 + Handle full URLs in HTTP requests (to some extent)
 + Improved performance of Code.debug() calls, significantly in the case of non
   matching debug patterns.
 + Improved performance with special asciiToLowerCase
 + Provided addSection on com.mortbay.HTML.Page
 + Provided reset on com.mortbay.HTML.Composite.
 + Proxy demo in different server instance
 + Warn if MSIE used for multi part MIME.

jetty-2.0Alpha2 - 01 May 1998
 + Added date format to Log
 + Added timezone to Log
 + Handle params in getIntHeader and getDateHeader
 + Handle Single Threaded servlets with servlet pool
 + JDK1.2 javax.servlet API
 + Removed HttpRequest.getByteContent
 + Use javax.servlet.http.Cookie
 + Use javax.servlet.http.HttpSession
 + Use javax.servlet.http.HttpUtils.parsePostData

jetty-1.3.5 - 01 May 1998
 + Added date format to Log
 + Correct handling of multiple parameters
 + Debug triggers added to com.mortbay.Base.Code
 + Fixed socket inet bug in FTP

jetty-2.0Alpha1 - 08 April 1998
 + accept chunked data
 + Add HTTP/1.1 Date: header
 + Correct formatting of Date HTTP headers
 + Debug triggers added to com.mortbay.Base.Code
 + Fixed forward bug with no port number
 + handle extra spaces in HTTP headers
 + Handle file requests with If-Modified-Since: or If-Unmodified-Since:
 + Handle HEAD properly
 + Handle HTTP/1.1 Host: header
 + HttpTests test harness
 + persistent connections
 + Really fixed handling of multiple parameters
 + Removed HttpRequestHeader class
 + Requires Host: header for 1.1 requests
 + Send 100 Continue for HTTP/1.1 requests (concerned about push???)
 + Send Connection: close
 + Sends chunked data for 1.1 responses of unknown length.

jetty-1.3.4 - 15 March 1998
 + Dump servlet enhanced to exercise these changes.
 + Fixed handling of multiple parameters in query and form content.
   "?A=1%2C2&A=C%2CD" now returns two values ("1,2" & "C,D") rather than 4.
 + ServletHandler now takes an optional file base directory name which is used
   to set the translated path for pathInfo in servlet requests.

jetty-1.3.3
 + Closed exception window in HttpListener.java
 + Fixed TableForm.addButtonArea bug.
 + TableForm.extendRow() uses existing cell

jetty-1.3.2
 + Added per Table cell composite factories
 + Fixed proxy bug with no port number

jetty-1.3.1
 + Better handling of InvocationTargetException in debug
 + ForwardHandler only forwards as http/1.0 (from Tobias.Miller)
 + Improved parsing of stack traces
 + Minor fixes in SmtpMail
 + Minor release adjustments for Tracker

jetty-1.3.0
 + Added DbAdaptor to JDBC wrappers
 + Beta release of Tracker

jetty-1.2.0
 + Alternate look and feel for Jetty
 + Better Debug configuration
 + DebugServlet
 + Fixed install bug for nested classes
 + Reintroduced STF

jetty-1.1.1
 + Improved documentation

jetty-1.1
 + Improved connection caching in java.mortbay.JDBC
 + Moved HttpCode to com.mortbay.Util

jetty-1.0.1
 + Bug fixes

jetty-1.0
 + First release in com.mortbay package structure
 + Included Util, JDBC, HTML, HTTP, Jetty
<|MERGE_RESOLUTION|>--- conflicted
+++ resolved
@@ -1,5 +1,6 @@
-<<<<<<< HEAD
 jetty-9.4.4-SNAPSHOT
+
+jetty-9.3.19-SNAPSHOT
 
 jetty-9.4.3.v20170317 - 17 March 2017
  + 329 Javadoc for HttpTester and ServletTester needs to reference limited HTTP
@@ -32,8 +33,6 @@
  + 1402 Move RFC syntax validation to jetty-http Syntax class
  + 1403 Move new CookieCompliance class to jetty-http
  + 1405 Cookie name cannot be blank or null
-=======
-jetty-9.3.19-SNAPSHOT
 
 jetty-9.3.18.v20170406 - 06 April 2017
  + 877 Programmatic servlet mappings cannot override mappings from
@@ -41,7 +40,6 @@
  + 1201 X-Forwarded-For incorrectly set in jetty-http-forwarded.xml
  + 1417 Improve classloader dumping
  + 1439 Allow UNC paths to function as Resource bases
->>>>>>> daafc8fe
 
 jetty-9.3.17.v20170317 - 17 March 2017
  + 329 Javadoc for HttpTester and ServletTester needs to reference limited HTTP
