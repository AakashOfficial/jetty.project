--- conflicted
+++ resolved
@@ -156,7 +156,6 @@
                 case UPDATE_PENDING:
                 case UPDATED:
                 {
-<<<<<<< HEAD
                     if (!_interestState.compareAndSet(current, State.LOCKED))
                         continue;
 
@@ -178,11 +177,6 @@
                     // Wait for other operations to finish.
                     Thread.yield();
                     break;
-=======
-                    if (LOG.isDebugEnabled())
-                        LOG.debug("Local interests updating {} -> {} for {}", oldInterestOps, newInterestOps, this);
-                    _selector.updateKey(_updateTask);
->>>>>>> a39dcd6f
                 }
                 default:
                 {
@@ -253,15 +247,14 @@
 
     private void setKeyInterests()
     {
-<<<<<<< HEAD
         try
         {
             int oldInterestOps = _key.interestOps();
             int newInterestOps = _interestOps;
-            if (LOG.isDebugEnabled())
-                LOG.debug("Key interests update {} -> {} for {}", oldInterestOps, newInterestOps, this);
             if (oldInterestOps != newInterestOps)
                 _key.interestOps(newInterestOps);
+            if (LOG.isDebugEnabled())
+                LOG.debug("Key interests updated {} -> {} on {}", oldInterestOps, newInterestOps, this);
         }
         catch (CancelledKeyException x)
         {
@@ -273,11 +266,6 @@
             LOG.warn("Ignoring key update for " + this, x);
             close();
         }
-=======
-        _key.interestOps(newInterestOps);
-        if (LOG.isDebugEnabled())
-            LOG.debug("Key interests updated {} -> {} on {}", oldInterestOps, newInterestOps, this);
->>>>>>> a39dcd6f
     }
 
     @Override
