//
//  ========================================================================
//  Copyright (c) 1995-2015 Mort Bay Consulting Pty. Ltd.
//  ------------------------------------------------------------------------
//  All rights reserved. This program and the accompanying materials
//  are made available under the terms of the Eclipse Public License v1.0
//  and Apache License v2.0 which accompanies this distribution.
//
//      The Eclipse Public License is available at
//      http://www.eclipse.org/legal/epl-v10.html
//
//      The Apache License v2.0 is available at
//      http://www.opensource.org/licenses/apache2.0.php
//
//  You may elect to redistribute this code under either of these licenses.
//  ========================================================================
//

package org.eclipse.jetty.io;

import java.io.Closeable;
import java.nio.ByteBuffer;

import org.eclipse.jetty.util.component.Container;

/**
 * <p>A {@link Connection} is associated to an {@link EndPoint} so that I/O events
 * happening on the {@link EndPoint} can be processed by the {@link Connection}.</p>
 * <p>A typical implementation of {@link Connection} overrides {@link #onOpen()} to
 * {@link EndPoint#fillInterested(org.eclipse.jetty.util.Callback) set read interest} on the {@link EndPoint},
 * and when the {@link EndPoint} signals read readyness, this {@link Connection} can
 * read bytes from the network and interpret them.</p>
 */
public interface Connection extends Closeable
{
    /**
     * <p>Adds a listener of connection events.</p>
     *
     * @param listener the listener to add
     */
    public void addListener(Listener listener);

    /**
     * <p>Removes a listener of connection events.</p>
     *
     * @param listener the listener to remove
     */
    public void removeListener(Listener listener);

    /**
     * <p>Callback method invoked when this connection is opened.</p>
     * <p>Creators of the connection implementation are responsible for calling this method.</p>
     */
    public void onOpen();

    /**
     * <p>Callback method invoked when this connection is closed.</p>
     * <p>Creators of the connection implementation are responsible for calling this method.</p>
     */
    public void onClose();

    /**
     * @return the {@link EndPoint} associated with this {@link Connection}
     */
    public EndPoint getEndPoint();

    /**
     * <p>Performs a logical close of this connection.</p>
     * <p>For simple connections, this may just mean to delegate the close to the associated
     * {@link EndPoint} but, for example, SSL connections should write the SSL close message
     * before closing the associated {@link EndPoint}.</p>
     */
    @Override
    public void close();

    /**
     * <p>Callback method invoked upon an idle timeout event.</p>
     * <p>Implementations of this method may return true to indicate that the idle timeout
     * handling should proceed normally, typically failing the EndPoint and causing it to
     * be closed.</p>
     * <p>When false is returned, the handling of the idle timeout event is halted
     * immediately and the EndPoint left in the state it was before the idle timeout event.</p>
     *
     * @return true to let the EndPoint handle the idle timeout,
     *         false to tell the EndPoint to halt the handling of the idle timeout.
     */
    public boolean onIdleExpired();

    public int getMessagesIn();
    public int getMessagesOut();
    public long getBytesIn();
    public long getBytesOut();
    public long getCreatedTimeStamp();
<<<<<<< HEAD
    
    public interface UpgradeFrom
=======

    public interface UpgradeFrom extends Connection
>>>>>>> 8f4cc736
    {
        /**
         * <p>Takes the input buffer from the connection on upgrade.</p>
         * <p>This method is used to take any unconsumed input from
         * a connection during an upgrade.</p>
         *
         * @return A buffer of unconsumed input. The caller must return the buffer
         * to the bufferpool when consumed and this connection must not.
         */
        ByteBuffer onUpgradeFrom();
    }
<<<<<<< HEAD
    
    public interface UpgradeTo
=======

    public interface UpgradeTo extends Connection
>>>>>>> 8f4cc736
    {
        /**
         * <p>Callback method invoked when this connection is upgraded.</p>
         * <p>This must be called before {@link #onOpen()}.</p>
         * @param prefilled An optional buffer that can contain prefilled data. Typically this
         * results from an upgrade of one protocol to the other where the old connection has buffered
         * data destined for the new connection.  The new connection must take ownership of the buffer
         * and is responsible for returning it to the buffer pool
         */
        void onUpgradeTo(ByteBuffer prefilled);
    }

    /**
     * <p>A Listener for connection events.</p>
     * <p>Listeners can be added to a {@link Connection} to get open and close events.
     * The AbstractConnectionFactory implements a pattern where objects implement
     * this interface that have been added via {@link Container#addBean(Object)} to
     * the Connector or ConnectionFactory are added as listeners to all new connections
     * </p>
     */
    public interface Listener
    {
        public void onOpened(Connection connection);

        public void onClosed(Connection connection);

        public static class Adapter implements Listener
        {
            @Override
            public void onOpened(Connection connection)
            {
            }

            @Override
            public void onClosed(Connection connection)
            {
            }
        }
    }
}<|MERGE_RESOLUTION|>--- conflicted
+++ resolved
@@ -63,7 +63,7 @@
      * @return the {@link EndPoint} associated with this {@link Connection}
      */
     public EndPoint getEndPoint();
-
+    
     /**
      * <p>Performs a logical close of this connection.</p>
      * <p>For simple connections, this may just mean to delegate the close to the associated
@@ -91,13 +91,8 @@
     public long getBytesIn();
     public long getBytesOut();
     public long getCreatedTimeStamp();
-<<<<<<< HEAD
     
     public interface UpgradeFrom
-=======
-
-    public interface UpgradeFrom extends Connection
->>>>>>> 8f4cc736
     {
         /**
          * <p>Takes the input buffer from the connection on upgrade.</p>
@@ -109,13 +104,8 @@
          */
         ByteBuffer onUpgradeFrom();
     }
-<<<<<<< HEAD
     
     public interface UpgradeTo
-=======
-
-    public interface UpgradeTo extends Connection
->>>>>>> 8f4cc736
     {
         /**
          * <p>Callback method invoked when this connection is upgraded.</p>
@@ -127,8 +117,8 @@
          */
         void onUpgradeTo(ByteBuffer prefilled);
     }
-
-    /**
+    
+    /** 
      * <p>A Listener for connection events.</p>
      * <p>Listeners can be added to a {@link Connection} to get open and close events.
      * The AbstractConnectionFactory implements a pattern where objects implement
