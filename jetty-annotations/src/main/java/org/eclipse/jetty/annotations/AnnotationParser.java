//
//  ========================================================================
//  Copyright (c) 1995-2013 Mort Bay Consulting Pty. Ltd.
//  ------------------------------------------------------------------------
//  All rights reserved. This program and the accompanying materials
//  are made available under the terms of the Eclipse Public License v1.0
//  and Apache License v2.0 which accompanies this distribution.
//
//      The Eclipse Public License is available at
//      http://www.eclipse.org/legal/epl-v10.html
//
//      The Apache License v2.0 is available at
//      http://www.opensource.org/licenses/apache2.0.php
//
//  You may elect to redistribute this code under either of these licenses.
//  ========================================================================
//

package org.eclipse.jetty.annotations;

import java.io.File;
import java.io.IOException;
import java.io.InputStream;
import java.net.URI;
import java.net.URL;
import java.net.URLClassLoader;
import java.util.ArrayList;
import java.util.Arrays;
import java.util.Collection;
import java.util.Collections;
import java.util.HashSet;
import java.util.List;
import java.util.Locale;
import java.util.Set;
import java.util.concurrent.TimeUnit;
import java.util.jar.JarEntry;
import java.util.jar.JarFile;
import java.util.jar.JarInputStream;

import org.eclipse.jetty.util.ConcurrentHashSet;
import org.eclipse.jetty.util.Loader;
import org.eclipse.jetty.util.log.Log;
import org.eclipse.jetty.util.log.Logger;
import org.eclipse.jetty.util.resource.Resource;
import org.eclipse.jetty.webapp.JarScanner;
import org.objectweb.asm.AnnotationVisitor;
import org.objectweb.asm.ClassReader;
import org.objectweb.asm.ClassVisitor;
import org.objectweb.asm.FieldVisitor;
import org.objectweb.asm.MethodVisitor;
import org.objectweb.asm.Opcodes;


/**
 * AnnotationParser
 *
 * Use asm to scan classes for annotations. A SAX-style parsing is done.
 * Handlers are registered which will be called back when various types of
 * entity are encountered, eg a class, a method, a field. 
 * 
 * Handlers are not called back in any particular order and are assumed
 * to be order-independent.
 * 
 * As a registered Handler will be called back for each annotation discovered
 * on a class, a method, a field, the Handler should test to see if the annotation
 * is one that it is interested in.
 * 
 * For the servlet spec, we are only interested in annotations on classes, methods and fields,
 * so the callbacks for handling finding a class, a method a field are themselves
 * not fully implemented.
 */
public class AnnotationParser
{
    private static final Logger LOG = Log.getLogger(AnnotationParser.class);

    protected Set<String> _parsedClassNames = new ConcurrentHashSet<String>();
   

    /**
     * Convert internal name to simple name
     * 
     * @param name
     * @return
     */
    public static String normalize (String name)
    {
        if (name==null)
            return null;

        if (name.startsWith("L") && name.endsWith(";"))
            name = name.substring(1, name.length()-1);

        if (name.endsWith(".class"))
            name = name.substring(0, name.length()-".class".length());

        return name.replace('/', '.');
    }
    
    /**
     * Convert internal names to simple names.
     * 
     * @param list
     * @return
     */
    public static String[] normalize (String[] list)
    {
        if (list == null)
            return null;       
        String[] normalList = new String[list.length];
        int i=0;
        for (String s : list)
            normalList[i++] = normalize(s);
        return normalList;
    }

    
    /**
     * ClassInfo
     * 
     * Immutable information gathered by parsing class header.
     * 
     */
    public class ClassInfo 
    {
        final Resource _containingResource;
        final String _className;
        final int _version;
        final int _access;
        final String _signature;
        final String _superName; 
        final String[] _interfaces;
        
        public ClassInfo(Resource resource, String className, int version, int access, String signature, String superName, String[] interfaces)
        {
            super();
            _containingResource = resource;
            _className = className;
            _version = version;
            _access = access;
            _signature = signature;
            _superName = superName;
            _interfaces = interfaces;
        }

        public String getClassName()
        {
            return _className;
        }

        public int getVersion()
        {
            return _version;
        }

        public int getAccess()
        {
            return _access;
        }

        public String getSignature()
        {
            return _signature;
        }

        public String getSuperName()
        {
            return _superName;
        }

        public String[] getInterfaces()
        {
            return _interfaces;
        }

        public Resource getContainingResource()
        {
            return _containingResource;
        }
    }

    
    /**
     * MethodInfo
     * 
     * Immutable information gathered by parsing a method on a class.
     */
    public class MethodInfo
    {
        final ClassInfo _classInfo;
        final String _methodName; 
        final int _access;
        final String _desc; 
        final String _signature;
        final String[] _exceptions;
        
        public MethodInfo(ClassInfo classInfo, String methodName, int access, String desc, String signature, String[] exceptions)
        {
            super();
            _classInfo = classInfo;
            _methodName = methodName;
            _access = access;
            _desc = desc;
            _signature = signature;
            _exceptions = exceptions;
        }

        public ClassInfo getClassInfo()
        {
            return _classInfo;
        }

        public String getMethodName()
        {
            return _methodName;
        }

        public int getAccess()
        {
            return _access;
        }

        public String getDesc()
        {
            return _desc;
        }

        public String getSignature()
        {
            return _signature;
        }

        public String[] getExceptions()
        {
            return _exceptions;
        }
    }
    
    
    
    /**
     * FieldInfo
     *
     * Immutable information gathered by parsing a field on a class.
     * 
     */
    public class FieldInfo
    {
        final ClassInfo _classInfo;
        final String _fieldName;
        final int _access;
        final String _fieldType;
        final String _signature;
        final Object _value;
        
        public FieldInfo(ClassInfo classInfo, String fieldName, int access, String fieldType, String signature, Object value)
        {
            super();
            _classInfo = classInfo;
            _fieldName = fieldName;
            _access = access;
            _fieldType = fieldType;
            _signature = signature;
            _value = value;
        }

        public ClassInfo getClassInfo()
        {
            return _classInfo;
        }

<<<<<<< HEAD
        
        /**
         * Process an annotation that was discovered on a field
         * @param className
         * @param fieldName
         * @param access
         * @param fieldType
         * @param signature
         * @param value
         * @param annotation
         * @param values
         */
        public void handleField (String className, String fieldName,  int access,
                                 String fieldType, String signature, Object value,
                                 String annotation, List<Value>values);
        
        
        /**
         * Get the name of the annotation processed by this handler. Can be null
         */
        public String getAnnotationName();
    }
=======
        public String getFieldName()
        {
            return _fieldName;
        }
>>>>>>> 8cb10010

        public int getAccess()
        {
            return _access;
        }

        public String getFieldType()
        {
            return _fieldType;
        }

        public String getSignature()
        {
            return _signature;
        }

        public Object getValue()
        {
            return _value;
        }
    }
    
    
    /**
     * Handler
     *
     * Signature for all handlers that respond to parsing class files.
     */
    public static interface Handler
    {
        public void handle(ClassInfo classInfo);
        public void handle(MethodInfo methodInfo);
        public void handle (FieldInfo fieldInfo);
        public void handle (ClassInfo info, String annotationName);
        public void handle (MethodInfo info, String annotationName);
        public void handle (FieldInfo info, String annotationName);
    }
    
    
    
    /**
     * AbstractHandler
     *
     * Convenience base class to provide no-ops for all Handler methods.
     * 
     */
    public static abstract class AbstractHandler implements Handler
    {

        @Override
        public void handle(ClassInfo classInfo)
        {
           //no-op
        }

        @Override
        public void handle(MethodInfo methodInfo)
        {
            // no-op           
        }

        @Override
        public void handle(FieldInfo fieldInfo)
        {
            // no-op 
        }

        @Override
        public void handle(ClassInfo info, String annotationName)
        {
            // no-op 
        }

        @Override
        public void handle(MethodInfo info, String annotationName)
        {
            // no-op            
        }

        @Override
        public void handle(FieldInfo info, String annotationName)
        {
           // no-op
        }        
    }

    
    
    /**
     * MyMethodVisitor
     * 
     * ASM Visitor for parsing a method. We are only interested in the annotations on methods.
     */
    public class MyMethodVisitor extends MethodVisitor
    {
        final MethodInfo _mi;
        final Set<? extends Handler> _handlers;
        
            
        /**
         * @param classname
         * @param access
         * @param name
         * @param methodDesc
         * @param signature
         * @param exceptions
         */
        public MyMethodVisitor(final Set<? extends Handler> handlers,
                               final ClassInfo classInfo,
                               final int access,
                               final String name,
                               final String methodDesc,
                               final String signature,
                               final String[] exceptions)
        {
            super(Opcodes.ASM4);
            _handlers = handlers;
            _mi = new MethodInfo(classInfo, name, access, methodDesc,signature, exceptions);
        }

        
        /**
         * We are only interested in finding the annotations on methods.
         * 
         * @see org.objectweb.asm.MethodVisitor#visitAnnotation(java.lang.String, boolean)
         */
        @Override
        public AnnotationVisitor visitAnnotation(String desc, boolean visible)
        {
            String annotationName = normalize(desc);
            for (Handler h:_handlers)
                h.handle(_mi, annotationName);
            return null;
        }
    }


    
    /**
     * MyFieldVisitor
     * 
     * An ASM visitor for parsing Fields. 
     * We are only interested in visiting annotations on Fields.
     *
     */
    public class MyFieldVisitor extends FieldVisitor
    {   
        final FieldInfo _fieldInfo;
        final Set<? extends Handler> _handlers;
        
    
        /**
         * @param classname
         */
        public MyFieldVisitor(final Set<? extends Handler> handlers,
                              final ClassInfo classInfo,
                              final int access,
                              final String fieldName,
                              final String fieldType,
                              final String signature,
                              final Object value)
        {
            super(Opcodes.ASM4);
            _handlers = handlers;
            _fieldInfo = new FieldInfo(classInfo, fieldName, access, fieldType, signature, value);
        }


        /**
         * Parse an annotation found on a Field.
         * 
         * @see org.objectweb.asm.FieldVisitor#visitAnnotation(java.lang.String, boolean)
         */
        @Override
        public AnnotationVisitor visitAnnotation(String desc, boolean visible)
        {
            String annotationName = normalize(desc);
            for (Handler h : _handlers)
               h.handle(_fieldInfo, annotationName);

            return null;
        }
    }

  


    /**
     * MyClassVisitor
     *
     * ASM visitor for a class.
     */
    public class MyClassVisitor extends ClassVisitor
    {

        final Resource _containingResource;
        final Set<? extends Handler> _handlers;
        ClassInfo _ci;
        
        public MyClassVisitor(Set<? extends Handler> handlers, Resource containingResource)
        {
            super(Opcodes.ASM4);
            _handlers = handlers;
            _containingResource = containingResource;
        }


        @Override
        public void visit (final int version,
                           final int access,
                           final String name,
                           final String signature,
                           final String superName,
                           final String[] interfaces)
        {           
            _ci = new ClassInfo(_containingResource, normalize(name), version, access, signature, normalize(superName), normalize(interfaces));
            
            _parsedClassNames.add(_ci.getClassName());                 

            for (Handler h:_handlers)
               h.handle(_ci);
        }
        

        /**
         * Visit an annotation on a Class
         * 
         * @see org.objectweb.asm.ClassVisitor#visitAnnotation(java.lang.String, boolean)
         */
        @Override
        public AnnotationVisitor visitAnnotation (String desc, boolean visible)
        {
            String annotationName = normalize(desc);
            for (Handler h : _handlers)
                h.handle(_ci, annotationName);

            return null;
        }


        /**
         * Visit a method to extract its annotations
         * 
         * @see org.objectweb.asm.ClassVisitor#visitMethod(int, java.lang.String, java.lang.String, java.lang.String, java.lang.String[])
         */
        @Override
        public MethodVisitor visitMethod (final int access,
                                          final String name,
                                          final String methodDesc,
                                          final String signature,
                                          final String[] exceptions)
        {

            return new MyMethodVisitor(_handlers, _ci, access, name, methodDesc, signature, exceptions);
        }

        /**
         * Visit a field to extract its annotations
         * 
         * @see org.objectweb.asm.ClassVisitor#visitField(int, java.lang.String, java.lang.String, java.lang.String, java.lang.Object)
         */
        @Override
        public FieldVisitor visitField (final int access,
                                        final String fieldName,
                                        final String fieldType,
                                        final String signature,
                                        final Object value)
        {
            return new MyFieldVisitor(_handlers, _ci, access, fieldName, fieldType, signature, value);
        }
    }

<<<<<<< HEAD

    /**
     * Register a handler that will be called back when the named annotation is
     * encountered on a class.
     *
     * @deprecated see {@link #registerHandler(Handler)}
     * @param annotationName
     * @param handler
     */
    @Deprecated
    public void registerAnnotationHandler (String annotationName, DiscoverableAnnotationHandler handler)
    {
        _handlers.add(handler);
    }

    
    /**
     * @deprecated no replacement provided
     * @param annotationName
     */
    @Deprecated
    public List<DiscoverableAnnotationHandler> getAnnotationHandlers(String annotationName)
    {
        List<DiscoverableAnnotationHandler> handlers = new ArrayList<DiscoverableAnnotationHandler>();
        for (Handler h:_handlers)
        {
            if (h instanceof DiscoverableAnnotationHandler)
            {
                DiscoverableAnnotationHandler dah = (DiscoverableAnnotationHandler)h;
                if (annotationName.equals(dah.getAnnotationName()))
                    handlers.add(dah);
            }
        }
 
        return handlers;
    }

    /**
     * @deprecated no replacement available
     */
    @Deprecated
    public List<DiscoverableAnnotationHandler> getAnnotationHandlers()
    {
        List<DiscoverableAnnotationHandler> allAnnotationHandlers = new ArrayList<DiscoverableAnnotationHandler>();
        for (Handler h:_handlers)
        {
            if (h instanceof DiscoverableAnnotationHandler)
            allAnnotationHandlers.add((DiscoverableAnnotationHandler)h);
        }
        return allAnnotationHandlers;
    }

    /**
     * @deprecated see {@link #registerHandler(Handler)}
     * @param handler
     */
    @Deprecated
    public void registerClassHandler (ClassHandler handler)
    {
        _handlers.add(handler);
    }
    
    
    
    /**
     * Add a particular handler
     * 
     * @param h
     */
    public void registerHandler(Handler h)
    {
        if (h == null)
            return;
        
        _handlers.add(h);
    }
    
    
    /**
     * Add a list of handlers
     * 
     * @param handlers
     */
    public void registerHandlers(List<? extends Handler> handlers)
    {
        if (handlers == null)
            return;
        _handlers.addAll(handlers);
    }
    
    
    /**
     * Remove a particular handler
     * 
     * @param h
     */
    public boolean deregisterHandler(Handler h)
    {
        return _handlers.remove(h);
    }
    
    
    /**
     * Remove all registered handlers
     */
    public void clearHandlers()
    {
        _handlers.clear();
    }
    
=======
 
>>>>>>> 8cb10010

    /**
     * True if the class has already been processed, false otherwise
     * @param className
     */
    public boolean isParsed (String className)
    {
        return _parsedClassNames.contains(className);
    }

    
    
    /**
     * Parse a given class
     * 
     * @param className
     * @param resolver
     * @throws Exception
     */
    public void parse (Set<? extends Handler> handlers, String className, ClassNameResolver resolver)
    throws Exception
    {
        if (className == null)
            return;

        if (!resolver.isExcluded(className))
        {
            if (!isParsed(className) || resolver.shouldOverride(className))
            {
                className = className.replace('.', '/')+".class";
                URL resource = Loader.getResource(this.getClass(), className);
                if (resource!= null)
                {
                    Resource r = Resource.newResource(resource);
                    scanClass(handlers, null, r.getInputStream());
                }
            }
        }
    }

    
    
    /**
     * Parse the given class, optionally walking its inheritance hierarchy
     * 
     * @param clazz
     * @param resolver
     * @param visitSuperClasses
     * @throws Exception
     */
    public void parse (Set<? extends Handler> handlers, Class<?> clazz, ClassNameResolver resolver, boolean visitSuperClasses)
    throws Exception
    {
        Class<?> cz = clazz;
        while (cz != null)
        {
            if (!resolver.isExcluded(cz.getName()))
            {
                if (!isParsed(cz.getName()) || resolver.shouldOverride(cz.getName()))
                {
                    String nameAsResource = cz.getName().replace('.', '/')+".class";
                    URL resource = Loader.getResource(this.getClass(), nameAsResource);
                    if (resource!= null)
                    {
                        Resource r = Resource.newResource(resource);
                        scanClass(handlers, null, r.getInputStream());
                    }
                }
            }
            if (visitSuperClasses)
                cz = cz.getSuperclass();
            else
                cz = null;
        }
    }

    
    
    /**
     * Parse the given classes
     * 
     * @param classNames
     * @param resolver
     * @throws Exception
     */
    public void parse (Set<? extends Handler> handlers, String[] classNames, ClassNameResolver resolver)
    throws Exception
    {
        if (classNames == null)
            return;

        parse(handlers, Arrays.asList(classNames), resolver);
    }

    
    /**
     * Parse the given classes
     * 
     * @param classNames
     * @param resolver
     * @throws Exception
     */
    public void parse (Set<? extends Handler> handlers, List<String> classNames, ClassNameResolver resolver)
    throws Exception
    {
        for (String s:classNames)
        {
            if ((resolver == null) || (!resolver.isExcluded(s) &&  (!isParsed(s) || resolver.shouldOverride(s))))
            {
                s = s.replace('.', '/')+".class";
                URL resource = Loader.getResource(this.getClass(), s);
                if (resource!= null)
                {
                    Resource r = Resource.newResource(resource);
                    scanClass(handlers, null, r.getInputStream());
                }
            }
        }
    }

    
    /**
     * Parse all classes in a directory
     * 
     * @param dir
     * @param resolver
     * @throws Exception
     */
    protected void parseDir (Set<? extends Handler> handlers, Resource dir, ClassNameResolver resolver)
    throws Exception
    {
        //skip dirs whose name start with . (ie hidden)
        if (!dir.isDirectory() || !dir.exists() || dir.getName().startsWith("."))
            return;

        if (LOG.isDebugEnabled()) {LOG.debug("Scanning dir {}", dir);};

        String[] files=dir.list();
        for (int f=0;files!=null && f<files.length;f++)
        {
            try
            {
                Resource res = dir.addPath(files[f]);
                if (res.isDirectory())
                    parseDir(handlers, res, resolver);
                else
                {
                    //we've already verified the directories, so just verify the class file name
                    boolean valid = true;
                    File file = res.getFile();
                    if (file == null)
                        LOG.warn("Unable to validate class file name for {}", res);
                    else
                        valid = isValidClassFileName(file.getName());
                   
                    if (valid)
                    {
                        String name = res.getName();
                        if ((resolver == null)|| (!resolver.isExcluded(name) && (!isParsed(name) || resolver.shouldOverride(name))))
                        {
                            Resource r = Resource.newResource(res.getURL());
                            if (LOG.isDebugEnabled()) {LOG.debug("Scanning class {}", r);};
                            scanClass(handlers, dir, r.getInputStream());
                        }

                    }
                }
            }
            catch (Exception ex)
            {
                LOG.warn(Log.EXCEPTION,ex);
            }
        }
    }


    /**
     * Parse classes in the supplied classloader. 
     * Only class files in jar files will be scanned.
     * 
     * @param loader
     * @param visitParents
     * @param nullInclusive
     * @param resolver
     * @throws Exception
     */
    public void parse (final Set<? extends Handler> handlers, ClassLoader loader, boolean visitParents, boolean nullInclusive, final ClassNameResolver resolver)
    throws Exception
    {
        if (loader==null)
            return;

        if (!(loader instanceof URLClassLoader))
            return; //can't extract classes?

        JarScanner scanner = new JarScanner()
        {
            @Override
            public void processEntry(URI jarUri, JarEntry entry)
            {
                try
                {
                    parseJarEntry(handlers, Resource.newResource(jarUri), entry, resolver);
                }
                catch (Exception e)
                {
                    LOG.warn("Problem parsing jar entry: {}", entry.getName());
                }
            }

        };

        scanner.scan(null, loader, nullInclusive, visitParents);
    }


    /**
     * Parse classes in the supplied uris.
     * 
     * @param uris
     * @param resolver
     * @throws Exception
     */
    public void parse (final Set<? extends Handler> handlers, final URI[] uris, final ClassNameResolver resolver)
    throws Exception
    {
        if (uris==null)
            return;

        for (URI uri:uris)
        {
            try
            {
                parse(handlers, uri, resolver);
            }
            catch (Exception e)
            {
                LOG.warn("Problem parsing classes from {}", uri);
            }
        }

    }

    /**
     * Parse a particular uri
     * @param uri
     * @param resolver
     * @throws Exception
     */
    public void parse (final Set<? extends Handler> handlers, URI uri, final ClassNameResolver resolver)
    throws Exception
    {
        if (uri == null)
            return;

        parse (handlers, Resource.newResource(uri), resolver);
        
     
    }

    
    /**
     * Parse a resource
     * @param r
     * @param resolver
     * @throws Exception
     */
    public void parse (final Set<? extends Handler> handlers, Resource r, final ClassNameResolver resolver)
    throws Exception
    {
        if (r == null)
            return;
        
        if (r.exists() && r.isDirectory())
        {
            parseDir(handlers, r, resolver);
            return;
        }

        String fullname = r.toString();
        if (fullname.endsWith(".jar"))
        {
            parseJar(handlers, r, resolver);
            return;
        }

        if (fullname.endsWith(".class"))
        {
            scanClass(handlers, null, r.getInputStream());
            return;
        }
        
        if (LOG.isDebugEnabled()) LOG.warn("Resource not scannable for classes: {}", r);
    }

    
  

    /**
     * Parse a resource that is a jar file.
     * 
     * @param jarResource
     * @param resolver
     * @throws Exception
     */
    protected void parseJar (Set<? extends Handler> handlers, Resource jarResource,  final ClassNameResolver resolver)
    throws Exception
    {
        if (jarResource == null)
            return;
       
        if (jarResource.toString().endsWith(".jar"))
        {
            if (LOG.isDebugEnabled()) {LOG.debug("Scanning jar {}", jarResource);};

            //treat it as a jar that we need to open and scan all entries from  
            //TODO alternative impl
            /*
            long start = System.nanoTime();
            Collection<Resource> resources = Resource.newResource("jar:"+jarResource+"!/").getAllResources();
            System.err.println(jarResource+String.valueOf(resources.size())+" resources listed in "+ ((TimeUnit.MILLISECONDS.convert(System.nanoTime()-start, TimeUnit.NANOSECONDS))));
            for (Resource r:resources)
            {
                //skip directories
                if (r.isDirectory())
                    continue;

                String name = r.getName();
                name = name.substring(name.indexOf("!/")+2);

                //check file is a valid class file name
                if (isValidClassFileName(name) && isValidClassFilePath(name))
                {
                    String shortName =  name.replace('/', '.').substring(0,name.length()-6);

                    if ((resolver == null)
                            ||
                        (!resolver.isExcluded(shortName) && (!isParsed(shortName) || resolver.shouldOverride(shortName))))
                    {
                        if (LOG.isDebugEnabled()) {LOG.debug("Scanning class from jar {}", r);};
                        scanClass(handlers, jarResource, r.getInputStream());
                    }
                }
            }
            */

           InputStream in = jarResource.getInputStream();
            if (in==null)
                return;

            JarInputStream jar_in = new JarInputStream(in);
            try
            { 
                JarEntry entry = jar_in.getNextJarEntry();
                while (entry!=null)
                {      
                    parseJarEntry(handlers, jarResource, entry, resolver);
                    entry = jar_in.getNextJarEntry();
                }
            }
            finally
            {
                jar_in.close();
            }
        }   
    }

    /**
     * Parse a single entry in a jar file
     * @param jar
     * @param entry
     * @param resolver
     * @throws Exception
     */
    protected void parseJarEntry (Set<? extends Handler> handlers, Resource jar, JarEntry entry, final ClassNameResolver resolver)
    throws Exception
    {
        if (jar == null || entry == null)
            return;

        //skip directories
        if (entry.isDirectory())
            return;

        String name = entry.getName();

        //check file is a valid class file name
        if (isValidClassFileName(name) && isValidClassFilePath(name))
        {
            String shortName =  name.replace('/', '.').substring(0,name.length()-6);

            if ((resolver == null)
                    ||
                (!resolver.isExcluded(shortName) && (!isParsed(shortName) || resolver.shouldOverride(shortName))))
            {
                Resource clazz = Resource.newResource("jar:"+jar.getURI()+"!/"+name);
                if (LOG.isDebugEnabled()) {LOG.debug("Scanning class from jar {}", clazz);};
                scanClass(handlers, jar, clazz.getInputStream());
            }
        }
    }
    
    

    /**
     * Use ASM on a class
     * 
     * @param containingResource the dir or jar that the class is contained within, can be null if not known
     * @param is
     * @throws IOException
     */
    protected void scanClass (Set<? extends Handler> handlers, Resource containingResource, InputStream is)
    throws IOException
    {
        ClassReader reader = new ClassReader(is);
        reader.accept(new MyClassVisitor(handlers, containingResource), ClassReader.SKIP_CODE|ClassReader.SKIP_DEBUG|ClassReader.SKIP_FRAMES);
    }
    
    /**
     * Check that the given path represents a valid class file name.
     * The check is fairly cursory, checking that:
     * <ul>
     * <li> the name ends with .class</li>
     * <li> it isn't a dot file or in a hidden directory </li>
     * <li> the name of the class at least begins with a valid identifier for a class name </li>
     * </ul>
     * @param name
     * @return
     */
    private boolean isValidClassFileName (String name)
    {
        //no name cannot be valid
        if (name == null || name.length()==0)
            return false;

        //skip anything that is not a class file
        if (!name.toLowerCase(Locale.ENGLISH).endsWith(".class"))
        {
            if (LOG.isDebugEnabled()) LOG.debug("Not a class: {}",name);
            return false;
        }

        //skip any classfiles that are not a valid java identifier
        int c0 = 0;      
        int ldir = name.lastIndexOf('/', name.length()-6);
        c0 = (ldir > -1 ? ldir+1 : c0);
        if (!Character.isJavaIdentifierStart(name.charAt(c0)))
        {
            if (LOG.isDebugEnabled()) LOG.debug("Not a java identifier: {}"+name);
            return false;
        }
   
        return true;
    }
    
    
    /**
     * Check that the given path does not contain hidden directories
     *
     * @param path
     * @return
     */
    private boolean isValidClassFilePath (String path)
    {
        //no path is not valid
        if (path == null || path.length()==0)
            return false;

        //skip any classfiles that are in a hidden directory
        if (path.startsWith(".") || path.contains("/."))
        {
            if (LOG.isDebugEnabled()) LOG.debug("Contains hidden dirs: {}"+path);
            return false;
        }

        return true;
    }
}
<|MERGE_RESOLUTION|>--- conflicted
+++ resolved
@@ -268,35 +268,10 @@
             return _classInfo;
         }
 
-<<<<<<< HEAD
-        
-        /**
-         * Process an annotation that was discovered on a field
-         * @param className
-         * @param fieldName
-         * @param access
-         * @param fieldType
-         * @param signature
-         * @param value
-         * @param annotation
-         * @param values
-         */
-        public void handleField (String className, String fieldName,  int access,
-                                 String fieldType, String signature, Object value,
-                                 String annotation, List<Value>values);
-        
-        
-        /**
-         * Get the name of the annotation processed by this handler. Can be null
-         */
-        public String getAnnotationName();
-    }
-=======
         public String getFieldName()
         {
             return _fieldName;
         }
->>>>>>> 8cb10010
 
         public int getAccess()
         {
@@ -569,120 +544,7 @@
         }
     }
 
-<<<<<<< HEAD
-
-    /**
-     * Register a handler that will be called back when the named annotation is
-     * encountered on a class.
-     *
-     * @deprecated see {@link #registerHandler(Handler)}
-     * @param annotationName
-     * @param handler
-     */
-    @Deprecated
-    public void registerAnnotationHandler (String annotationName, DiscoverableAnnotationHandler handler)
-    {
-        _handlers.add(handler);
-    }
-
-    
-    /**
-     * @deprecated no replacement provided
-     * @param annotationName
-     */
-    @Deprecated
-    public List<DiscoverableAnnotationHandler> getAnnotationHandlers(String annotationName)
-    {
-        List<DiscoverableAnnotationHandler> handlers = new ArrayList<DiscoverableAnnotationHandler>();
-        for (Handler h:_handlers)
-        {
-            if (h instanceof DiscoverableAnnotationHandler)
-            {
-                DiscoverableAnnotationHandler dah = (DiscoverableAnnotationHandler)h;
-                if (annotationName.equals(dah.getAnnotationName()))
-                    handlers.add(dah);
-            }
-        }
  
-        return handlers;
-    }
-
-    /**
-     * @deprecated no replacement available
-     */
-    @Deprecated
-    public List<DiscoverableAnnotationHandler> getAnnotationHandlers()
-    {
-        List<DiscoverableAnnotationHandler> allAnnotationHandlers = new ArrayList<DiscoverableAnnotationHandler>();
-        for (Handler h:_handlers)
-        {
-            if (h instanceof DiscoverableAnnotationHandler)
-            allAnnotationHandlers.add((DiscoverableAnnotationHandler)h);
-        }
-        return allAnnotationHandlers;
-    }
-
-    /**
-     * @deprecated see {@link #registerHandler(Handler)}
-     * @param handler
-     */
-    @Deprecated
-    public void registerClassHandler (ClassHandler handler)
-    {
-        _handlers.add(handler);
-    }
-    
-    
-    
-    /**
-     * Add a particular handler
-     * 
-     * @param h
-     */
-    public void registerHandler(Handler h)
-    {
-        if (h == null)
-            return;
-        
-        _handlers.add(h);
-    }
-    
-    
-    /**
-     * Add a list of handlers
-     * 
-     * @param handlers
-     */
-    public void registerHandlers(List<? extends Handler> handlers)
-    {
-        if (handlers == null)
-            return;
-        _handlers.addAll(handlers);
-    }
-    
-    
-    /**
-     * Remove a particular handler
-     * 
-     * @param h
-     */
-    public boolean deregisterHandler(Handler h)
-    {
-        return _handlers.remove(h);
-    }
-    
-    
-    /**
-     * Remove all registered handlers
-     */
-    public void clearHandlers()
-    {
-        _handlers.clear();
-    }
-    
-=======
- 
->>>>>>> 8cb10010
 
     /**
      * True if the class has already been processed, false otherwise
