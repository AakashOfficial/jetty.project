//
//  ========================================================================
//  Copyright (c) 1995-2018 Mort Bay Consulting Pty. Ltd.
//  ------------------------------------------------------------------------
//  All rights reserved. This program and the accompanying materials
//  are made available under the terms of the Eclipse Public License v1.0
//  and Apache License v2.0 which accompanies this distribution.
//
//      The Eclipse Public License is available at
//      http://www.eclipse.org/legal/epl-v10.html
//
//      The Apache License v2.0 is available at
//      http://www.opensource.org/licenses/apache2.0.php
//
//  You may elect to redistribute this code under either of these licenses.
//  ========================================================================
//

package org.eclipse.jetty.http2.client;

import java.io.IOException;
import java.net.InetSocketAddress;
import java.net.SocketAddress;
import java.nio.channels.SelectableChannel;
import java.nio.channels.SelectionKey;
import java.nio.channels.SocketChannel;
import java.util.Arrays;
import java.util.HashMap;
import java.util.List;
import java.util.Map;
import java.util.concurrent.Executor;

import org.eclipse.jetty.alpn.client.ALPNClientConnectionFactory;
import org.eclipse.jetty.http2.BufferingFlowControlStrategy;
import org.eclipse.jetty.http2.FlowControlStrategy;
import org.eclipse.jetty.http2.api.Session;
<<<<<<< HEAD
import org.eclipse.jetty.http2.frames.Frame;
=======
import org.eclipse.jetty.http2.frames.SettingsFrame;
>>>>>>> d96aee44
import org.eclipse.jetty.io.ByteBufferPool;
import org.eclipse.jetty.io.ClientConnectionFactory;
import org.eclipse.jetty.io.Connection;
import org.eclipse.jetty.io.EndPoint;
import org.eclipse.jetty.io.ManagedSelector;
import org.eclipse.jetty.io.MappedByteBufferPool;
import org.eclipse.jetty.io.SelectorManager;
import org.eclipse.jetty.io.SocketChannelEndPoint;
import org.eclipse.jetty.io.ssl.SslClientConnectionFactory;
import org.eclipse.jetty.util.Promise;
import org.eclipse.jetty.util.annotation.ManagedAttribute;
import org.eclipse.jetty.util.annotation.ManagedObject;
import org.eclipse.jetty.util.component.ContainerLifeCycle;
import org.eclipse.jetty.util.ssl.SslContextFactory;
import org.eclipse.jetty.util.thread.QueuedThreadPool;
import org.eclipse.jetty.util.thread.ScheduledExecutorScheduler;
import org.eclipse.jetty.util.thread.Scheduler;

/**
 * <p>{@link HTTP2Client} provides an asynchronous, non-blocking implementation
 * to send HTTP/2 frames to a server.</p>
 * <p>Typical usage:</p>
 * <pre>
 * // Create and start HTTP2Client.
 * HTTP2Client client = new HTTP2Client();
 * SslContextFactory sslContextFactory = new SslContextFactory();
 * client.addBean(sslContextFactory);
 * client.start();
 *
 * // Connect to host.
 * String host = "webtide.com";
 * int port = 443;
 *
 * FuturePromise&lt;Session&gt; sessionPromise = new FuturePromise&lt;&gt;();
 * client.connect(sslContextFactory, new InetSocketAddress(host, port), new ServerSessionListener.Adapter(), sessionPromise);
 *
 * // Obtain the client Session object.
 * Session session = sessionPromise.get(5, TimeUnit.SECONDS);
 *
 * // Prepare the HTTP request headers.
 * HttpFields requestFields = new HttpFields();
 * requestFields.put("User-Agent", client.getClass().getName() + "/" + Jetty.VERSION);
 * // Prepare the HTTP request object.
 * MetaData.Request request = new MetaData.Request("PUT", new HttpURI("https://" + host + ":" + port + "/"), HttpVersion.HTTP_2, requestFields);
 * // Create the HTTP/2 HEADERS frame representing the HTTP request.
 * HeadersFrame headersFrame = new HeadersFrame(request, null, false);
 *
 * // Prepare the listener to receive the HTTP response frames.
 * Stream.Listener responseListener = new new Stream.Listener.Adapter()
 * {
 *      &#64;Override
 *      public void onHeaders(Stream stream, HeadersFrame frame)
 *      {
 *          System.err.println(frame);
 *      }
 *
 *      &#64;Override
 *      public void onData(Stream stream, DataFrame frame, Callback callback)
 *      {
 *          System.err.println(frame);
 *          callback.succeeded();
 *      }
 * };
 *
 * // Send the HEADERS frame to create a stream.
 * FuturePromise&lt;Stream&gt; streamPromise = new FuturePromise&lt;&gt;();
 * session.newStream(headersFrame, streamPromise, responseListener);
 * Stream stream = streamPromise.get(5, TimeUnit.SECONDS);
 *
 * // Use the Stream object to send request content, if any, using a DATA frame.
 * ByteBuffer content = ...;
 * DataFrame requestContent = new DataFrame(stream.getId(), content, true);
 * stream.data(requestContent, Callback.Adapter.INSTANCE);
 *
 * // When done, stop the client.
 * client.stop();
 * </pre>
 */
@ManagedObject
public class HTTP2Client extends ContainerLifeCycle
{
    private Executor executor;
    private Scheduler scheduler;
    private ByteBufferPool bufferPool;
    private ClientConnectionFactory connectionFactory;
    private SelectorManager selector;
    private int selectors = 1;
    private long idleTimeout = 30000;
    private long connectTimeout = 10000;
    private boolean connectBlocking;
    private SocketAddress bindAddress;
    private int inputBufferSize = 8192;
    private List<String> protocols = Arrays.asList("h2", "h2-17", "h2-16", "h2-15", "h2-14");
    private int initialSessionRecvWindow = 16 * 1024 * 1024;
    private int initialStreamRecvWindow = 8 * 1024 * 1024;
<<<<<<< HEAD
    private int maxFrameLength = Frame.DEFAULT_MAX_LENGTH;
=======
    private int maxConcurrentPushedStreams = 32;
    private int maxSettingsKeys = SettingsFrame.DEFAULT_MAX_KEYS;
>>>>>>> d96aee44
    private FlowControlStrategy.Factory flowControlStrategyFactory = () -> new BufferingFlowControlStrategy(0.5F);

    @Override
    protected void doStart() throws Exception
    {
        if (executor == null)
            setExecutor(new QueuedThreadPool());

        if (scheduler == null)
            setScheduler(new ScheduledExecutorScheduler());

        if (bufferPool == null)
            setByteBufferPool(new MappedByteBufferPool());

        if (connectionFactory == null)
        {
            HTTP2ClientConnectionFactory h2 = new HTTP2ClientConnectionFactory();
            setClientConnectionFactory((endPoint, context) ->
            {
                ClientConnectionFactory factory = h2;
                SslContextFactory sslContextFactory = (SslContextFactory)context.get(SslClientConnectionFactory.SSL_CONTEXT_FACTORY_CONTEXT_KEY);
                if (sslContextFactory != null)
                {
                    ALPNClientConnectionFactory alpn = new ALPNClientConnectionFactory(getExecutor(), h2, getProtocols());
                    factory = newSslClientConnectionFactory(sslContextFactory, alpn);
                }
                return factory.newConnection(endPoint, context);
            });
        }

        if (selector == null)
        {
            selector = newSelectorManager();
            addBean(selector);
        }
        selector.setConnectTimeout(getConnectTimeout());

        super.doStart();
    }

    protected SelectorManager newSelectorManager()
    {
        return new ClientSelectorManager(getExecutor(), getScheduler(), getSelectors());
    }

    protected ClientConnectionFactory newSslClientConnectionFactory(SslContextFactory sslContextFactory, ClientConnectionFactory connectionFactory)
    {
        return new SslClientConnectionFactory(sslContextFactory, getByteBufferPool(), getExecutor(), connectionFactory);
    }

    public Executor getExecutor()
    {
        return executor;
    }

    public void setExecutor(Executor executor)
    {
        this.updateBean(this.executor, executor);
        this.executor = executor;
    }

    public Scheduler getScheduler()
    {
        return scheduler;
    }

    public void setScheduler(Scheduler scheduler)
    {
        this.updateBean(this.scheduler, scheduler);
        this.scheduler = scheduler;
    }

    public ByteBufferPool getByteBufferPool()
    {
        return bufferPool;
    }

    public void setByteBufferPool(ByteBufferPool bufferPool)
    {
        this.updateBean(this.bufferPool, bufferPool);
        this.bufferPool = bufferPool;
    }

    public ClientConnectionFactory getClientConnectionFactory()
    {
        return connectionFactory;
    }

    public void setClientConnectionFactory(ClientConnectionFactory connectionFactory)
    {
        this.updateBean(this.connectionFactory, connectionFactory);
        this.connectionFactory = connectionFactory;
    }

    public FlowControlStrategy.Factory getFlowControlStrategyFactory()
    {
        return flowControlStrategyFactory;
    }

    public void setFlowControlStrategyFactory(FlowControlStrategy.Factory flowControlStrategyFactory)
    {
        this.flowControlStrategyFactory = flowControlStrategyFactory;
    }

    @ManagedAttribute("The number of selectors")
    public int getSelectors()
    {
        return selectors;
    }

    public void setSelectors(int selectors)
    {
        this.selectors = selectors;
    }

    @ManagedAttribute("The idle timeout in milliseconds")
    public long getIdleTimeout()
    {
        return idleTimeout;
    }

    public void setIdleTimeout(long idleTimeout)
    {
        this.idleTimeout = idleTimeout;
    }

    @ManagedAttribute("The connect timeout in milliseconds")
    public long getConnectTimeout()
    {
        return connectTimeout;
    }

    public void setConnectTimeout(long connectTimeout)
    {
        this.connectTimeout = connectTimeout;
        SelectorManager selector = this.selector;
        if (selector != null)
            selector.setConnectTimeout(connectTimeout);
    }

    @ManagedAttribute("Whether the connect() operation is blocking")
    public boolean isConnectBlocking()
    {
        return connectBlocking;
    }

    public void setConnectBlocking(boolean connectBlocking)
    {
        this.connectBlocking = connectBlocking;
    }

    public SocketAddress getBindAddress()
    {
        return bindAddress;
    }

    public void setBindAddress(SocketAddress bindAddress)
    {
        this.bindAddress = bindAddress;
    }

    @ManagedAttribute("The size of the buffer used to read from the network")
    public int getInputBufferSize()
    {
        return inputBufferSize;
    }

    public void setInputBufferSize(int inputBufferSize)
    {
        this.inputBufferSize = inputBufferSize;
    }

    @ManagedAttribute("The ALPN protocol list")
    public List<String> getProtocols()
    {
        return protocols;
    }

    public void setProtocols(List<String> protocols)
    {
        this.protocols = protocols;
    }

    @ManagedAttribute("The initial size of session's flow control receive window")
    public int getInitialSessionRecvWindow()
    {
        return initialSessionRecvWindow;
    }

    public void setInitialSessionRecvWindow(int initialSessionRecvWindow)
    {
        this.initialSessionRecvWindow = initialSessionRecvWindow;
    }

    @ManagedAttribute("The initial size of stream's flow control receive window")
    public int getInitialStreamRecvWindow()
    {
        return initialStreamRecvWindow;
    }

    public void setInitialStreamRecvWindow(int initialStreamRecvWindow)
    {
        this.initialStreamRecvWindow = initialStreamRecvWindow;
    }

<<<<<<< HEAD
    @ManagedAttribute("The max frame length in bytes")
    public int getMaxFrameLength()
    {
        return maxFrameLength;
    }

    public void setMaxFrameLength(int maxFrameLength)
    {
        this.maxFrameLength = maxFrameLength;
=======
    @ManagedAttribute("The max number of concurrent pushed streams")
    public int getMaxConcurrentPushedStreams()
    {
        return maxConcurrentPushedStreams;
    }

    public void setMaxConcurrentPushedStreams(int maxConcurrentPushedStreams)
    {
        this.maxConcurrentPushedStreams = maxConcurrentPushedStreams;
    }

    @ManagedAttribute("The max number of keys in all SETTINGS frames")
    public int getMaxSettingsKeys()
    {
        return maxSettingsKeys;
    }

    public void setMaxSettingsKeys(int maxSettingsKeys)
    {
        this.maxSettingsKeys = maxSettingsKeys;
>>>>>>> d96aee44
    }

    public void connect(InetSocketAddress address, Session.Listener listener, Promise<Session> promise)
    {
        connect(null, address, listener, promise);
    }

    public void connect(SslContextFactory sslContextFactory, InetSocketAddress address, Session.Listener listener, Promise<Session> promise)
    {
        connect(sslContextFactory, address, listener, promise, null);
    }

    public void connect(SslContextFactory sslContextFactory, InetSocketAddress address, Session.Listener listener, Promise<Session> promise, Map<String, Object> context)
    {
        try
        {
            SocketChannel channel = SocketChannel.open();
            SocketAddress bindAddress = getBindAddress();
            if (bindAddress != null)
                channel.bind(bindAddress);
            configure(channel);
            boolean connected = true;
            if (isConnectBlocking())
            {
                channel.socket().connect(address, (int)getConnectTimeout());
                channel.configureBlocking(false);
            }
            else
            {
                channel.configureBlocking(false);
                connected = channel.connect(address);
            }
            context = contextFrom(sslContextFactory, address, listener, promise, context);
            if (connected)
                selector.accept(channel, context);
            else
                selector.connect(channel, context);
        }
        catch (Throwable x)
        {
            promise.failed(x);
        }
    }

    public void accept(SslContextFactory sslContextFactory, SocketChannel channel, Session.Listener listener, Promise<Session> promise)
    {
        try
        {
            if (!channel.isConnected())
                throw new IllegalStateException("SocketChannel must be connected");
            channel.configureBlocking(false);
            Map<String, Object> context = contextFrom(sslContextFactory, (InetSocketAddress)channel.getRemoteAddress(), listener, promise, null);
            selector.accept(channel, context);
        }
        catch (Throwable x)
        {
            promise.failed(x);
        }
    }

    private Map<String, Object> contextFrom(SslContextFactory sslContextFactory, InetSocketAddress address, Session.Listener listener, Promise<Session> promise, Map<String, Object> context)
    {
        if (context == null)
            context = new HashMap<>();
        context.put(HTTP2ClientConnectionFactory.CLIENT_CONTEXT_KEY, this);
        context.put(HTTP2ClientConnectionFactory.SESSION_LISTENER_CONTEXT_KEY, listener);
        context.put(HTTP2ClientConnectionFactory.SESSION_PROMISE_CONTEXT_KEY, promise);
        if (sslContextFactory != null)
            context.put(SslClientConnectionFactory.SSL_CONTEXT_FACTORY_CONTEXT_KEY, sslContextFactory);
        context.put(SslClientConnectionFactory.SSL_PEER_HOST_CONTEXT_KEY, address.getHostString());
        context.put(SslClientConnectionFactory.SSL_PEER_PORT_CONTEXT_KEY, address.getPort());
        context.putIfAbsent(ClientConnectionFactory.CONNECTOR_CONTEXT_KEY, this);
        return context;
    }

    protected void configure(SocketChannel channel) throws IOException
    {
        channel.socket().setTcpNoDelay(true);
    }

    private class ClientSelectorManager extends SelectorManager
    {
        private ClientSelectorManager(Executor executor, Scheduler scheduler, int selectors)
        {
            super(executor, scheduler, selectors);
        }

        @Override
        protected EndPoint newEndPoint(SelectableChannel channel, ManagedSelector selector, SelectionKey selectionKey) throws IOException
        {
            SocketChannelEndPoint endp = new SocketChannelEndPoint(channel, selector, selectionKey, getScheduler());
            endp.setIdleTimeout(getIdleTimeout());
            return endp;
        }

        @Override
        public Connection newConnection(SelectableChannel channel, EndPoint endpoint, Object attachment) throws IOException
        {
            @SuppressWarnings("unchecked")
            Map<String, Object> context = (Map<String, Object>)attachment;
            context.put(HTTP2ClientConnectionFactory.BYTE_BUFFER_POOL_CONTEXT_KEY, getByteBufferPool());
            context.put(HTTP2ClientConnectionFactory.EXECUTOR_CONTEXT_KEY, getExecutor());
            context.put(HTTP2ClientConnectionFactory.SCHEDULER_CONTEXT_KEY, getScheduler());
            return getClientConnectionFactory().newConnection(endpoint, context);
        }

        @Override
        protected void connectionFailed(SelectableChannel channel, Throwable failure, Object attachment)
        {
            @SuppressWarnings("unchecked")
            Map<String, Object> context = (Map<String, Object>)attachment;
            if (LOG.isDebugEnabled())
            {
                Object host = context.get(SslClientConnectionFactory.SSL_PEER_HOST_CONTEXT_KEY);
                Object port = context.get(SslClientConnectionFactory.SSL_PEER_PORT_CONTEXT_KEY);
                LOG.debug("Could not connect to {}:{}", host, port);
            }
            @SuppressWarnings("unchecked")
            Promise<Session> promise = (Promise<Session>)context.get(HTTP2ClientConnectionFactory.SESSION_PROMISE_CONTEXT_KEY);
            promise.failed(failure);
        }
    }
}<|MERGE_RESOLUTION|>--- conflicted
+++ resolved
@@ -34,11 +34,8 @@
 import org.eclipse.jetty.http2.BufferingFlowControlStrategy;
 import org.eclipse.jetty.http2.FlowControlStrategy;
 import org.eclipse.jetty.http2.api.Session;
-<<<<<<< HEAD
 import org.eclipse.jetty.http2.frames.Frame;
-=======
 import org.eclipse.jetty.http2.frames.SettingsFrame;
->>>>>>> d96aee44
 import org.eclipse.jetty.io.ByteBufferPool;
 import org.eclipse.jetty.io.ClientConnectionFactory;
 import org.eclipse.jetty.io.Connection;
@@ -134,12 +131,9 @@
     private List<String> protocols = Arrays.asList("h2", "h2-17", "h2-16", "h2-15", "h2-14");
     private int initialSessionRecvWindow = 16 * 1024 * 1024;
     private int initialStreamRecvWindow = 8 * 1024 * 1024;
-<<<<<<< HEAD
     private int maxFrameLength = Frame.DEFAULT_MAX_LENGTH;
-=======
     private int maxConcurrentPushedStreams = 32;
     private int maxSettingsKeys = SettingsFrame.DEFAULT_MAX_KEYS;
->>>>>>> d96aee44
     private FlowControlStrategy.Factory flowControlStrategyFactory = () -> new BufferingFlowControlStrategy(0.5F);
 
     @Override
@@ -345,7 +339,6 @@
         this.initialStreamRecvWindow = initialStreamRecvWindow;
     }
 
-<<<<<<< HEAD
     @ManagedAttribute("The max frame length in bytes")
     public int getMaxFrameLength()
     {
@@ -355,7 +348,8 @@
     public void setMaxFrameLength(int maxFrameLength)
     {
         this.maxFrameLength = maxFrameLength;
-=======
+    }
+
     @ManagedAttribute("The max number of concurrent pushed streams")
     public int getMaxConcurrentPushedStreams()
     {
@@ -376,7 +370,6 @@
     public void setMaxSettingsKeys(int maxSettingsKeys)
     {
         this.maxSettingsKeys = maxSettingsKeys;
->>>>>>> d96aee44
     }
 
     public void connect(InetSocketAddress address, Session.Listener listener, Promise<Session> promise)
