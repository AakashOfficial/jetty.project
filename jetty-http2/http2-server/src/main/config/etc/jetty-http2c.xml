--- conflicted
+++ resolved
@@ -9,19 +9,14 @@
     <Arg>
       <New class="org.eclipse.jetty.http2.server.HTTP2CServerConnectionFactory">
         <Arg name="config"><Ref refid="httpConfig"/></Arg>
-<<<<<<< HEAD
         <Set name="maxConcurrentStreams" property="jetty.http2c.maxConcurrentStreams"/>
         <Set name="initialStreamRecvWindow" property="jetty.http2c.initialStreamRecvWindow"/>
-=======
-        <Set name="maxConcurrentStreams"><Property name="jetty.http2c.maxConcurrentStreams" deprecated="http2.maxConcurrentStreams" default="1024"/></Set>
-        <Set name="initialStreamRecvWindow"><Property name="jetty.http2c.initialStreamRecvWindow" default="65535"/></Set>
         <Set name="maxSettingsKeys"><Property name="jetty.http2.maxSettingsKeys" default="64"/></Set>
         <Set name="rateControl">
           <Call class="org.eclipse.jetty.http2.parser.WindowRateControl" name="fromEventsPerSecond">
             <Arg type="int"><Property name="jetty.http2.rateControl.maxEventsPerSecond" default="20"/></Arg>
           </Call>
         </Set>
->>>>>>> 2eb251a4
       </New>
     </Arg>
   </Call>
